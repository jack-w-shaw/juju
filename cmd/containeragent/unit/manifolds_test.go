// Copyright 2020 Canonical Ltd.
// Licensed under the AGPLv3, see LICENCE file for details.

package unit_test

import (
	"github.com/juju/collections/set"
	jc "github.com/juju/testing/checkers"
	gc "gopkg.in/check.v1"

	"github.com/juju/juju/agent"
	"github.com/juju/juju/cmd/containeragent/unit"
	"github.com/juju/juju/cmd/jujud/agent/agenttest"
	"github.com/juju/juju/testing"
)

type ManifoldsSuite struct {
	testing.BaseSuite
}

var _ = gc.Suite(&ManifoldsSuite{})

func (s *ManifoldsSuite) TestStartFuncs(c *gc.C) {
	manifolds := unit.Manifolds(unit.ManifoldsConfig{
		Agent: fakeAgent{},
	})

	for name, manifold := range manifolds {
		c.Logf("checking %q manifold", name)
		c.Check(manifold.Start, gc.NotNil)
	}
}

func (s *ManifoldsSuite) TestManifoldNames(c *gc.C) {
	config := unit.ManifoldsConfig{}
	manifolds := unit.Manifolds(config)
	expectedKeys := []string{
		"agent",
		"api-config-watcher",
		"api-caller",
		"uniter",
		"log-sender",

		"charm-dir",
		"leadership-tracker",
		"hook-retry-strategy",

		"migration-fortress",
		"migration-inactive-flag",
		"migration-minion",

		"proxy-config-updater",
		"logging-config-updater",
		"api-address-updater",

		"caas-prober",
		"probe-http-server",

		"upgrader",
		"upgrade-steps-runner",
		"upgrade-steps-gate",
		"upgrade-steps-flag",

		"caas-unit-termination-worker",
		"caas-units-manager",
<<<<<<< HEAD
		"secret-drain-worker",
	}
	keys := make([]string, 0, len(manifolds))
	for k := range manifolds {
		keys = append(keys, k)
	}
	c.Assert(keys, jc.SameContents, expectedKeys)
}

func (s *ManifoldsSuite) TestManifoldNamesColocatedController(c *gc.C) {
	config := unit.ManifoldsConfig{
		ColocatedWithController: true,
	}
	manifolds := unit.Manifolds(config)
	expectedKeys := []string{
		"agent",
		"api-config-watcher",
		"api-caller",
		"caas-prober",
		"probe-http-server",
		"uniter",
		"log-sender",

		"charm-dir",
		"leadership-tracker",
		"hook-retry-strategy",

		"migration-fortress",
		"migration-inactive-flag",
		"migration-minion",

		"proxy-config-updater",
		"logging-config-updater",

		"upgrader",
		"upgrade-steps-runner",
		"upgrade-steps-gate",
		"upgrade-steps-flag",

		"caas-unit-termination-worker",
		"caas-units-manager",
		"secret-drain-worker",
=======
		"caas-zombie-prober",

		"dead-flag",
		"not-dead-flag",

		"signal-handler",
>>>>>>> 243fd66d
	}
	keys := make([]string, 0, len(manifolds))
	for k := range manifolds {
		keys = append(keys, k)
	}
	c.Assert(keys, jc.SameContents, expectedKeys)
}

func (*ManifoldsSuite) TestMigrationGuards(c *gc.C) {
	exempt := set.NewStrings(
		"agent",
		"api-config-watcher",
		"api-caller",
		"caas-prober",
		"probe-http-server",
		"log-sender",

		"migration-fortress",
		"migration-inactive-flag",
		"migration-minion",

		"upgrader",
		"upgrade-steps-runner",
		"upgrade-steps-gate",

		"upgrade-steps-flag",
		"caas-units-manager",

		"dead-flag",
		"not-dead-flag",
		"signal-handler",
		"caas-zombie-prober",
	)
	config := unit.ManifoldsConfig{}
	manifolds := unit.Manifolds(config)
	for name, manifold := range manifolds {
		c.Logf("%v [%v]", name, manifold.Inputs)
		if !exempt.Contains(name) {
			checkContains(c, manifold.Inputs, "migration-inactive-flag")
			checkContains(c, manifold.Inputs, "migration-fortress")
		}
	}
}

func (s *ManifoldsSuite) TestManifoldsDependencies(c *gc.C) {
	agenttest.AssertManifoldsDependencies(c,
		unit.Manifolds(unit.ManifoldsConfig{
			Agent: fakeAgent{},
		}),
		expectedUnitManifoldsWithDependencies,
	)
}

func checkContains(c *gc.C, names []string, seek string) {
	for _, name := range names {
		if name == seek {
			return
		}
	}
	c.Errorf("%q not present in %v", seek, names)
}

type fakeAgent struct {
	agent.Agent
}

var expectedUnitManifoldsWithDependencies = map[string][]string{

	"agent": {},
	"api-config-watcher": {
		"agent",
	},
	"api-caller": {
		"agent",
		"api-config-watcher",
	},
	"uniter": {
		"agent",
		"api-caller",
		"api-config-watcher",
		"charm-dir",
		"hook-retry-strategy",
		"leadership-tracker",
		"migration-fortress",
		"migration-inactive-flag",
		"not-dead-flag",
	},

	"log-sender": {
		"agent",
		"api-caller",
		"api-config-watcher",
		"not-dead-flag",
	},

	"charm-dir": {
		"agent",
		"api-caller",
		"api-config-watcher",
		"migration-fortress",
		"migration-inactive-flag",
	},
	"leadership-tracker": {
		"agent",
		"api-caller",
		"api-config-watcher",
		"migration-fortress",
		"migration-inactive-flag",
	},
	"hook-retry-strategy": {
		"agent",
		"api-caller",
		"api-config-watcher",
		"migration-fortress",
		"migration-inactive-flag",
	},

	"migration-fortress": {},

	"migration-inactive-flag": {
		"agent",
		"api-caller",
		"api-config-watcher",
	},

	"migration-minion": {
		"agent",
		"api-caller",
		"api-config-watcher",
		"migration-fortress",
	},

	"proxy-config-updater": {
		"agent",
		"api-caller",
		"api-config-watcher",
		"migration-fortress",
		"migration-inactive-flag",
	},
	"logging-config-updater": {
		"agent",
		"api-caller",
		"api-config-watcher",
		"migration-fortress",
		"migration-inactive-flag",
	},
	"api-address-updater": {
		"agent",
		"api-caller",
		"api-config-watcher",
		"migration-fortress",
		"migration-inactive-flag",
	},
	"probe-http-server": {},
	"caas-prober": {
		"agent",
		"api-caller",
		"api-config-watcher",
		"charm-dir",
		"hook-retry-strategy",
		"leadership-tracker",
		"migration-fortress",
		"migration-inactive-flag",
		"probe-http-server",
		"uniter",
		"not-dead-flag",
	},
	"upgrade-steps-flag": {
		"upgrade-steps-gate",
	},
	"upgrade-steps-gate": {},
	"upgrade-steps-runner": {
		"agent",
		"api-caller",
		"api-config-watcher",
		"upgrade-steps-gate",
		"not-dead-flag",
	},
	"upgrader": {
		"agent",
		"api-caller",
		"api-config-watcher",
		"upgrade-steps-gate",
		"not-dead-flag",
	},

	"caas-unit-termination-worker": {
		"agent",
		"api-caller",
		"api-config-watcher",
		"charm-dir",
		"hook-retry-strategy",
		"leadership-tracker",
		"migration-fortress",
		"migration-inactive-flag",
		"uniter",
		"not-dead-flag",
	},
	"caas-units-manager": {
		"agent",
		"api-caller",
		"api-config-watcher",
		"not-dead-flag",
	},
	"caas-zombie-prober": {
		"agent",
		"api-caller",
		"api-config-watcher",
		"dead-flag",
		"probe-http-server",
	},

	"dead-flag": {
		"agent",
		"api-caller",
		"api-config-watcher",
	},
	"not-dead-flag": {
		"agent",
		"api-caller",
		"api-config-watcher",
	},

	"signal-handler": {
		"agent",
		"api-caller",
		"api-config-watcher",
		"dead-flag",
	},
	"secret-drain-worker": {
		"agent",
		"api-caller",
		"api-config-watcher",
		"migration-fortress",
		"migration-inactive-flag",
	},
}<|MERGE_RESOLUTION|>--- conflicted
+++ resolved
@@ -63,8 +63,14 @@
 
 		"caas-unit-termination-worker",
 		"caas-units-manager",
-<<<<<<< HEAD
 		"secret-drain-worker",
+
+		"caas-zombie-prober",
+
+		"dead-flag",
+		"not-dead-flag",
+
+		"signal-handler",
 	}
 	keys := make([]string, 0, len(manifolds))
 	for k := range manifolds {
@@ -106,14 +112,12 @@
 		"caas-unit-termination-worker",
 		"caas-units-manager",
 		"secret-drain-worker",
-=======
 		"caas-zombie-prober",
 
 		"dead-flag",
 		"not-dead-flag",
 
 		"signal-handler",
->>>>>>> 243fd66d
 	}
 	keys := make([]string, 0, len(manifolds))
 	for k := range manifolds {
