// Copyright 2015 Canonical Ltd.
// Licensed under the AGPLv3, see LICENCE file for details.

package controller

import (
	"bytes"
	stdcontext "context"
	"fmt"
	"text/template"
	"time"

	"github.com/juju/clock"
	"github.com/juju/cmd/v3"
	"github.com/juju/collections/transform"
	"github.com/juju/errors"
	"github.com/juju/gnuflag"
	"github.com/juju/names/v4"

	"github.com/juju/juju/api/base"
	"github.com/juju/juju/api/client/credentialmanager"
	controllerapi "github.com/juju/juju/api/controller/controller"
	"github.com/juju/juju/caas"
	"github.com/juju/juju/cloud"
	jujucmd "github.com/juju/juju/cmd"
	"github.com/juju/juju/cmd/juju/block"
	"github.com/juju/juju/cmd/modelcmd"
	"github.com/juju/juju/controller"
	"github.com/juju/juju/core/life"
	"github.com/juju/juju/environs"
	environscloudspec "github.com/juju/juju/environs/cloudspec"
	"github.com/juju/juju/environs/config"
	"github.com/juju/juju/environs/context"
	"github.com/juju/juju/jujuclient"
	"github.com/juju/juju/rpc/params"
)

// NewDestroyCommand returns a command to destroy a controller.
func NewDestroyCommand() cmd.Command {
	cmd := destroyCommand{}
	cmd.controllerCredentialAPIFunc = cmd.credentialAPIForControllerModel
	cmd.environsDestroy = environs.Destroy
	// Even though this command is all about destroying a controller we end up
	// needing environment endpoints so we can fall back to the client destroy
	// environment method. This shouldn't really matter in practice as the
	// user trying to take down the controller will need to have access to the
	// controller environment anyway.
	return modelcmd.WrapController(
		&cmd,
		modelcmd.WrapControllerSkipControllerFlags,
		modelcmd.WrapControllerSkipDefaultController,
	)
}

// destroyCommand destroys the specified controller.
type destroyCommand struct {
	destroyCommandBase
	destroyModels  bool
	destroyStorage bool
	releaseStorage bool
	modelTimeout   time.Duration
	force          bool
	noWait         bool
}

// usageDetails has backticks which we want to keep for markdown processing.
// TODO(cheryl): Do we want the usage, options, examples, and see also text in
// backticks for markdown?
var usageDetails = `
All workload models running on the controller will first
need to be destroyed, either in advance, or by
specifying `[1:] + "`--destroy-all-models`." + `

If there is persistent storage in any of the models managed by the
controller, then you must choose to either destroy or release the
storage, using ` + "`--destroy-storage` or `--release-storage` respectively." + `

Sometimes, the destruction of a model may fail as Juju encounters errors
that need to be dealt with before that model can be destroyed.
However, at times, there is a need to destroy a controller ignoring
such model errors. In these rare cases, use --force option but note 
that --force will also remove all units of any hosted applications, their subordinates
and, potentially, machines without given them the opportunity to shutdown cleanly.

Model destruction is a multi-step process. Under normal circumstances, Juju will not
proceed to the next step until the current step has finished. 
However, when using --force, users can also specify --no-wait to progress through steps 
without delay waiting for each step to complete.

Examples:
    # Destroy the controller and all models. If there is
    # persistent storage remaining in any of the models, then
    # this will prompt you to choose to either destroy or release
    # the storage.
    juju destroy-controller --destroy-all-models mycontroller

    # Destroy the controller and all models, destroying
    # any remaining persistent storage.
    juju destroy-controller --destroy-all-models --destroy-storage

    # Destroy the controller and all models, releasing
    # any remaining persistent storage from Juju's control.
    juju destroy-controller --destroy-all-models --release-storage

    # Destroy the controller and all models, continuing
    # even if there are operational errors.
    juju destroy-controller --destroy-all-models --force
    juju destroy-controller --destroy-all-models --force --no-wait

See also:
    kill-controller
    unregister`

var usageSummary = `
Destroys a controller.`[1:]

var destroySysMsg = `
This command with destroy the %q controller and all its resources
`[1:]

var destroySysMsgDetails = `
{{- if gt .ModelCount 0}}
 - {{.ModelCount}} model{{if gt .ModelCount 1}}s{{end}} will be destroyed
  - model list:{{range .ModelNames}} "{{.}}"{{end}}
 - {{.MachineCount}} machine{{if gt .MachineCount 1}}s{{end}} will be destroyed
 - {{.ApplicationCount}} application{{if gt .ApplicationCount 1}}s{{end}} will be removed
 {{- if gt (len .ApplicationNames) 0}}
  - application list:{{range .ApplicationNames}} "{{.}}"{{end}}
 {{- end}}
 - {{.FilesystemCount}} filesystem{{if gt .FilesystemCount 1}}s{{end}} and {{.VolumeCount}} volume{{if gt .VolumeCount 1}}s{{end}} will be {{if .ReleaseStorage}}released{{else}}destroyed{{end}}
{{- end}}
`[1:]

// destroyControllerAPI defines the methods on the controller API endpoint
// that the destroy command calls.
type destroyControllerAPI interface {
	Close() error
	ModelConfig() (map[string]interface{}, error)
	HostedModelConfigs() ([]controllerapi.HostedConfig, error)
	CloudSpec(names.ModelTag) (environscloudspec.CloudSpec, error)
	DestroyController(controllerapi.DestroyControllerParams) error
	ListBlockedModels() ([]params.ModelBlockInfo, error)
	ModelStatus(models ...names.ModelTag) ([]base.ModelStatus, error)
	AllModels() ([]base.UserModel, error)
	ControllerConfig() (controller.Config, error)
}

// Info implements Command.Info.
func (c *destroyCommand) Info() *cmd.Info {
	return jujucmd.Info(&cmd.Info{
		Name:    "destroy-controller",
		Args:    "<controller name>",
		Purpose: usageSummary,
		Doc:     usageDetails,
	})
}

const defaultTimeout = 30 * time.Minute

// SetFlags implements Command.SetFlags.
func (c *destroyCommand) SetFlags(f *gnuflag.FlagSet) {
	c.destroyCommandBase.SetFlags(f)
	f.BoolVar(&c.destroyModels, "destroy-all-models", false, "Destroy all models in the controller")
	f.BoolVar(&c.destroyStorage, "destroy-storage", false, "Destroy all storage instances managed by the controller")
	f.BoolVar(&c.releaseStorage, "release-storage", false, "Release all storage instances from management of the controller, without destroying them")
	f.DurationVar(&c.modelTimeout, "model-timeout", defaultTimeout, "Timeout before each individual model destruction is aborted")
	f.BoolVar(&c.force, "force", false, "Force destroy models ignoring any errors")
	f.BoolVar(&c.noWait, "no-wait", false, "Rush through model destruction without waiting for each individual step to complete")
}

// Init implements Command.Init.
func (c *destroyCommand) Init(args []string) error {
	if c.destroyStorage && c.releaseStorage {
		return errors.New("--destroy-storage and --release-storage cannot both be specified")
	}
	return c.destroyCommandBase.Init(args)
}

// getModelNames gets slice of model names from modelData.
func getModelNames(data []modelData) []string {
	return transform.Slice(data, func(f modelData) string {
		return fmt.Sprintf("%s/%s (%s)", f.Owner, f.Name, f.Life)
	})
}

// getApplicationNames gets slice of application names from modelData.
func getApplicationNames(data []base.Application) []string {
	return transform.Slice(data, func(app base.Application) string {
		return app.Name
	})
}

// printDestroyWarningDetails prints to stderr the warning with additional info about destroying controller.
func printDestroyWarningDetails(ctx *cmd.Context, modelStatus environmentStatus, releaseStorage bool) error {
	destroyMsgDetailsTmpl := template.New("destroyMsdDetails")
	destroyMsgDetailsTmpl, err := destroyMsgDetailsTmpl.Parse(destroySysMsgDetails)
	if err != nil {
		return errors.Annotate(err, "Destroy controller message template parsing error.")
	}
	_ = destroyMsgDetailsTmpl.Execute(ctx.Stderr, map[string]any{
		"ModelCount":       modelStatus.Controller.HostedModelCount,
		"ModelNames":       getModelNames(modelStatus.Models),
		"MachineCount":     modelStatus.Controller.HostedMachineCount,
		"ApplicationCount": modelStatus.Controller.ApplicationCount - 1, //  -1 not to count controller app itself
		"ApplicationNames": getApplicationNames(modelStatus.Applications),
		"FilesystemCount":  modelStatus.Controller.TotalFilesystemCount,
		"VolumeCount":      modelStatus.Controller.TotalVolumeCount,
		"ReleaseStorage":   releaseStorage,
	})
	return nil
}

// Run implements Command.Run
func (c *destroyCommand) Run(ctx *cmd.Context) error {
	controllerName, err := c.ControllerName()
	if err != nil {
		return errors.Trace(err)
	}
	store := c.ClientStore()

	// Attempt to connect to the API.  If we can't, fail the destroy.  Users will
	// need to use the controller kill command if we can't connect.
	api, err := c.getControllerAPI()
	if err != nil {
		return c.ensureUserFriendlyErrorLog(errors.Annotate(err, "cannot connect to API"), ctx, nil)
	}
	defer func() { _ = api.Close() }()

	// Obtain controller environ so we can clean up afterwards.
	controllerEnviron, err := c.getControllerEnviron(ctx, store, controllerName, api)
	if err != nil {
		return errors.Annotate(err, "getting controller environ")
	}

<<<<<<< HEAD
	if c.ConfirmationCommandBase.NeedsConfirmation() {
		updateStatus := newTimedStatusUpdater(ctx, api, controllerEnviron.Config().UUID(), clock.WallClock)
		modelStatus := updateStatus(0)
		if err := printDestroyWarning(ctx, modelStatus, controllerName, c.releaseStorage); err != nil {
=======
	ctx.Warningf(destroySysMsg, controllerName)
	updateStatus := newTimedStatusUpdater(ctx, api, controllerEnviron.Config().UUID(), clock.WallClock)
	modelStatus := updateStatus(0)
	if err := c.DestroyConfirmationCommandBase.Run(ctx); err != nil {
		return errors.Trace(err)
	}
	// check Alive models and --destroy-all-models flag usage
	if !c.destroyModels {
		if err := c.checkNoAliveHostedModels(modelStatus.Models); err != nil {
			return errors.Trace(err)
		}
	}
	// check user has not specified whether storage should be destroyed or released.
	// Make sure there are no filesystems or volumes in the model.
	if !c.destroyStorage && !c.releaseStorage {
		if err := c.checkNoPersistentStorage(modelStatus); err != nil {
			return errors.Trace(err)
		}
	}
	// ask for confirmation after all flag checks
	if c.DestroyConfirmationCommandBase.NeedsConfirmation() {
		if err := printDestroyWarningDetails(ctx, modelStatus, c.releaseStorage); err != nil {
>>>>>>> 2c6b7fb2
			return errors.Trace(err)
		}
		if err := jujucmd.UserConfirmName(controllerName, "controller", ctx); err != nil {
			return errors.Annotate(err, "controller destruction")
		}
	}

	cloudCallCtx := cloudCallContext(c.controllerCredentialAPIFunc)

	for {
		// Attempt to destroy the controller.
		ctx.Infof("Destroying controller")
		var hasHostedModels bool
		var hasPersistentStorage bool
		var destroyStorage *bool
		if c.destroyStorage || c.releaseStorage {
			// Set destroyStorage to true or false, if
			// --destroy-storage or --release-storage
			// is specified, respectively.
			destroyStorage = &c.destroyStorage
		}

		var force *bool
		var maxWait *time.Duration
		if c.force {
			force = &c.force
			if c.noWait {
				zeroSec := 0 * time.Second
				maxWait = &zeroSec
			}
		}

		err = api.DestroyController(controllerapi.DestroyControllerParams{
			DestroyModels:  c.destroyModels,
			DestroyStorage: destroyStorage,
			Force:          force,
			MaxWait:        maxWait,
			ModelTimeout:   &c.modelTimeout,
		})
		if err != nil {
			if params.IsCodeHasHostedModels(err) {
				hasHostedModels = true
			} else if params.IsCodeHasPersistentStorage(err) {
				hasPersistentStorage = true
			} else {
				return c.ensureUserFriendlyErrorLog(
					errors.Annotate(err, "cannot destroy controller"),
					ctx, api,
				)
			}
		}

		updateStatus = newTimedStatusUpdater(ctx, api, controllerEnviron.Config().UUID(), clock.WallClock)
		modelStatus = updateStatus(0)
		if !c.destroyModels {
			if err := c.checkNoAliveHostedModels(modelStatus.Models); err != nil {
				return errors.Trace(err)
			}
			if hasHostedModels && !hasUnDeadModels(modelStatus.Models) {
				// When we called DestroyController before, we were
				// informed that there were hosted models remaining.
				// When we checked just now, there were none. We should
				// try destroying again.
				continue
			}
		}
		if !c.destroyStorage && !c.releaseStorage && hasPersistentStorage {
			if err := c.checkNoPersistentStorage(modelStatus); err != nil {
				return errors.Trace(err)
			}
			// When we called DestroyController before, we were
			// informed that there was persistent storage remaining.
			// When we checked just now, there was none. We should
			// try destroying again.
			continue
		}

		// Even if we've not just requested for hosted models to be destroyed,
		// there may be some being destroyed already. We need to wait for them.
		// Check for both undead models and live machines, as machines may be
		// in the controller model.
		ctx.Infof("Waiting for model resources to be reclaimed")
		// wait for 2 seconds to let empty hosted models changed from alive to dying.
		for ; hasUnreclaimedResources(modelStatus); modelStatus = updateStatus(2 * time.Second) {
			ctx.Infof(fmtCtrStatus(modelStatus.Controller))
			for _, model := range modelStatus.Models {
				ctx.Verbosef(fmtModelStatus(model))
			}
		}
		ctx.Infof("All models reclaimed, cleaning up controller machines")
		return c.environsDestroy(controllerName, controllerEnviron, cloudCallCtx, store)
	}
}

// checkNoAliveHostedModels ensures that the given set of hosted models
// contains none that are Alive. If there are, a message is printed
// out to
func (c *destroyCommand) checkNoAliveHostedModels(models []modelData) error {
	if !hasAliveModels(models) {
		return nil
	}
	// The user did not specify --destroy-all-models,
	// and there are models still alive.
	var buf bytes.Buffer
	for _, model := range models {
		if model.Life != life.Alive {
			continue
		}
		buf.WriteString(fmtModelStatus(model))
		buf.WriteRune('\n')
	}
	controllerName, err := c.ControllerName()
	if err != nil {
		return errors.Trace(err)
	}
	return errors.Errorf(`cannot destroy controller %q

The controller has live models. If you want
to destroy all models in the controller,
run this command again with the --destroy-all-models
option.

Models:
%s`, controllerName, buf.String())
}

// checkNoPersistentStorage ensures that the controller contains
// no persistent storage. If there is any, a message is printed
// out informing the user that they must choose to destroy or
// release the storage.
func (c *destroyCommand) checkNoPersistentStorage(envStatus environmentStatus) error {
	models := append([]modelData{envStatus.Controller.Model}, envStatus.Models...)

	var modelsWithPersistentStorage int
	var persistentVolumesTotal int
	var persistentFilesystemsTotal int
	for _, m := range models {
		if m.PersistentVolumeCount+m.PersistentFilesystemCount == 0 {
			continue
		}
		modelsWithPersistentStorage++
		persistentVolumesTotal += m.PersistentVolumeCount
		persistentFilesystemsTotal += m.PersistentFilesystemCount
	}

	var buf bytes.Buffer
	if n := persistentVolumesTotal; n > 0 {
		fmt.Fprintf(&buf, "%d volume", n)
		if n > 1 {
			buf.WriteRune('s')
		}
		if persistentFilesystemsTotal > 0 {
			buf.WriteString(" and ")
		}
	}
	if n := persistentFilesystemsTotal; n > 0 {
		fmt.Fprintf(&buf, "%d filesystem", n)
		if n > 1 {
			buf.WriteRune('s')
		}
	}
	buf.WriteRune(' ')
	if n := modelsWithPersistentStorage; n == 0 {
		return nil
	} else if n == 1 {
		buf.WriteString("in 1 model")
	} else {
		fmt.Fprintf(&buf, "across %d models", n)
	}

	controllerName, err := c.ControllerName()
	if err != nil {
		return errors.Trace(err)
	}

	return errors.Errorf(`cannot destroy controller %q

The controller has persistent storage remaining:
	%s

To destroy the storage, run the destroy-controller
command again with the "--destroy-storage" option.

To release the storage from Juju's management
without destroying it, use the "--release-storage"
option instead. The storage can then be imported
into another Juju model.

`, controllerName, buf.String())
}

// ensureUserFriendlyErrorLog ensures that error will be logged and displayed
// in a user-friendly manner with readable and digestable error message.
func (c *destroyCommand) ensureUserFriendlyErrorLog(destroyErr error, ctx *cmd.Context, api destroyControllerAPI) error {
	if destroyErr == nil {
		return nil
	}
	if params.IsCodeOperationBlocked(destroyErr) {
		logger.Errorf(destroyControllerBlockedMsg)
		if api != nil {
			models, err := api.ListBlockedModels()
			out := &bytes.Buffer{}
			if err == nil {
				var info interface{}
				info, err = block.FormatModelBlockInfo(models)
				if err != nil {
					return errors.Trace(err)
				}
				err = block.FormatTabularBlockedModels(out, info)
			}
			if err != nil {
				logger.Errorf("Unable to list models: %s", err)
				return cmd.ErrSilent
			}
			ctx.Infof(out.String())
		}
		return cmd.ErrSilent
	}
	controllerName, err := c.ControllerName()
	if err != nil {
		return errors.Trace(err)
	}
	logger.Errorf(stdFailureMsg, controllerName)
	return destroyErr
}

const destroyControllerBlockedMsg = `there are models with disabled commands preventing controller destruction

To enable controller destruction, please run:

    juju enable-destroy-controller

`

// TODO(axw) this should only be printed out if we couldn't
// connect to the controller.
const stdFailureMsg = `failed to destroy controller %q

If the controller is unusable, then you may run

    juju kill-controller

to forcibly destroy the controller. Upon doing so, review
your cloud provider console for any resources that need
to be cleaned up.

`

// destroyCommandBase provides common attributes and methods that both the controller
// destroy and controller kill commands require.
type destroyCommandBase struct {
	modelcmd.ControllerCommandBase
	modelcmd.DestroyConfirmationCommandBase

	// The following fields are for mocking out
	// api behavior for testing.
	api    destroyControllerAPI
	apierr error

	controllerCredentialAPIFunc newCredentialAPIFunc

	environsDestroy func(string, environs.ControllerDestroyer, context.ProviderCallContext, jujuclient.ControllerStore) error
}

func (c *destroyCommandBase) getControllerAPI() (destroyControllerAPI, error) {
	// Note that some tests set c.api to a non-nil value
	// even when c.apierr is non-nil, hence the separate test.
	if c.apierr != nil {
		return nil, c.apierr
	}
	if c.api != nil {
		return c.api, nil
	}
	root, err := c.NewAPIRoot()
	if err != nil {
		return nil, errors.Trace(err)
	}
	return controllerapi.NewClient(root), nil
}

// SetFlags implements Command.SetFlags.
func (c *destroyCommandBase) SetFlags(f *gnuflag.FlagSet) {
	c.ControllerCommandBase.SetFlags(f)
	c.DestroyConfirmationCommandBase.SetFlags(f)
}

// Init implements Command.Init.
func (c *destroyCommandBase) Init(args []string) error {
	switch len(args) {
	case 0:
		return errors.New("no controller specified")
	case 1:
		return c.SetControllerName(args[0], false)
	default:
		return cmd.CheckEmpty(args[1:])
	}
}

// getControllerEnviron returns the Environ for the controller model.
//
// getControllerEnviron gets the information required to get the
// Environ by first checking the config store, then querying the
// API if the information is not in the store.
func (c *destroyCommandBase) getControllerEnviron(
	ctx *cmd.Context,
	store jujuclient.ClientStore,
	controllerName string,
	sysAPI destroyControllerAPI,
) (environs.BootstrapEnviron, error) {
	// TODO: (hml) 2018-08-01
	// We should try to destroy via the API first, from store is a
	// fall back position.
	env, err := c.getControllerEnvironFromStore(ctx, store, controllerName)
	if errors.IsNotFound(err) {
		return c.getControllerEnvironFromAPI(sysAPI, controllerName)
	} else if err != nil {
		return nil, errors.Annotate(err, "getting environ using bootstrap config from client store")
	}
	return env, nil
}

func (c *destroyCommandBase) getControllerCloudSpecFromStore(
	ctx *cmd.Context,
	store jujuclient.ClientStore,
	controllerName string,
) (environscloudspec.CloudSpec, error) {
	_, params, err := modelcmd.NewGetBootstrapConfigParamsFunc(
		ctx, store, environs.GlobalProviderRegistry(),
	)(controllerName)
	if err != nil {
		return environscloudspec.CloudSpec{}, errors.Trace(err)
	}

	return params.Cloud, nil
}

func (c *destroyCommandBase) getControllerEnvironFromStore(
	ctx *cmd.Context,
	store jujuclient.ClientStore,
	controllerName string,
) (environs.BootstrapEnviron, error) {
	bootstrapConfig, params, err := modelcmd.NewGetBootstrapConfigParamsFunc(
		ctx, store, environs.GlobalProviderRegistry(),
	)(controllerName)
	if err != nil {
		return nil, errors.Trace(err)
	}
	provider, err := environs.Provider(bootstrapConfig.CloudType)
	if err != nil {
		return nil, errors.Trace(err)
	}
	cfg, err := provider.PrepareConfig(*params)
	if err != nil {
		return nil, errors.Trace(err)
	}
	ctrlUUID, err := c.ControllerUUID(store, controllerName)
	if err != nil {
		return nil, errors.Trace(err)
	}

	openParams := environs.OpenParams{
		ControllerUUID: ctrlUUID,
		Cloud:          params.Cloud,
		Config:         cfg,
	}
	if cloud.CloudTypeIsCAAS(bootstrapConfig.CloudType) {
		return caas.New(stdcontext.TODO(), openParams)
	}
	return environs.New(stdcontext.TODO(), openParams)
}

func (c *destroyCommandBase) getControllerEnvironFromAPI(
	api destroyControllerAPI,
	controllerName string,
) (environs.Environ, error) {
	if api == nil {
		return nil, errors.New(
			"unable to get bootstrap information from client store or API",
		)
	}
	attrs, err := api.ModelConfig()
	if err != nil {
		return nil, errors.Annotate(err, "getting model config from API")
	}
	cfg, err := config.New(config.NoDefaults, attrs)
	if err != nil {
		return nil, errors.Trace(err)
	}
	cloudSpec, err := api.CloudSpec(names.NewModelTag(cfg.UUID()))
	if err != nil {
		return nil, errors.Annotate(err, "getting cloud spec from API")
	}
	ctrlCfg, err := api.ControllerConfig()
	if err != nil {
		return nil, errors.Annotate(err, "getting controller config from API")
	}
	return environs.New(stdcontext.TODO(), environs.OpenParams{
		ControllerUUID: ctrlCfg.ControllerUUID(),
		Cloud:          cloudSpec,
		Config:         cfg,
	})
}

// CredentialAPI defines the methods on the credential API endpoint that the
// destroy command might call.
type CredentialAPI interface {
	InvalidateModelCredential(string) error
	Close() error
}

func (c *destroyCommandBase) credentialAPIForControllerModel() (CredentialAPI, error) {
	// Note that the api here needs to operate on a controller model itself,
	// as the controller model's cloud credential is the controller cloud credential.
	root, err := c.NewAPIRoot()
	if err != nil {
		return nil, errors.Trace(err)
	}
	return credentialmanager.NewClient(root), nil
}

type newCredentialAPIFunc func() (CredentialAPI, error)

func cloudCallContext(newAPIFunc newCredentialAPIFunc) context.ProviderCallContext {
	callCtx := context.NewCloudCallContext(stdcontext.Background())
	callCtx.InvalidateCredentialFunc = func(reason string) error {
		api, err := newAPIFunc()
		if err != nil {
			return errors.Trace(err)
		}
		defer api.Close()
		return api.InvalidateModelCredential(reason)
	}
	return callCtx
}<|MERGE_RESOLUTION|>--- conflicted
+++ resolved
@@ -232,12 +232,6 @@
 		return errors.Annotate(err, "getting controller environ")
 	}
 
-<<<<<<< HEAD
-	if c.ConfirmationCommandBase.NeedsConfirmation() {
-		updateStatus := newTimedStatusUpdater(ctx, api, controllerEnviron.Config().UUID(), clock.WallClock)
-		modelStatus := updateStatus(0)
-		if err := printDestroyWarning(ctx, modelStatus, controllerName, c.releaseStorage); err != nil {
-=======
 	ctx.Warningf(destroySysMsg, controllerName)
 	updateStatus := newTimedStatusUpdater(ctx, api, controllerEnviron.Config().UUID(), clock.WallClock)
 	modelStatus := updateStatus(0)
@@ -260,7 +254,6 @@
 	// ask for confirmation after all flag checks
 	if c.DestroyConfirmationCommandBase.NeedsConfirmation() {
 		if err := printDestroyWarningDetails(ctx, modelStatus, c.releaseStorage); err != nil {
->>>>>>> 2c6b7fb2
 			return errors.Trace(err)
 		}
 		if err := jujucmd.UserConfirmName(controllerName, "controller", ctx); err != nil {
