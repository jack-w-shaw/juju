// Copyright 2016 Canonical Ltd.
// Licensed under the AGPLv3, see LICENCE file for details.

package controller

import (
	"bytes"
	"context"
	"fmt"
	"io"
	"strings"

	"github.com/juju/cmd/v4"
	"github.com/juju/collections/set"
	"github.com/juju/errors"
	"github.com/juju/gnuflag"
	"gopkg.in/juju/environschema.v1"

	apicontroller "github.com/juju/juju/api/controller/controller"
	jujucmd "github.com/juju/juju/cmd"
	"github.com/juju/juju/cmd/juju/common"
	"github.com/juju/juju/cmd/juju/config"
	"github.com/juju/juju/cmd/modelcmd"
	"github.com/juju/juju/controller"
	"github.com/juju/juju/core/output"
)

var ctrConfigBase = config.ConfigCommandBase{
	Resettable: false,
}

// NewConfigCommand returns a new command that can retrieve or update
// controller configuration.
func NewConfigCommand() cmd.Command {
	return modelcmd.WrapController(&configCommand{configBase: ctrConfigBase})
}

// configCommand is able to output either the entire environment or
// the requested value in a format of the user's choosing.
type configCommand struct {
	modelcmd.ControllerCommandBase
	configBase config.ConfigCommandBase
	api        controllerAPI
	out        cmd.Output

	// Extra `controller-config`-specific fields
	ignoreReadOnlyFields bool
}

const (
	configCommandHelpDocPart1 = `
To view all configuration values for the current controller, run
    juju controller-config
You can target a specific controller using the -c flag:
    juju controller-config -c <controller>
By default, the config will be printed in a tabular format. You can instead
print it in json or yaml format using the --format flag:
    juju controller-config --format json
    juju controller-config --format yaml

To view the value of a single config key, run
    juju controller-config key
To set config values, run
    juju controller-config key1=val1 key2=val2 ...

Config values can be imported from a yaml file using the --file flag:
    juju controller-config --file=path/to/cfg.yaml
This allows you to e.g. save a controller's config to a file:
    juju controller-config --format=yaml > cfg.yaml
and then import the config later. Note that the output of controller-config
may include read-only values, which will cause an error when importing later.
To prevent the error, use the --ignore-read-only-fields flag:
    juju controller-config --file=cfg.yaml --ignore-read-only-fields

You can also read from stdin using "-", which allows you to pipe config values
from one controller to another:
    juju controller-config -c c1 --format=yaml \
      | juju controller-config -c c2 --file=- --ignore-read-only-fields
You can simultaneously read config from a yaml file and set config keys
as above. The command-line args will override any values specified in the file.
`
	controllerConfigHelpDocKeys = `
The following keys are available:
`
	configCommandHelpDocPart2 = `
`
	configCommandHelpExamples = `
Print all config values for the current controller:

    juju controller-config

Print the value of "api-port" for the current controller:

    juju controller-config api-port

Print all config values for the controller "mycontroller":

    juju controller-config -c mycontroller

Set the "auditing-enabled" and "audit-log-max-backups" keys:

    juju controller-config auditing-enabled=true audit-log-max-backups=5

Set the current controller's config from a yaml file:

    juju controller-config --file path/to/file.yaml
`
)

// Info returns information about this command - it's part of
// cmd.Command.
func (c *configCommand) Info() *cmd.Info {
	info := &cmd.Info{
		Name:     "controller-config",
		Args:     "[<attribute key>[=<value>] ...]",
		Examples: configCommandHelpExamples,
		SeeAlso: []string{
			"controllers",
			"model-config",
			"show-cloud",
		},
		Purpose: "Displays or sets configuration settings for a controller.",
	}
	if details, err := ConfigDetailsUpdatable(); err == nil {
		if formattedDetails, err := common.FormatConfigSchema(details); err == nil {
			info.Doc = fmt.Sprintf("%s%s\n%s%s",
				configCommandHelpDocPart1,
				controllerConfigHelpDocKeys,
				formattedDetails,
				configCommandHelpDocPart2)
			return jujucmd.Info(info)
		}
	}
	info.Doc = strings.TrimSpace(fmt.Sprintf("%s%s",
		configCommandHelpDocPart1,
		configCommandHelpDocPart2))

	return jujucmd.Info(info)
}

// SetFlags adds command-specific flags to the flag set. It's part of
// cmd.Command.
func (c *configCommand) SetFlags(f *gnuflag.FlagSet) {
	c.ControllerCommandBase.SetFlags(f)
	c.configBase.SetFlags(f)

	c.out.AddFlags(f, "tabular", map[string]cmd.Formatter{
		"json":    cmd.FormatJson,
		"tabular": formatConfigTabular,
		"yaml":    cmd.FormatYaml,
	})
	f.BoolVar(&c.ignoreReadOnlyFields, "ignore-read-only-fields", false, "Ignore read only fields that might cause errors to be emitted while processing yaml documents")
}

// Init initialised the command from the arguments - it's part of
// cmd.Command.
func (c *configCommand) Init(args []string) error {
	return c.configBase.Init(args)
}

type controllerAPI interface {
	Close() error
	ControllerConfig(context.Context) (controller.Config, error)
	ConfigSet(context.Context, map[string]interface{}) error
}

func (c *configCommand) getAPI(ctx context.Context) (controllerAPI, error) {
	if c.api != nil {
		return c.api, nil
	}
	root, err := c.NewAPIRoot(ctx)
	if err != nil {
		return nil, errors.Trace(err)
	}
	return apicontroller.NewClient(root), nil
}

// Run executes the command as directed by the options and
// arguments. It's part of cmd.Command.
func (c *configCommand) Run(ctx *cmd.Context) error {
	client, err := c.getAPI(ctx)
	if err != nil {
		return err
	}
	defer client.Close()

	for _, action := range c.configBase.Actions {
		var err error
		switch action {
		case config.GetOne:
			err = c.getConfig(client, ctx)
		case config.SetArgs:
			err = c.setConfig(ctx, client, c.configBase.ValsToSet)
		case config.SetFile:
			var attrs config.Attrs
			attrs, err = c.configBase.ReadFile(ctx)
			if err != nil {
				return errors.Trace(err)
			}
			err = c.setConfig(ctx, client, attrs)
		default:
			err = c.getAllConfig(client, ctx)
		}
		if err != nil {
			return errors.Trace(err)
		}
	}
	return nil
}

// getAllConfig returns the entire configuration for the selected controller.
func (c *configCommand) getAllConfig(client controllerAPI, ctx *cmd.Context) error {
	attrs, err := client.ControllerConfig(ctx.Context)
	if err != nil {
		return err
	}
	// Return whole config
	return c.out.Write(ctx, attrs)
}

// getConfig returns the value of the specified key.
func (c *configCommand) getConfig(client controllerAPI, ctx *cmd.Context) error {
	controllerName, err := c.ControllerName()
	if err != nil {
		return errors.Trace(err)
	}
	attrs, err := client.ControllerConfig(ctx.Context)
	if err != nil {
		return err
	}
	if len(c.configBase.KeysToGet) == 0 {
		return errors.New("c.configBase.KeysToGet is empty")
	}
	if value, found := attrs[c.configBase.KeysToGet[0]]; found {
		if c.out.Name() == "tabular" {
			// The user has not specified that they want
			// YAML or JSON formatting, so we print out
			// the value unadorned.
			return c.out.WriteFormatter(ctx, cmd.FormatSmart, value)
		}
		return c.out.Write(ctx, value)
	}
	return errors.Errorf("key %q not found in controller %q",
		c.configBase.KeysToGet[0], controllerName)
}

// filterOutReadOnly removes in-situ read-only attributes from the provided configuration attributes map.
func (c *configCommand) filterOutReadOnly(attrs config.Attrs) error {
	extraValues := set.NewStrings()
	for k := range attrs {
		if !controller.AllowedUpdateConfigAttributes.Contains(k) {
			extraValues.Add(k)
			delete(attrs, k)
		}
	}

	// No readonly
	if extraValues.Size() == 0 {
		return nil
	}
	if !c.ignoreReadOnlyFields {
		return errors.Errorf("invalid or read-only controller config values cannot be updated: %v", extraValues.SortedValues())
	}

	logger.Warningf("invalid or read-only controller config values ignored: %v", extraValues.SortedValues())
	return nil
}

// setConfig sets config values from the provided config.Attrs.
<<<<<<< HEAD
func (c *configCommand) setConfig(ctx context.Context, client controllerAPI, attrs config.Attrs) error {
=======
func (c *configCommand) setConfig(client controllerAPI, attrs config.Attrs) error {
	err := c.filterOutReadOnly(attrs)
	if err != nil {
		return errors.Trace(err)
	}

>>>>>>> a9027ae6
	store := c.ClientStore()
	controllerName, err := store.CurrentController()
	if err != nil {
		return errors.Trace(err)
	}
	ctrl, err := store.ControllerByName(controllerName)
	if err != nil {
		return errors.Trace(err)
	}

	// Despite its name, NewConfig has a desired side effect:
	// It replaces all complex string values from `attrs` by their object counter part.
	// ex: [value1,value2] will be replaced by a slice []string{"value1", "value2"}
	_, err = controller.NewConfig(ctrl.ControllerUUID, ctrl.CACert, attrs)
	if err != nil {
		return errors.Trace(err)
	}

	// Check if any of the `attrs` are not allowed to be set
	fields, _, err := controller.ConfigSchema.ValidationSchema()
	if err != nil {
		return errors.Trace(err)
	}

	values := make(map[string]interface{})
	for k := range attrs {
<<<<<<< HEAD
		if controller.AllowedUpdateConfigAttributes.Contains(k) {
			if field, ok := fields[k]; ok {
				v, err := field.Coerce(attrs[k], []string{k})
				if err != nil {
					return errors.Trace(err)
				}
				values[k] = v
			} else {
				values[k] = attrs[k]
=======
		if field, ok := fields[k]; ok {
			v, err := field.Coerce(attrs[k], []string{k})
			if err != nil {
				return err
>>>>>>> a9027ae6
			}
			values[k] = v
		} else {
			values[k] = attrs[k]
		}
	}

	return errors.Trace(client.ConfigSet(ctx, values))
}

// ConfigDetailsUpdatable gets information about the controller config
// attributes that are updatable.
func ConfigDetailsUpdatable() (map[string]interface{}, error) {
	specifics := make(map[string]interface{})
	for key, attr := range controller.ConfigSchema {
		if !controller.AllowedUpdateConfigAttributes.Contains(key) {
			continue
		}
		specifics[key] = attrToPrintSchema(attr)
	}
	return specifics, nil
}

// ConfigDetailsAll gets information about all the controller config
// attributes, including those only settable during bootstrap.
func ConfigDetailsAll() (map[string]common.PrintConfigSchema, error) {
	specifics := make(map[string]common.PrintConfigSchema, len(controller.ConfigSchema))
	for key, attr := range controller.ConfigSchema {
		specifics[key] = attrToPrintSchema(attr)
	}
	return specifics, nil
}

func attrToPrintSchema(attr environschema.Attr) common.PrintConfigSchema {
	return common.PrintConfigSchema{
		Description: attr.Description,
		Type:        string(attr.Type),
	}
}

func formatConfigTabular(writer io.Writer, value interface{}) error {
	controllerConfig, ok := value.(controller.Config)
	if !ok {
		return errors.Errorf("expected value of type %T, got %T", controllerConfig, value)
	}

	tw := output.TabWriter(writer)
	w := output.Wrapper{TabWriter: tw}

	valueNames := make(set.Strings)
	for name := range controllerConfig {
		valueNames.Add(name)
	}
	w.Println("Attribute", "Value")

	for _, name := range valueNames.SortedValues() {
		value := controllerConfig[name]

		var out bytes.Buffer
		err := cmd.FormatYaml(&out, value)
		if err != nil {
			return errors.Annotatef(err, "formatting value for %q", name)
		}
		// Some attribute values have a newline appended
		// which makes the output messy.
		valString := strings.TrimSuffix(out.String(), "\n")

		// Special formatting for multiline exclude-methods lists.
		if name == controller.AuditLogExcludeMethods {
			if strings.Contains(valString, "\n") {
				valString = "\n" + valString
			} else {
				valString = strings.TrimLeft(valString, "- ")
			}
		}

		w.Println(name, valString)
	}

	w.Flush()
	return nil
}<|MERGE_RESOLUTION|>--- conflicted
+++ resolved
@@ -267,16 +267,12 @@
 }
 
 // setConfig sets config values from the provided config.Attrs.
-<<<<<<< HEAD
 func (c *configCommand) setConfig(ctx context.Context, client controllerAPI, attrs config.Attrs) error {
-=======
-func (c *configCommand) setConfig(client controllerAPI, attrs config.Attrs) error {
 	err := c.filterOutReadOnly(attrs)
 	if err != nil {
 		return errors.Trace(err)
 	}
 
->>>>>>> a9027ae6
 	store := c.ClientStore()
 	controllerName, err := store.CurrentController()
 	if err != nil {
@@ -303,22 +299,10 @@
 
 	values := make(map[string]interface{})
 	for k := range attrs {
-<<<<<<< HEAD
-		if controller.AllowedUpdateConfigAttributes.Contains(k) {
-			if field, ok := fields[k]; ok {
-				v, err := field.Coerce(attrs[k], []string{k})
-				if err != nil {
-					return errors.Trace(err)
-				}
-				values[k] = v
-			} else {
-				values[k] = attrs[k]
-=======
 		if field, ok := fields[k]; ok {
 			v, err := field.Coerce(attrs[k], []string{k})
 			if err != nil {
 				return err
->>>>>>> a9027ae6
 			}
 			values[k] = v
 		} else {
