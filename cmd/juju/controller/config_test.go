// Copyright 2016 Canonical Ltd.
// Licensed under the AGPLv3, see LICENCE file for details.

package controller_test

import (
	"os"
	"path/filepath"
	"strings"

	"github.com/juju/cmd/v3"
	"github.com/juju/cmd/v3/cmdtesting"
	"github.com/juju/errors"
	jc "github.com/juju/testing/checkers"
	gc "gopkg.in/check.v1"

	"github.com/juju/juju/cmd/juju/controller"
	jujucontroller "github.com/juju/juju/controller"
)

type ConfigSuite struct {
	baseControllerSuite
}

var _ = gc.Suite(&ConfigSuite{})

func (s *ConfigSuite) SetUpTest(c *gc.C) {
	s.baseControllerSuite.SetUpTest(c)
	s.createTestClientStore(c)
}

func (s *ConfigSuite) run(c *gc.C, args ...string) (*cmd.Context, error) {
	return s.runWithAPI(c, &fakeControllerAPI{}, args...)
}

func (s *ConfigSuite) runWithAPI(c *gc.C, api *fakeControllerAPI, args ...string) (*cmd.Context, error) {
	command := controller.NewConfigCommandForTest(api, s.store)
	return cmdtesting.RunCommand(c, command, args...)
}

func (s *ConfigSuite) TestInit(c *gc.C) {
	tests := []struct {
		desc string
		args []string
		err  string
	}{{
		desc: "no args",
	}, {
		desc: "get one key",
		args: []string{"one"},
	}, {
		desc: "can't get two keys",
		args: []string{"one", "two"},
		err:  "cannot specify multiple keys to get",
	}, {
		desc: "set one key",
		args: []string{"juju-ha-space=value"},
	}, {
		desc: "set two keys",
		args: []string{"juju-ha-space=value", "juju-mgmt-space=value"},
	}, {
		desc: "can't mix setting and getting",
		args: []string{"juju-ha-space=value", "hey2"},
		err:  "cannot get value and set key=value pairs simultaneously",
	}, {
		desc: "can't reset",
		args: []string{"--reset", "key1,key2"},
		err:  "option provided but not defined: --reset",
	}}
	for i, test := range tests {
		c.Logf("%d - %s", i, test.desc)
		err := cmdtesting.InitCommand(controller.NewConfigCommandForTest(&fakeControllerAPI{}, s.store), test.args)
		if test.err == "" {
			c.Check(err, jc.ErrorIsNil)
		} else {
			c.Check(err, gc.ErrorMatches, test.err)
		}
	}
}

func (s *ConfigSuite) TestSingleValue(c *gc.C) {
	context, err := s.run(c, "ca-cert")
	c.Assert(err, jc.ErrorIsNil)

	output := strings.TrimSpace(cmdtesting.Stdout(context))
	c.Assert(output, gc.Equals, "multi\nline")
}

func (s *ConfigSuite) TestSingleValueJSON(c *gc.C) {
	context, err := s.run(c, "--format=json", "controller-uuid")
	c.Assert(err, jc.ErrorIsNil)

	output := strings.TrimSpace(cmdtesting.Stdout(context))
	c.Assert(output, gc.Equals, `"uuid"`)
}

func (s *ConfigSuite) TestAllValues(c *gc.C) {
	context, err := s.run(c)
	c.Assert(err, jc.ErrorIsNil)

	output := strings.TrimSpace(cmdtesting.Stdout(context))
	expected := `
Attribute                  Value
api-port                   1234
audit-log-exclude-methods  
- Thing1
- Thing2
ca-cert  |-
  multi
  line
controller-uuid  uuid`[1:]
	c.Assert(output, gc.Equals, expected)
}

func (s *ConfigSuite) TestOneLineExcludeMethods(c *gc.C) {
	var api fakeControllerAPI
	api.config = map[string]interface{}{
		"audit-log-exclude-methods": []string{"Actual.Size"},
	}
	context, err := s.runWithAPI(c, &api)
	c.Assert(err, jc.ErrorIsNil)

	output := strings.TrimSpace(cmdtesting.Stdout(context))
	expected := `
Attribute                  Value
audit-log-exclude-methods  Actual.Size`[1:]
	c.Assert(output, gc.Equals, expected)
}

func (s *ConfigSuite) TestAllValuesJSON(c *gc.C) {
	context, err := s.run(c, "--format=json")
	c.Assert(err, jc.ErrorIsNil)

	output := strings.TrimSpace(cmdtesting.Stdout(context))
	expected := `{"api-port":1234,"audit-log-exclude-methods":["Thing1","Thing2"],"ca-cert":"multi\nline","controller-uuid":"uuid"}`
	c.Assert(output, gc.Equals, expected)
}

func (s *ConfigSuite) TestNonexistentValue(c *gc.C) {
	context, err := s.run(c, "courtney-barnett")
	c.Assert(err, gc.ErrorMatches, `key "courtney-barnett" not found in controller "mallards"`)

	output := strings.TrimSpace(cmdtesting.Stdout(context))
	c.Assert(output, gc.Equals, "")
}

func (s *ConfigSuite) TestSetReadOnly(c *gc.C) {
	var api fakeControllerAPI
	context, err := s.runWithAPI(c, &api, "api-port=123")
	c.Assert(err, gc.ErrorMatches, `invalid or read-only controller config values cannot be updated: \[api-port\]`)
	output := strings.TrimSpace(cmdtesting.Stdout(context))
	c.Assert(output, gc.Equals, "")
}

func (s *ConfigSuite) TestSetWrongType(c *gc.C) {
	var api fakeControllerAPI
	context, err := s.runWithAPI(c, &api, "audit-log-max-backups=foo")
	c.Assert(err, gc.ErrorMatches, `audit-log-max-backups: expected number, got string\("foo"\)`)
	output := strings.TrimSpace(cmdtesting.Stdout(context))
	c.Assert(output, gc.Equals, "")
}

func (s *ConfigSuite) TestError(c *gc.C) {
	command := controller.NewConfigCommandForTest(&fakeControllerAPI{err: errors.New("error")}, s.store)
	_, err := cmdtesting.RunCommand(c, command)
	c.Assert(err, gc.ErrorMatches, "error")
}

func (s *ConfigSuite) TestSettingKey(c *gc.C) {
	var api fakeControllerAPI
	context, err := s.runWithAPI(c, &api, "juju-ha-space=value")
	c.Assert(err, jc.ErrorIsNil)

	output := strings.TrimSpace(cmdtesting.Stdout(context))
	c.Assert(output, gc.Equals, "")

	c.Assert(api.values, gc.DeepEquals, map[string]interface{}{"juju-ha-space": "value"})
}

func (s *ConfigSuite) TestSettingDuration(c *gc.C) {
	var api fakeControllerAPI
	context, err := s.runWithAPI(c, &api, "api-port-open-delay=100ms")
	c.Assert(err, jc.ErrorIsNil)

	output := strings.TrimSpace(cmdtesting.Stdout(context))
	c.Assert(output, gc.Equals, "")

	c.Assert(api.values, gc.DeepEquals, map[string]interface{}{"api-port-open-delay": "100ms"})
}

func (s *ConfigSuite) TestSettingComplexKey(c *gc.C) {
	var api fakeControllerAPI
	context, err := s.runWithAPI(c, &api, "features=[value1,value2]")
	c.Assert(err, jc.ErrorIsNil)

	output := strings.TrimSpace(cmdtesting.Stdout(context))
	c.Assert(output, gc.Equals, "")

	c.Assert(api.values, gc.DeepEquals, map[string]interface{}{
		"features": []interface{}{"value1", "value2"},
	})
}

func (s *ConfigSuite) TestSettingFromFile(c *gc.C) {
	path := writeFile(c, "yaml", "juju-ha-space: value\n")
	var api fakeControllerAPI
	context, err := s.runWithAPI(c, &api, "--file", path)
	c.Assert(err, jc.ErrorIsNil)

	output := strings.TrimSpace(cmdtesting.Stdout(context))
	c.Assert(output, gc.Equals, "")

	c.Assert(api.values, gc.DeepEquals, map[string]interface{}{"juju-ha-space": "value"})
}

func (s *ConfigSuite) TestSettingFromStdin(c *gc.C) {
	ctx := cmdtesting.Context(c)
	ctx.Stdin = strings.NewReader("juju-ha-space: value\n")
	var api fakeControllerAPI
	code := cmd.Main(controller.NewConfigCommandForTest(&api, s.store), ctx,
		[]string{"--file", "-"})

	c.Assert(code, gc.Equals, 0)
	output := strings.TrimSpace(cmdtesting.Stdout(ctx))
	c.Assert(output, gc.Equals, "")
<<<<<<< HEAD
	stderr := strings.TrimSpace(cmdtesting.Stderr(ctx))
	c.Assert(stderr, gc.Equals, "")
	c.Assert(api.values, gc.DeepEquals, map[string]interface{}{"juju-ha-space": "value"})
=======

	c.Assert(api.values, gc.DeepEquals, map[string]interface{}{
		"juju-ha-space":         "value",
		"audit-log-max-backups": 123,
	})
}

func (s *ConfigSuite) TestSettingFromBothArgFirst(c *gc.C) {
	path := writeFile(c, "yaml", "audit-log-max-backups: value\n")
	var api fakeControllerAPI
	context, err := s.runWithAPI(c, &api, "audit-log-max-backups=123", path)
	c.Assert(err, jc.ErrorIsNil)

	output := strings.TrimSpace(cmdtesting.Stdout(context))
	c.Assert(output, gc.Equals, "")

	// This is a consequence of ConfigFlag reading input files first
	// and then overlaying with values from args. It's surprising but
	// probably not worth fixing - I don't think people will try to
	// set an option from a file and then override it from an arg.
	c.Assert(api.values, gc.DeepEquals, map[string]interface{}{
		"audit-log-max-backups": 123,
	})
}

func (s *ConfigSuite) TestSettingFromBothFileFirst(c *gc.C) {
	path := writeFile(c, "yaml", "audit-log-max-backups: value\n")
	var api fakeControllerAPI
	context, err := s.runWithAPI(c, &api, path, "audit-log-max-backups=123")
	c.Assert(err, jc.ErrorIsNil)

	output := strings.TrimSpace(cmdtesting.Stdout(context))
	c.Assert(output, gc.Equals, "")

	c.Assert(api.values, gc.DeepEquals, map[string]interface{}{
		"audit-log-max-backups": 123,
	})
>>>>>>> 078a093d
}

func (s *ConfigSuite) TestOverrideFileFromArgs(c *gc.C) {
	path := writeFile(c, "yaml", "juju-ha-space: value\naudit-log-max-backups: 2\n")
	var api fakeControllerAPI
	context, err := s.runWithAPI(c, &api, "--file", path, "audit-log-max-backups=4")
	c.Assert(err, jc.ErrorIsNil)

	output := strings.TrimSpace(cmdtesting.Stdout(context))
	c.Assert(output, gc.Equals, "")

	c.Assert(api.values, gc.DeepEquals, map[string]interface{}{
		"juju-ha-space": "value", "audit-log-max-backups": "4"})
}

func (s *ConfigSuite) TestErrorOnSetting(c *gc.C) {
	api := fakeControllerAPI{err: errors.Errorf("kablooie")}
	context, err := s.runWithAPI(c, &api, "juju-ha-space=value")
	c.Assert(err, gc.ErrorMatches, "kablooie")

	c.Assert(strings.TrimSpace(cmdtesting.Stdout(context)), gc.Equals, "")
	c.Assert(api.values, gc.DeepEquals, map[string]interface{}{"juju-ha-space": "value"})
}

func writeFile(c *gc.C, name, content string) string {
	path := filepath.Join(c.MkDir(), name)
	err := os.WriteFile(path, []byte(content), 0777)
	c.Assert(err, jc.ErrorIsNil)
	return path
}

type fakeControllerAPI struct {
	err    error
	config map[string]interface{}
	values map[string]interface{}
}

func (f *fakeControllerAPI) Close() error {
	return nil
}

func (f *fakeControllerAPI) ControllerConfig() (jujucontroller.Config, error) {
	if f.err != nil {
		return nil, f.err
	}
	var result map[string]interface{}
	if f.config != nil {
		result = f.config
	} else {
		result = map[string]interface{}{
			"controller-uuid":           "uuid",
			"api-port":                  1234,
			"ca-cert":                   "multi\nline",
			"audit-log-exclude-methods": []interface{}{"Thing1", "Thing2"},
		}
	}
	return result, nil
}

func (f *fakeControllerAPI) ConfigSet(values map[string]interface{}) error {
	if f.values == nil {
		f.values = values
	} else {
		// Append values rather than overwriting
		for key, val := range values {
			f.values[key] = val
		}
	}
	return f.err
}<|MERGE_RESOLUTION|>--- conflicted
+++ resolved
@@ -223,62 +223,24 @@
 	c.Assert(code, gc.Equals, 0)
 	output := strings.TrimSpace(cmdtesting.Stdout(ctx))
 	c.Assert(output, gc.Equals, "")
-<<<<<<< HEAD
 	stderr := strings.TrimSpace(cmdtesting.Stderr(ctx))
 	c.Assert(stderr, gc.Equals, "")
 	c.Assert(api.values, gc.DeepEquals, map[string]interface{}{"juju-ha-space": "value"})
-=======
+}
+
+func (s *ConfigSuite) TestOverrideFileFromArgs(c *gc.C) {
+	path := writeFile(c, "yaml", "juju-ha-space: value\naudit-log-max-backups: 2\n")
+	var api fakeControllerAPI
+	context, err := s.runWithAPI(c, &api, "--file", path, "audit-log-max-backups=4")
+	c.Assert(err, jc.ErrorIsNil)
+
+	output := strings.TrimSpace(cmdtesting.Stdout(context))
+	c.Assert(output, gc.Equals, "")
 
 	c.Assert(api.values, gc.DeepEquals, map[string]interface{}{
 		"juju-ha-space":         "value",
-		"audit-log-max-backups": 123,
+		"audit-log-max-backups": 4,
 	})
-}
-
-func (s *ConfigSuite) TestSettingFromBothArgFirst(c *gc.C) {
-	path := writeFile(c, "yaml", "audit-log-max-backups: value\n")
-	var api fakeControllerAPI
-	context, err := s.runWithAPI(c, &api, "audit-log-max-backups=123", path)
-	c.Assert(err, jc.ErrorIsNil)
-
-	output := strings.TrimSpace(cmdtesting.Stdout(context))
-	c.Assert(output, gc.Equals, "")
-
-	// This is a consequence of ConfigFlag reading input files first
-	// and then overlaying with values from args. It's surprising but
-	// probably not worth fixing - I don't think people will try to
-	// set an option from a file and then override it from an arg.
-	c.Assert(api.values, gc.DeepEquals, map[string]interface{}{
-		"audit-log-max-backups": 123,
-	})
-}
-
-func (s *ConfigSuite) TestSettingFromBothFileFirst(c *gc.C) {
-	path := writeFile(c, "yaml", "audit-log-max-backups: value\n")
-	var api fakeControllerAPI
-	context, err := s.runWithAPI(c, &api, path, "audit-log-max-backups=123")
-	c.Assert(err, jc.ErrorIsNil)
-
-	output := strings.TrimSpace(cmdtesting.Stdout(context))
-	c.Assert(output, gc.Equals, "")
-
-	c.Assert(api.values, gc.DeepEquals, map[string]interface{}{
-		"audit-log-max-backups": 123,
-	})
->>>>>>> 078a093d
-}
-
-func (s *ConfigSuite) TestOverrideFileFromArgs(c *gc.C) {
-	path := writeFile(c, "yaml", "juju-ha-space: value\naudit-log-max-backups: 2\n")
-	var api fakeControllerAPI
-	context, err := s.runWithAPI(c, &api, "--file", path, "audit-log-max-backups=4")
-	c.Assert(err, jc.ErrorIsNil)
-
-	output := strings.TrimSpace(cmdtesting.Stdout(context))
-	c.Assert(output, gc.Equals, "")
-
-	c.Assert(api.values, gc.DeepEquals, map[string]interface{}{
-		"juju-ha-space": "value", "audit-log-max-backups": "4"})
 }
 
 func (s *ConfigSuite) TestErrorOnSetting(c *gc.C) {
