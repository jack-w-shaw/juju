// Copyright 2018 Canonical Ltd.
// Licensed under the AGPLv3, see LICENCE file for details.

package machine_test

import (
	"bytes"
	"fmt"
	"strings"
	"time"

	"github.com/juju/cmd/v3"
	"github.com/juju/cmd/v3/cmdtesting"
	"github.com/juju/collections/set"
	"github.com/juju/testing"
	jc "github.com/juju/testing/checkers"
	"go.uber.org/mock/gomock"
	gc "gopkg.in/check.v1"

	"github.com/juju/juju/cmd/juju/machine"
	"github.com/juju/juju/cmd/juju/machine/mocks"
	"github.com/juju/juju/rpc/params"
)

type UpgradeMachineSuite struct {
	testing.IsolationSuite

	statusExpectation   *statusExpectation
	prepareExpectation  *upgradeMachinePrepareExpectation
	completeExpectation *upgradeMachineCompleteExpectation
}

var _ = gc.Suite(&UpgradeMachineSuite{})

func (s *UpgradeMachineSuite) SetUpTest(c *gc.C) {
	s.IsolationSuite.SetUpTest(c)
	s.statusExpectation = &statusExpectation{
		status: &params.FullStatus{
			Machines: map[string]params.MachineStatus{
				"1": {Id: "1"},
				"2": {
					Id: "2",
					Containers: map[string]params.MachineStatus{
						"2/lxd/0": {Id: "2/lxd/0"},
					},
				},
			},
			Applications: map[string]params.ApplicationStatus{
				"foo": {
					Units: map[string]params.UnitStatus{
						"foo/1": {
							Machine: "1",
							Subordinates: map[string]params.UnitStatus{
								"sub/1": {},
							},
						},
						"foo/2": {
							Machine: "2/lxd/0",
							Subordinates: map[string]params.UnitStatus{
								"sub/2": {},
							},
						},
					},
				},
			},
		},
	}
	s.prepareExpectation = &upgradeMachinePrepareExpectation{gomock.Any(), gomock.Any(), gomock.Any()}
	s.completeExpectation = &upgradeMachineCompleteExpectation{gomock.Any()}

	// TODO: remove this patch once we removed all the old series from tests in current package.
	s.PatchValue(&machine.SupportedJujuSeries,
		func(time.Time, string, string) (set.Strings, error) {
			return set.NewStrings(
<<<<<<< HEAD
				"centos7", "centos8", "centos9", "genericlinux", "opensuseleap",
=======
				"centos7", "centos9", "genericlinux", "kubernetes",
>>>>>>> d6207b59
				"jammy", "focal", "bionic", "xenial",
			), nil
		},
	)
}

const (
	machineArg   = "1"
	containerArg = "2/lxd/0"

	seriesArg = "focal"
	baseArg   = "ubuntu@20.04"
)

func (s *UpgradeMachineSuite) runUpgradeMachineCommand(c *gc.C, args ...string) error {
	_, err := s.runUpgradeMachineCommandWithConfirmation(c, "y", args...)
	return err
}

func (s *UpgradeMachineSuite) ctxWithConfirmation(c *gc.C, confirmation string) *cmd.Context {
	var stdin, stdout, stderr bytes.Buffer
	ctx, err := cmd.DefaultContext()
	c.Assert(err, jc.ErrorIsNil)
	ctx.Stderr = &stderr
	ctx.Stdout = &stdout
	ctx.Stdin = &stdin
	stdin.WriteString(confirmation)

	return ctx
}

func (s *UpgradeMachineSuite) runUpgradeMachineCommandWithConfirmation(
	c *gc.C, confirmation string, args ...string,
) (*cmd.Context, error) {
	ctx := s.ctxWithConfirmation(c, confirmation)

	ctrl := gomock.NewController(c)
	defer ctrl.Finish()

	mockStatusAPI := mocks.NewMockStatusAPI(ctrl)
	mockUpgradeMachineAPI := mocks.NewMockUpgradeMachineAPI(ctrl)

	uExp := mockUpgradeMachineAPI.EXPECT()
	prep := s.prepareExpectation
	uExp.UpgradeSeriesPrepare(prep.machineArg, prep.baseArg, prep.force).AnyTimes()
	uExp.UpgradeSeriesComplete(s.completeExpectation.machineNumber).AnyTimes()

	mockStatusAPI.EXPECT().Status(gomock.Nil()).AnyTimes().Return(s.statusExpectation.status, nil)

	com := machine.NewUpgradeMachineCommandForTest(mockStatusAPI, mockUpgradeMachineAPI)

	err := cmdtesting.InitCommand(com, args)
	if err != nil {
		return nil, err
	}
	err = com.Run(ctx)
	if err != nil {
		return nil, err
	}
	return ctx, nil
}

func (s *UpgradeMachineSuite) TestPrepareCommandMachines(c *gc.C) {
	s.prepareExpectation = &upgradeMachinePrepareExpectation{machineArg, seriesArg, gomock.Eq(false)}
	err := s.runUpgradeMachineCommand(c, machineArg, machine.PrepareCommand, baseArg)
	c.Assert(err, jc.ErrorIsNil)
}

func (s *UpgradeMachineSuite) TestPrepareCommandContainers(c *gc.C) {
	s.prepareExpectation = &upgradeMachinePrepareExpectation{containerArg, seriesArg, gomock.Eq(false)}
	err := s.runUpgradeMachineCommand(c, containerArg, machine.PrepareCommand, baseArg)
	c.Assert(err, jc.ErrorIsNil)
}

func (s *UpgradeMachineSuite) TestTooFewArgs(c *gc.C) {
	err := s.runUpgradeMachineCommand(c, machineArg)
	c.Assert(err, gc.ErrorMatches, "wrong number of arguments")
}

func (s *UpgradeMachineSuite) TestPrepareCommandShouldAcceptForceOption(c *gc.C) {
	s.prepareExpectation = &upgradeMachinePrepareExpectation{machineArg, seriesArg, gomock.Eq(true)}
	err := s.runUpgradeMachineCommand(c, machineArg, machine.PrepareCommand, baseArg, "--force")
	c.Assert(err, jc.ErrorIsNil)
}

func (s *UpgradeMachineSuite) TestPrepareCommandShouldAbortOnFailedConfirmation(c *gc.C) {
	_, err := s.runUpgradeMachineCommandWithConfirmation(c, "n", machineArg, machine.PrepareCommand, baseArg)
	c.Assert(err, gc.ErrorMatches, "upgrade machine: aborted")
}

func (s *UpgradeMachineSuite) TestUpgradeCommandShouldNotAcceptInvalidPrepCommands(c *gc.C) {
	invalidPrepCommand := "actuate"
	err := s.runUpgradeMachineCommand(c, machineArg, invalidPrepCommand, baseArg)
	c.Assert(err, gc.ErrorMatches,
		".* \"actuate\" is an invalid upgrade-machine command; valid commands are: prepare, complete.")
}

func (s *UpgradeMachineSuite) TestUpgradeCommandShouldNotAcceptInvalidMachineArgs(c *gc.C) {
	invalidMachineArg := "machine5"
	err := s.runUpgradeMachineCommand(c, invalidMachineArg, machine.PrepareCommand, baseArg)
	c.Assert(err, gc.ErrorMatches, "\"machine5\" is an invalid machine name")
}

func (s *UpgradeMachineSuite) TestPrepareCommandShouldOnlyAcceptSupportedSeries(c *gc.C) {
	BadSeries := "Combative Caribou"
	err := s.runUpgradeMachineCommand(c, machineArg, machine.PrepareCommand, BadSeries)
	c.Assert(err, gc.ErrorMatches, ".* is an unsupported series")
}

func (s *UpgradeMachineSuite) TestPrepareCommandShouldSupportSeriesRegardlessOfCase(c *gc.C) {
	capitalizedCaseXenial := "Xenial"
	err := s.runUpgradeMachineCommand(c, machineArg, machine.PrepareCommand, capitalizedCaseXenial)
	c.Assert(err, jc.ErrorIsNil)
}

func (s *UpgradeMachineSuite) TestCompleteCommand(c *gc.C) {
	s.completeExpectation.machineNumber = machineArg
	err := s.runUpgradeMachineCommand(c, machineArg, machine.CompleteCommand)
	c.Assert(err, jc.ErrorIsNil)
}

func (s *UpgradeMachineSuite) TestCompleteCommandDoesNotAcceptSeries(c *gc.C) {
	err := s.runUpgradeMachineCommand(c, machineArg, machine.CompleteCommand, baseArg)
	c.Assert(err, gc.ErrorMatches, "wrong number of arguments")
}

func (s *UpgradeMachineSuite) TestPrepareCommandShouldAcceptYes(c *gc.C) {
	err := s.runUpgradeMachineCommand(c, machineArg, machine.PrepareCommand, baseArg, "--yes")
	c.Assert(err, jc.ErrorIsNil)
}

func (s *UpgradeMachineSuite) TestPrepareCommandShouldAcceptYesAbbreviation(c *gc.C) {
	err := s.runUpgradeMachineCommand(c, machineArg, machine.PrepareCommand, baseArg, "-y")
	c.Assert(err, jc.ErrorIsNil)
}

func (s *UpgradeMachineSuite) TestPrepareCommandShouldPromptUserForConfirmation(c *gc.C) {
	ctx, err := s.runUpgradeMachineCommandWithConfirmation(c, "y", machineArg, machine.PrepareCommand, baseArg)
	c.Assert(err, jc.ErrorIsNil)
	c.Assert(ctx.Stderr.(*bytes.Buffer).String(), gc.Matches, `(?s).*Continue \[y\/N\]\? .*`)
}

func (s *UpgradeMachineSuite) TestPrepareCommandShouldIndicateOnlySubordinatesOnMachine(c *gc.C) {
	ctx, err := s.runUpgradeMachineCommandWithConfirmation(c, "y", machineArg, machine.PrepareCommand, baseArg)
	c.Assert(err, jc.ErrorIsNil)

	out := ctx.Stdout.(*bytes.Buffer).String()
	c.Check(strings.Contains(out, "sub/1"), jc.IsTrue)
	c.Check(strings.Contains(out, "sub/2"), jc.IsFalse)
}

func (s *UpgradeMachineSuite) TestPrepareCommandShouldAcceptYesFlagAndNotPrompt(c *gc.C) {
	ctx, err := s.runUpgradeMachineCommandWithConfirmation(c, "n", machineArg, machine.PrepareCommand, baseArg, "-y")
	c.Assert(err, jc.ErrorIsNil)

	//There is no confirmation message since the `-y/--yes` flag is being used to avoid the prompt.
	confirmationMessage := ""

	finishedMessage := fmt.Sprintf(machine.UpgradeMachinePrepareFinishedMessage, machineArg)
	displayedMessage := strings.Join([]string{confirmationMessage, finishedMessage}, "") + "\n"
	out := ctx.Stderr.(*bytes.Buffer).String()
	c.Assert(out, gc.Equals, displayedMessage)
	c.Assert(out, jc.Contains, fmt.Sprintf("juju upgrade-machine %s complete", machineArg))
}

type statusExpectation struct {
	status interface{}
}

type upgradeMachinePrepareExpectation struct {
	machineArg, baseArg, force interface{}
}

type upgradeMachineCompleteExpectation struct {
	machineNumber interface{}
}<|MERGE_RESOLUTION|>--- conflicted
+++ resolved
@@ -72,11 +72,7 @@
 	s.PatchValue(&machine.SupportedJujuSeries,
 		func(time.Time, string, string) (set.Strings, error) {
 			return set.NewStrings(
-<<<<<<< HEAD
-				"centos7", "centos8", "centos9", "genericlinux", "opensuseleap",
-=======
-				"centos7", "centos9", "genericlinux", "kubernetes",
->>>>>>> d6207b59
+				"centos7", "centos9", "genericlinux",
 				"jammy", "focal", "bionic", "xenial",
 			), nil
 		},
