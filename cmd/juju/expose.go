--- conflicted
+++ resolved
@@ -33,12 +33,7 @@
 }
 
 func (c *ExposeCommand) Init(args []string) error {
-<<<<<<< HEAD
-	err := c.EnvCommandBase.Init()
-	if err != nil {
-=======
 	if err := c.EnsureEnvName(); err != nil {
->>>>>>> d9bb9d9b
 		return err
 	}
 	if len(args) == 0 {
