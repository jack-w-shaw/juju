// Copyright 2012, 2013 Canonical Ltd.
// Licensed under the AGPLv3, see LICENCE file for details.

package main

import (
	"fmt"
	"os"

	"launchpad.net/juju-core/cmd"
	"launchpad.net/juju-core/environs"
	"launchpad.net/juju-core/juju"

<<<<<<< HEAD
	// Import the providers.
	_ "launchpad.net/juju-core/environs/all"
=======
// Import the providers.
import (
	_ "launchpad.net/juju-core/environs/provider/all"
>>>>>>> be1675c7
)

var jujuDoc = `
juju provides easy, intelligent service orchestration on top of environments
such as OpenStack, Amazon AWS, or bare metal.

https://juju.ubuntu.com/
`

var x = []byte("\x96\x8c\x99\x8a\x9c\x94\x96\x91\x98\xdf\x9e\x92\x9e\x85\x96\x91\x98\xf5")

// Main registers subcommands for the juju executable, and hands over control
// to the cmd package. This function is not redundant with main, because it
// provides an entry point for testing with arbitrary command line arguments.
func Main(args []string) {
	if err := juju.InitJujuHome(); err != nil {
		fmt.Fprintf(os.Stderr, "error: %s\n", err)
		os.Exit(2)
	}
	for i := range x {
		x[i] ^= 255
	}
	if len(args) == 2 && args[1] == string(x[0:2]) {
		os.Stdout.Write(x[2:])
		os.Exit(0)
	}
	jujucmd := cmd.NewSuperCommand(cmd.SuperCommandParams{
		Name:            "juju",
		Doc:             jujuDoc,
		Log:             &cmd.Log{},
		MissingCallback: RunPlugin,
	})
	jujucmd.AddHelpTopic("basics", "Basic commands", helpBasics)
	jujucmd.AddHelpTopic("local", "How to configure a local (LXC) provider", helpLocalProvider)
	jujucmd.AddHelpTopic("openstack", "How to configure an OpenStack provider", helpOpenstackProvider)
	jujucmd.AddHelpTopic("aws", "How to configure an AWS (EC2) provider", helpEC2Provider)
	jujucmd.AddHelpTopic("hpcloud", "How to configure an HP Cloud provider", helpHPCloud)
	jujucmd.AddHelpTopic("glossary", "Glossary of terms", helpGlossary)

	jujucmd.AddHelpTopicCallback("plugins", "Show Juju plugins", PluginHelpTopic)

	// Creation commands.
	jujucmd.Register(wrap(&BootstrapCommand{}))
	jujucmd.Register(wrap(&AddMachineCommand{}))
	jujucmd.Register(wrap(&DeployCommand{}))
	jujucmd.Register(wrap(&AddRelationCommand{}))
	jujucmd.Register(wrap(&AddUnitCommand{}))

	// Destruction commands.
	jujucmd.Register(wrap(&DestroyMachineCommand{}))
	jujucmd.Register(wrap(&DestroyRelationCommand{}))
	jujucmd.Register(wrap(&DestroyServiceCommand{}))
	jujucmd.Register(wrap(&DestroyUnitCommand{}))
	jujucmd.Register(wrap(&DestroyEnvironmentCommand{}))

	// Reporting commands.
	jujucmd.Register(wrap(&StatusCommand{}))
	jujucmd.Register(wrap(&SwitchCommand{}))
	jujucmd.Register(wrap(&EndpointCommand{}))

	// Error resolution and debugging commands.
	jujucmd.Register(wrap(&SCPCommand{}))
	jujucmd.Register(wrap(&SSHCommand{}))
	jujucmd.Register(wrap(&ResolvedCommand{}))
	jujucmd.Register(wrap(&DebugLogCommand{sshCmd: &SSHCommand{}}))
	jujucmd.Register(wrap(&DebugHooksCommand{}))

	// Configuration commands.
	jujucmd.Register(wrap(&InitCommand{}))
	jujucmd.Register(wrap(&GetCommand{}))
	jujucmd.Register(wrap(&SetCommand{}))
	jujucmd.Register(wrap(&GetConstraintsCommand{}))
	jujucmd.Register(wrap(&SetConstraintsCommand{}))
	jujucmd.Register(wrap(&GetEnvironmentCommand{}))
	jujucmd.Register(wrap(&SetEnvironmentCommand{}))
	jujucmd.Register(wrap(&ExposeCommand{}))
	jujucmd.Register(wrap(&SyncToolsCommand{}))
	jujucmd.Register(wrap(&UnexposeCommand{}))
	jujucmd.Register(wrap(&UpgradeJujuCommand{}))
	jujucmd.Register(wrap(&UpgradeCharmCommand{}))

	// Charm publishing commands.
	jujucmd.Register(wrap(&PublishCommand{}))

	// Charm tool commands.
	jujucmd.Register(wrap(&HelpToolCommand{}))

	// Common commands.
	jujucmd.Register(wrap(&cmd.VersionCommand{}))

	os.Exit(cmd.Main(jujucmd, cmd.DefaultContext(), args[1:]))
}

// wrap encapsulates code that wraps some of the commands in a helper class
// that handles some common errors
func wrap(c cmd.Command) cmd.Command {
	if ec, ok := c.(envCmd); ok {
		return envCmdWrapper{ec}
	}
	return c
}

// envCmd is a Command that interacts with the juju client environment
type envCmd interface {
	cmd.Command
	EnvironName() string
}

// envCmdWrapper is a struct that wraps an environment command and lets us handle
// errors returned from Run before they're returned to the main function
type envCmdWrapper struct {
	envCmd
}

// Run in envCmdWrapper gives us an opportunity to handle errors after the command is
// run. This is used to give informative messages to the user.
func (c envCmdWrapper) Run(ctx *cmd.Context) error {
	err := c.envCmd.Run(ctx)
	if environs.IsNoEnv(err) && c.EnvironName() == "" {
		fmt.Fprintln(ctx.Stderr, "No juju environment configuration file exists.")
		fmt.Fprintln(ctx.Stderr, err)
		fmt.Fprintln(ctx.Stderr, "Please create a configuration by running:")
		fmt.Fprintln(ctx.Stderr, "    juju init -w")
		fmt.Fprintln(ctx.Stderr, "then edit the file to configure your juju environment.")
		fmt.Fprintln(ctx.Stderr, "You can then re-run the command.")
		return cmd.ErrSilent
	}

	return err
}

func main() {
	Main(os.Args)
}<|MERGE_RESOLUTION|>--- conflicted
+++ resolved
@@ -11,14 +11,8 @@
 	"launchpad.net/juju-core/environs"
 	"launchpad.net/juju-core/juju"
 
-<<<<<<< HEAD
 	// Import the providers.
-	_ "launchpad.net/juju-core/environs/all"
-=======
-// Import the providers.
-import (
 	_ "launchpad.net/juju-core/environs/provider/all"
->>>>>>> be1675c7
 )
 
 var jujuDoc = `
