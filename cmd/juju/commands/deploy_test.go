// Copyright 2012, 2013 Canonical Ltd.
// Licensed under the AGPLv3, see LICENCE file for details.

package commands

import (
	"encoding/json"
	"fmt"
	"io/ioutil"
	"net/http"
	"net/http/httptest"
	"net/url"
	"os"
	"strings"

	"github.com/juju/errors"
	"github.com/juju/names"
	jujutesting "github.com/juju/testing"
	jc "github.com/juju/testing/checkers"
	"github.com/juju/utils"
	gc "gopkg.in/check.v1"
	"gopkg.in/juju/charm.v6-unstable"
	"gopkg.in/juju/charmrepo.v2-unstable"
	"gopkg.in/juju/charmrepo.v2-unstable/csclient"
	"gopkg.in/juju/charmstore.v5-unstable"
	"gopkg.in/macaroon-bakery.v1/bakery/checkers"
	"gopkg.in/macaroon-bakery.v1/bakerytest"

	"github.com/juju/juju/api"
	"github.com/juju/juju/apiserver/params"
	"github.com/juju/juju/cmd/envcmd"
	"github.com/juju/juju/cmd/juju/service"
	"github.com/juju/juju/constraints"
	"github.com/juju/juju/environs/config"
	"github.com/juju/juju/instance"
	"github.com/juju/juju/juju/testing"
	"github.com/juju/juju/state"
	"github.com/juju/juju/storage/poolmanager"
	"github.com/juju/juju/storage/provider"
	"github.com/juju/juju/testcharms"
	coretesting "github.com/juju/juju/testing"
)

type DeploySuite struct {
	testing.RepoSuite
	CmdBlockHelper
}

func (s *DeploySuite) SetUpTest(c *gc.C) {
	s.RepoSuite.SetUpTest(c)
	s.CmdBlockHelper = NewCmdBlockHelper(s.APIState)
	c.Assert(s.CmdBlockHelper, gc.NotNil)
	s.AddCleanup(func(*gc.C) { s.CmdBlockHelper.Close() })
}

var _ = gc.Suite(&DeploySuite{})

func runDeploy(c *gc.C, args ...string) error {
	_, err := coretesting.RunCommand(c, newDeployCommand(), args...)
	return err
}

var initErrorTests = []struct {
	args []string
	err  string
}{
	{
		args: nil,
		err:  `no charm or bundle specified`,
	}, {
		args: []string{"charm-name", "service-name", "hotdog"},
		err:  `unrecognized args: \["hotdog"\]`,
	}, {
		args: []string{"craziness", "burble-1"},
		err:  `invalid service name "burble-1"`,
	}, {
		args: []string{"craziness", "burble1", "-n", "0"},
		err:  `--num-units must be a positive integer`,
	}, {
		args: []string{"craziness", "burble1", "--to", "#:foo"},
		err:  `invalid --to parameter "#:foo"`,
	}, {
		args: []string{"craziness", "burble1", "--constraints", "gibber=plop"},
		err:  `invalid value "gibber=plop" for flag --constraints: unknown constraint "gibber"`,
	}, {
		args: []string{"charm", "service", "--force"},
		err:  `--force is only used with --series`,
	},
}

func (s *DeploySuite) TestInitErrors(c *gc.C) {
	for i, t := range initErrorTests {
		c.Logf("test %d", i)
		err := coretesting.InitCommand(newDeployCommand(), t.args)
		c.Assert(err, gc.ErrorMatches, t.err)
	}
}

func (s *DeploySuite) TestNoCharm(c *gc.C) {
	err := runDeploy(c, "local:unknown-123")
	c.Assert(err, gc.ErrorMatches, `.* entity not found in ".*": local:trusty/unknown-123`)
}

func (s *DeploySuite) TestBlockDeploy(c *gc.C) {
	// Block operation
	s.BlockAllChanges(c, "TestBlockDeploy")
	testcharms.Repo.CharmArchivePath(s.SeriesPath, "dummy")
	err := runDeploy(c, "local:dummy", "some-service-name")
	s.AssertBlocked(c, err, ".*TestBlockDeploy.*")
}

func (s *DeploySuite) TestInvalidPath(c *gc.C) {
	err := runDeploy(c, "/home/nowhere")
	c.Assert(err, gc.ErrorMatches, `charm or bundle URL has invalid form: "/home/nowhere"`)
}

func (s *DeploySuite) TestPathWithNoCharm(c *gc.C) {
	err := runDeploy(c, c.MkDir())
	c.Assert(err, gc.ErrorMatches, `no charm or bundle found at .*`)
}

func (s *DeploySuite) TestInvalidURL(c *gc.C) {
	err := runDeploy(c, "cs:craz~ness")
	c.Assert(err, gc.ErrorMatches, `URL has invalid charm or bundle name: "cs:craz~ness"`)
}

func (s *DeploySuite) TestCharmDir(c *gc.C) {
	testcharms.Repo.ClonedDirPath(s.SeriesPath, "dummy")
	err := runDeploy(c, "local:dummy")
	c.Assert(err, jc.ErrorIsNil)
	curl := charm.MustParseURL("local:trusty/dummy-1")
	s.AssertService(c, "dummy", curl, 1, 0)
}

func (s *DeploySuite) TestDeployFromPathRelativeDir(c *gc.C) {
	testcharms.Repo.ClonedDirPath(s.SeriesPath, "multi-series")
	wd, err := os.Getwd()
	c.Assert(err, jc.ErrorIsNil)
	defer os.Chdir(wd)
	err = os.Chdir(s.SeriesPath)
	c.Assert(err, jc.ErrorIsNil)
	err = runDeploy(c, "multi-series")
	c.Assert(err, gc.ErrorMatches, `.*path "multi-series" can not be a relative path`)
}

func (s *DeploySuite) TestDeployFromPathOldCharm(c *gc.C) {
	path := testcharms.Repo.ClonedDirPath(s.SeriesPath, "dummy")
	err := runDeploy(c, path, "--series", "precise")
	c.Assert(err, jc.ErrorIsNil)
	curl := charm.MustParseURL("local:precise/dummy-1")
	s.AssertService(c, "dummy", curl, 1, 0)
}

func (s *DeploySuite) TestDeployFromPathOldCharmMissingSeries(c *gc.C) {
	path := testcharms.Repo.ClonedDirPath(s.SeriesPath, "dummy")
	err := runDeploy(c, path)
	c.Assert(err, gc.ErrorMatches, "series not specified and charm does not define any")
}

func (s *DeploySuite) TestDeployFromPathDefaultSeries(c *gc.C) {
	path := testcharms.Repo.ClonedDirPath(s.SeriesPath, "multi-series")
	err := runDeploy(c, path)
	c.Assert(err, jc.ErrorIsNil)
	curl := charm.MustParseURL("local:precise/multi-series-1")
	s.AssertService(c, "multi-series", curl, 1, 0)
}

func (s *DeploySuite) TestDeployFromPath(c *gc.C) {
	path := testcharms.Repo.ClonedDirPath(s.SeriesPath, "multi-series")
	err := runDeploy(c, path, "--series", "trusty")
	c.Assert(err, jc.ErrorIsNil)
	curl := charm.MustParseURL("local:trusty/multi-series-1")
	s.AssertService(c, "multi-series", curl, 1, 0)
}

func (s *DeploySuite) TestDeployFromPathUnsupportedSeries(c *gc.C) {
	path := testcharms.Repo.ClonedDirPath(s.SeriesPath, "multi-series")
	err := runDeploy(c, path, "--series", "quantal")
	c.Assert(err, gc.ErrorMatches, `series "quantal" not supported by charm, supported series are: precise,trusty. Use --force to deploy the charm anyway.`)
}

func (s *DeploySuite) TestDeployFromPathUnsupportedSeriesForce(c *gc.C) {
	path := testcharms.Repo.ClonedDirPath(s.SeriesPath, "multi-series")
	err := runDeploy(c, path, "--series", "quantal", "--force")
	c.Assert(err, jc.ErrorIsNil)
	curl := charm.MustParseURL("local:quantal/multi-series-1")
	s.AssertService(c, "multi-series", curl, 1, 0)
}

func (s *DeploySuite) TestUpgradeReportsDeprecated(c *gc.C) {
	testcharms.Repo.ClonedDirPath(s.SeriesPath, "dummy")
	ctx, err := coretesting.RunCommand(c, newDeployCommand(), "local:dummy", "-u")
	c.Assert(err, jc.ErrorIsNil)

	c.Assert(coretesting.Stdout(ctx), gc.Equals, "")
	output := strings.Split(coretesting.Stderr(ctx), "\n")
	c.Check(output[0], gc.Matches, `Added charm ".*" to the environment.`)
	c.Check(output[1], gc.Matches, `Deploying charm .*`)
	c.Check(output[2], gc.Equals, "--upgrade (or -u) is deprecated and ignored; charms are always deployed with a unique revision.")
}

func (s *DeploySuite) TestUpgradeCharmDir(c *gc.C) {
	// Add the charm, so the url will exist and a new revision will be
	// picked in ServiceDeploy.
	dummyCharm := s.AddTestingCharm(c, "dummy")

	dirPath := testcharms.Repo.ClonedDirPath(s.SeriesPath, "dummy")
	err := runDeploy(c, "local:quantal/dummy")
	c.Assert(err, jc.ErrorIsNil)
	upgradedRev := dummyCharm.Revision() + 1
	curl := dummyCharm.URL().WithRevision(upgradedRev)
	s.AssertService(c, "dummy", curl, 1, 0)
	// Check the charm dir was left untouched.
	ch, err := charm.ReadCharmDir(dirPath)
	c.Assert(err, jc.ErrorIsNil)
	c.Assert(ch.Revision(), gc.Equals, 1)
}

func (s *DeploySuite) TestCharmBundle(c *gc.C) {
	testcharms.Repo.CharmArchivePath(s.SeriesPath, "dummy")
	err := runDeploy(c, "local:dummy", "some-service-name")
	c.Assert(err, jc.ErrorIsNil)
	curl := charm.MustParseURL("local:trusty/dummy-1")
	s.AssertService(c, "some-service-name", curl, 1, 0)
}

func (s *DeploySuite) TestSubordinateCharm(c *gc.C) {
	testcharms.Repo.CharmArchivePath(s.SeriesPath, "logging")
	err := runDeploy(c, "local:logging")
	c.Assert(err, jc.ErrorIsNil)
	curl := charm.MustParseURL("local:trusty/logging-1")
	s.AssertService(c, "logging", curl, 0, 0)
}

func (s *DeploySuite) TestConfig(c *gc.C) {
	testcharms.Repo.CharmArchivePath(s.SeriesPath, "dummy")
	path := setupConfigFile(c, c.MkDir())
	err := runDeploy(c, "local:dummy", "dummy-service", "--config", path)
	c.Assert(err, jc.ErrorIsNil)
	service, err := s.State.Service("dummy-service")
	c.Assert(err, jc.ErrorIsNil)
	settings, err := service.ConfigSettings()
	c.Assert(err, jc.ErrorIsNil)
	c.Assert(settings, gc.DeepEquals, charm.Settings{
		"skill-level": int64(9000),
		"username":    "admin001",
	})
}

func (s *DeploySuite) TestRelativeConfigPath(c *gc.C) {
	testcharms.Repo.CharmArchivePath(s.SeriesPath, "dummy")
	// Putting a config file in home is okay as $HOME is set to a tempdir
	setupConfigFile(c, utils.Home())
	err := runDeploy(c, "local:dummy", "dummy-service", "--config", "~/testconfig.yaml")
	c.Assert(err, jc.ErrorIsNil)
}

func (s *DeploySuite) TestConfigError(c *gc.C) {
	testcharms.Repo.CharmArchivePath(s.SeriesPath, "dummy")
	path := setupConfigFile(c, c.MkDir())
	err := runDeploy(c, "local:dummy", "other-service", "--config", path)
	c.Assert(err, gc.ErrorMatches, `no settings found for "other-service"`)
	_, err = s.State.Service("other-service")
	c.Assert(err, jc.Satisfies, errors.IsNotFound)
}

func (s *DeploySuite) TestConstraints(c *gc.C) {
	testcharms.Repo.CharmArchivePath(s.SeriesPath, "dummy")
	err := runDeploy(c, "local:dummy", "--constraints", "mem=2G cpu-cores=2")
	c.Assert(err, jc.ErrorIsNil)
	curl := charm.MustParseURL("local:trusty/dummy-1")
	service, _ := s.AssertService(c, "dummy", curl, 1, 0)
	cons, err := service.Constraints()
	c.Assert(err, jc.ErrorIsNil)
	c.Assert(cons, jc.DeepEquals, constraints.MustParse("mem=2G cpu-cores=2"))
}

func (s *DeploySuite) TestNetworksIsDeprecated(c *gc.C) {
	testcharms.Repo.CharmArchivePath(s.SeriesPath, "dummy")
	err := runDeploy(c, "local:dummy", "--networks", ", net1, net2 , ", "--constraints", "mem=2G cpu-cores=2 networks=net1,net0,^net3,^net4")
	c.Assert(err, gc.ErrorMatches, "use of --networks is deprecated. Please use spaces")
}

// TODO(wallyworld) - add another test that deploy with storage fails for older environments
// (need deploy client to be refactored to use API stub)
func (s *DeploySuite) TestStorage(c *gc.C) {
	pm := poolmanager.New(state.NewStateSettings(s.State))
	_, err := pm.Create("loop-pool", provider.LoopProviderType, map[string]interface{}{"foo": "bar"})
	c.Assert(err, jc.ErrorIsNil)

	testcharms.Repo.CharmArchivePath(s.SeriesPath, "storage-block")
	err = runDeploy(c, "local:storage-block", "--storage", "data=loop-pool,1G")
	c.Assert(err, jc.ErrorIsNil)
	curl := charm.MustParseURL("local:trusty/storage-block-1")
	service, _ := s.AssertService(c, "storage-block", curl, 1, 0)

	cons, err := service.StorageConstraints()
	c.Assert(err, jc.ErrorIsNil)
	c.Assert(cons, jc.DeepEquals, map[string]state.StorageConstraints{
		"data": {
			Pool:  "loop-pool",
			Count: 1,
			Size:  1024,
		},
		"allecto": {
			Pool:  "loop",
			Count: 0,
			Size:  1024,
		},
	})
}

// TODO(wallyworld) - add another test that deploy with placement fails for older environments
// (need deploy client to be refactored to use API stub)
func (s *DeploySuite) TestPlacement(c *gc.C) {
	testcharms.Repo.ClonedDirPath(s.SeriesPath, "dummy")
	// Add a machine that will be ignored due to placement directive.
	machine, err := s.State.AddMachine(coretesting.FakeDefaultSeries, state.JobHostUnits)
	c.Assert(err, jc.ErrorIsNil)

	err = runDeploy(c, "local:dummy", "-n", "1", "--to", "valid")
	c.Assert(err, jc.ErrorIsNil)

	svc, err := s.State.Service("dummy")
	c.Assert(err, jc.ErrorIsNil)

	// manually run staged assignments
	errs, err := s.APIState.UnitAssigner().AssignUnits([]names.UnitTag{names.NewUnitTag("dummy/0")})
	c.Assert(errs, gc.DeepEquals, []error{nil})
	c.Assert(err, jc.ErrorIsNil)

	units, err := svc.AllUnits()
	c.Assert(err, jc.ErrorIsNil)
	c.Assert(units, gc.HasLen, 1)
	mid, err := units[0].AssignedMachineId()
	c.Assert(err, jc.ErrorIsNil)
	c.Assert(mid, gc.Not(gc.Equals), machine.Id())
}

func (s *DeploySuite) TestSubordinateConstraints(c *gc.C) {
	testcharms.Repo.CharmArchivePath(s.SeriesPath, "logging")
	err := runDeploy(c, "local:logging", "--constraints", "mem=1G")
	c.Assert(err, gc.ErrorMatches, "cannot use --constraints with subordinate service")
}

func (s *DeploySuite) TestNumUnits(c *gc.C) {
	testcharms.Repo.CharmArchivePath(s.SeriesPath, "dummy")
	err := runDeploy(c, "local:dummy", "-n", "13")
	c.Assert(err, jc.ErrorIsNil)
	curl := charm.MustParseURL("local:trusty/dummy-1")
	s.AssertService(c, "dummy", curl, 13, 0)
}

func (s *DeploySuite) TestNumUnitsSubordinate(c *gc.C) {
	testcharms.Repo.CharmArchivePath(s.SeriesPath, "logging")
	err := runDeploy(c, "--num-units", "3", "local:logging")
	c.Assert(err, gc.ErrorMatches, "cannot use --num-units or --to with subordinate service")
	_, err = s.State.Service("dummy")
	c.Assert(err, gc.ErrorMatches, `service "dummy" not found`)
}

func (s *DeploySuite) assertForceMachine(c *gc.C, machineId string) {
	svc, err := s.State.Service("portlandia")
	c.Assert(err, jc.ErrorIsNil)

	// manually run staged assignments
	errs, err := s.APIState.UnitAssigner().AssignUnits([]names.UnitTag{names.NewUnitTag("portlandia/0")})
	c.Assert(errs, gc.DeepEquals, []error{nil})
	c.Assert(err, jc.ErrorIsNil)

	units, err := svc.AllUnits()
	c.Assert(err, jc.ErrorIsNil)
	c.Assert(units, gc.HasLen, 1)

	mid, err := units[0].AssignedMachineId()
	c.Assert(err, jc.ErrorIsNil)
	c.Assert(mid, gc.Equals, machineId)
}

func (s *DeploySuite) TestForceMachine(c *gc.C) {
	testcharms.Repo.CharmArchivePath(s.SeriesPath, "dummy")
	machine, err := s.State.AddMachine(coretesting.FakeDefaultSeries, state.JobHostUnits)
	c.Assert(err, jc.ErrorIsNil)
	err = runDeploy(c, "--to", machine.Id(), "local:dummy", "portlandia")
	c.Assert(err, jc.ErrorIsNil)
	s.assertForceMachine(c, machine.Id())
}

func (s *DeploySuite) TestForceMachineExistingContainer(c *gc.C) {
	testcharms.Repo.CharmArchivePath(s.SeriesPath, "dummy")
	template := state.MachineTemplate{
		Series: coretesting.FakeDefaultSeries,
		Jobs:   []state.MachineJob{state.JobHostUnits},
	}
	container, err := s.State.AddMachineInsideNewMachine(template, template, instance.LXC)
	c.Assert(err, jc.ErrorIsNil)
	err = runDeploy(c, "--to", container.Id(), "local:dummy", "portlandia")
	c.Assert(err, jc.ErrorIsNil)
	s.assertForceMachine(c, container.Id())
	machines, err := s.State.AllMachines()
	c.Assert(err, jc.ErrorIsNil)
	c.Assert(machines, gc.HasLen, 2)
}

func (s *DeploySuite) TestForceMachineNewContainer(c *gc.C) {
	testcharms.Repo.CharmArchivePath(s.SeriesPath, "dummy")
	machine, err := s.State.AddMachine(coretesting.FakeDefaultSeries, state.JobHostUnits)
	c.Assert(err, jc.ErrorIsNil)
	err = runDeploy(c, "--to", "lxc:"+machine.Id(), "local:dummy", "portlandia")
	c.Assert(err, jc.ErrorIsNil)
	s.assertForceMachine(c, machine.Id()+"/lxc/0")

	for a := coretesting.LongAttempt.Start(); a.Next(); {
		machines, err := s.State.AllMachines()
		c.Assert(err, jc.ErrorIsNil)
		if !a.HasNext() {
			c.Assert(machines, gc.HasLen, 2)
			break
		}
		if len(machines) == 2 {
			break
		}
	}
}

func (s *DeploySuite) TestForceMachineNotFound(c *gc.C) {
	testcharms.Repo.CharmArchivePath(s.SeriesPath, "dummy")
	err := runDeploy(c, "--to", "42", "local:dummy", "portlandia")
	c.Assert(err, gc.ErrorMatches, `cannot deploy "portlandia" to machine 42: machine 42 not found`)
	_, err = s.State.Service("portlandia")
	c.Assert(err, gc.ErrorMatches, `service "portlandia" not found`)
}

func (s *DeploySuite) TestForceMachineSubordinate(c *gc.C) {
	machine, err := s.State.AddMachine(coretesting.FakeDefaultSeries, state.JobHostUnits)
	c.Assert(err, jc.ErrorIsNil)
	testcharms.Repo.CharmArchivePath(s.SeriesPath, "logging")
	err = runDeploy(c, "--to", machine.Id(), "local:logging")
	c.Assert(err, gc.ErrorMatches, "cannot use --num-units or --to with subordinate service")
	_, err = s.State.Service("dummy")
	c.Assert(err, gc.ErrorMatches, `service "dummy" not found`)
}

func (s *DeploySuite) TestNonLocalCannotHostUnits(c *gc.C) {
	err := runDeploy(c, "--to", "0", "local:dummy", "portlandia")
	c.Assert(err, gc.Not(gc.ErrorMatches), "machine 0 is the state server for a local environment and cannot host units")
}

func (s *DeploySuite) TestCharmSeries(c *gc.C) {
	deploySeriesTests := []struct {
		requestedSeries string
		force           bool
		seriesFromCharm string
		supportedSeries []string
		modelSeries     string
		ltsSeries       string
		expectedSeries  string
		message         string
		err             string
	}{{
		ltsSeries:       "precise",
		modelSeries:     "wily",
		supportedSeries: []string{"trusty", "precise"},
		expectedSeries:  "trusty",
		message:         "with the default charm metadata series %q",
	}, {
		requestedSeries: "trusty",
		seriesFromCharm: "trusty",
		expectedSeries:  "trusty",
		message:         "with the user specified series %q",
	}, {
		requestedSeries: "wily",
		seriesFromCharm: "trusty",
		err:             `series "wily" not supported by charm, supported series are: trusty`,
	}, {
		requestedSeries: "wily",
		supportedSeries: []string{"trusty", "precise"},
		err:             `series "wily" not supported by charm, supported series are: trusty,precise`,
	}, {
		ltsSeries: config.LatestLtsSeries(),
		err:       `series .* not supported by charm, supported series are: .*`,
	}, {
		modelSeries: "xenial",
		err:         `series "xenial" not supported by charm, supported series are: .*`,
	}, {
		requestedSeries: "wily",
		seriesFromCharm: "trusty",
		expectedSeries:  "wily",
		message:         "with the user specified series %q",
		force:           true,
	}, {
		requestedSeries: "wily",
		supportedSeries: []string{"trusty", "precise"},
		expectedSeries:  "wily",
		message:         "with the user specified series %q",
		force:           true,
	}, {
		ltsSeries:      config.LatestLtsSeries(),
		force:          true,
		expectedSeries: config.LatestLtsSeries(),
		message:        "with the latest LTS series %q",
	}, {
		ltsSeries:      "precise",
		modelSeries:    "xenial",
		force:          true,
		expectedSeries: "xenial",
		message:        "with the configured model default series %q",
	}}

	for i, test := range deploySeriesTests {
		c.Logf("test %d", i)
		cfg, err := config.New(config.UseDefaults, map[string]interface{}{
			"name":            "test",
			"type":            "dummy",
			"uuid":            coretesting.EnvironmentTag.Id(),
			"ca-cert":         coretesting.CACert,
			"ca-private-key":  coretesting.CAKey,
			"authorized-keys": coretesting.FakeAuthKeys,
			"default-series":  test.modelSeries,
		})
		c.Assert(err, jc.ErrorIsNil)
		series, msg, err := charmSeries(test.requestedSeries, test.seriesFromCharm, test.supportedSeries, test.force, cfg)
		if test.err != "" {
			c.Check(err, gc.ErrorMatches, test.err)
			continue
		}
		c.Assert(err, jc.ErrorIsNil)
		c.Check(series, gc.Equals, test.expectedSeries)
		c.Check(msg, gc.Matches, test.message)
	}
}

type DeployLocalSuite struct {
	testing.RepoSuite
}

var _ = gc.Suite(&DeployLocalSuite{})

func (s *DeployLocalSuite) SetUpTest(c *gc.C) {
	s.RepoSuite.SetUpTest(c)

	// override provider type
	s.PatchValue(&service.GetClientConfig, func(client service.ServiceAddUnitAPI) (*config.Config, error) {
		attrs, err := client.EnvironmentGet()
		if err != nil {
			return nil, err
		}
		attrs["type"] = "local"

		return config.New(config.NoDefaults, attrs)
	})
}

func (s *DeployLocalSuite) TestLocalCannotHostUnits(c *gc.C) {
	err := runDeploy(c, "--to", "0", "local:dummy", "portlandia")
	c.Assert(err, gc.ErrorMatches, "machine 0 is the state server for a local environment and cannot host units")
}

// setupConfigFile creates a configuration file for testing set
// with the --config argument specifying a configuration file.
func setupConfigFile(c *gc.C, dir string) string {
	ctx := coretesting.ContextForDir(c, dir)
	path := ctx.AbsPath("testconfig.yaml")
	content := []byte("dummy-service:\n  skill-level: 9000\n  username: admin001\n\n")
	err := ioutil.WriteFile(path, content, 0666)
	c.Assert(err, jc.ErrorIsNil)
	return path
}

type DeployCharmStoreSuite struct {
	charmStoreSuite
}

var _ = gc.Suite(&DeployCharmStoreSuite{})

var deployAuthorizationTests = []struct {
	about        string
	uploadURL    string
	deployURL    string
	readPermUser string
	expectError  string
	expectOutput string
}{{
	about:     "public charm, success",
	uploadURL: "cs:~bob/trusty/wordpress1-10",
	deployURL: "cs:~bob/trusty/wordpress1",
	expectOutput: `
Added charm "cs:~bob/trusty/wordpress1-10" to the environment.
Deploying charm "cs:~bob/trusty/wordpress1-10" with the charm series "trusty".`,
}, {
	about:     "public charm, fully resolved, success",
	uploadURL: "cs:~bob/trusty/wordpress2-10",
	deployURL: "cs:~bob/trusty/wordpress2-10",
	expectOutput: `
Added charm "cs:~bob/trusty/wordpress2-10" to the environment.
Deploying charm "cs:~bob/trusty/wordpress2-10" with the charm series "trusty".`,
}, {
	about:        "non-public charm, success",
	uploadURL:    "cs:~bob/trusty/wordpress3-10",
	deployURL:    "cs:~bob/trusty/wordpress3",
	readPermUser: clientUserName,
	expectOutput: `
Added charm "cs:~bob/trusty/wordpress3-10" to the environment.
Deploying charm "cs:~bob/trusty/wordpress3-10" with the charm series "trusty".`,
}, {
	about:        "non-public charm, fully resolved, success",
	uploadURL:    "cs:~bob/trusty/wordpress4-10",
	deployURL:    "cs:~bob/trusty/wordpress4-10",
	readPermUser: clientUserName,
	expectOutput: `
Added charm "cs:~bob/trusty/wordpress4-10" to the environment.
Deploying charm "cs:~bob/trusty/wordpress4-10" with the charm series "trusty".`,
}, {
	about:        "non-public charm, access denied",
	uploadURL:    "cs:~bob/trusty/wordpress5-10",
	deployURL:    "cs:~bob/trusty/wordpress5",
	readPermUser: "bob",
	expectError:  `cannot resolve (charm )?URL "cs:~bob/trusty/wordpress5": cannot get "/~bob/trusty/wordpress5/meta/any\?include=id&include=supported-series": unauthorized: access denied for user "client-username"`,
}, {
	about:        "non-public charm, fully resolved, access denied",
	uploadURL:    "cs:~bob/trusty/wordpress6-47",
	deployURL:    "cs:~bob/trusty/wordpress6-47",
	readPermUser: "bob",
<<<<<<< HEAD
	expectError:  `cannot resolve charm URL "cs:~bob/trusty/wordpress6-47": cannot get "/~bob/trusty/wordpress6-47/meta/any\?include=id": unauthorized: access denied for user "client-username"`,
=======
	expectError:  `cannot resolve charm URL "cs:~bob/trusty/wordpress6-47": cannot get "/~bob/trusty/wordpress6-47/meta/any\?include=id&include=supported-series": unauthorized: access denied for user "client-username"`,
>>>>>>> 38d57ba6
}, {
	about:     "public bundle, success",
	uploadURL: "cs:~bob/bundle/wordpress-simple1-42",
	deployURL: "cs:~bob/bundle/wordpress-simple1",
	expectOutput: `
added charm cs:trusty/mysql-0
service mysql deployed (charm: cs:trusty/mysql-0)
added charm cs:trusty/wordpress-1
service wordpress deployed (charm: cs:trusty/wordpress-1)
related wordpress:db and mysql:server
added mysql/0 unit to new machine
added wordpress/0 unit to new machine
deployment of bundle "cs:~bob/bundle/wordpress-simple1-42" completed`,
}, {
	about:        "non-public bundle, success",
	uploadURL:    "cs:~bob/bundle/wordpress-simple2-0",
	deployURL:    "cs:~bob/bundle/wordpress-simple2-0",
	readPermUser: clientUserName,
	expectOutput: `
added charm cs:trusty/mysql-0
reusing service mysql (charm: cs:trusty/mysql-0)
added charm cs:trusty/wordpress-1
reusing service wordpress (charm: cs:trusty/wordpress-1)
wordpress:db and mysql:server are already related
avoid adding new units to service mysql: 1 unit already present
avoid adding new units to service wordpress: 1 unit already present
deployment of bundle "cs:~bob/bundle/wordpress-simple2-0" completed`,
}, {
	about:        "non-public bundle, access denied",
	uploadURL:    "cs:~bob/bundle/wordpress-simple3-47",
	deployURL:    "cs:~bob/bundle/wordpress-simple3",
	readPermUser: "bob",
	expectError:  `cannot resolve charm URL "cs:~bob/bundle/wordpress-simple3": cannot get "/~bob/bundle/wordpress-simple3/meta/any\?include=id&include=supported-series": unauthorized: access denied for user "client-username"`,
}}

func (s *DeployCharmStoreSuite) TestDeployAuthorization(c *gc.C) {
	// Upload the two charms required to upload the bundle.
	testcharms.UploadCharm(c, s.client, "trusty/mysql-0", "mysql")
	testcharms.UploadCharm(c, s.client, "trusty/wordpress-1", "wordpress")

	// Run the tests.
	for i, test := range deployAuthorizationTests {
		c.Logf("test %d: %s", i, test.about)

		// Upload the charm or bundle under test.
		url := charm.MustParseURL(test.uploadURL)
		if url.Series == "bundle" {
			url, _ = testcharms.UploadBundle(c, s.client, test.uploadURL, "wordpress-simple")
		} else {
			url, _ = testcharms.UploadCharm(c, s.client, test.uploadURL, "wordpress")
		}

		// Change the ACL of the uploaded entity if required in this case.
		if test.readPermUser != "" {
			s.changeReadPerm(c, url, test.readPermUser)
		}
		ctx, err := coretesting.RunCommand(c, newDeployCommand(), test.deployURL, fmt.Sprintf("wordpress%d", i))
		if test.expectError != "" {
			c.Check(err, gc.ErrorMatches, test.expectError)
			continue
		}
		c.Assert(err, jc.ErrorIsNil)
		output := strings.Trim(coretesting.Stderr(ctx), "\n")
		c.Check(output, gc.Equals, strings.TrimSpace(test.expectOutput))
	}
}

const (
	// clientUserCookie is the name of the cookie which is
	// used to signal to the charmStoreSuite macaroon discharger
	// that the client is a juju client rather than the juju environment.
	clientUserCookie = "client"

	// clientUserName is the name chosen for the juju client
	// when it has authorized.
	clientUserName = "client-username"
)

// charmStoreSuite is a suite fixture that puts the machinery in
// place to allow testing code that calls addCharmViaAPI.
type charmStoreSuite struct {
	testing.JujuConnSuite
	handler    charmstore.HTTPCloseHandler
	srv        *httptest.Server
	client     *csclient.Client
	discharger *bakerytest.Discharger
}

func (s *charmStoreSuite) SetUpTest(c *gc.C) {
	s.JujuConnSuite.SetUpTest(c)

	// Set up the third party discharger.
	s.discharger = bakerytest.NewDischarger(nil, func(req *http.Request, cond string, arg string) ([]checkers.Caveat, error) {
		cookie, err := req.Cookie(clientUserCookie)
		if err != nil {
			return nil, errors.Annotate(err, "discharge denied to non-clients")
		}
		return []checkers.Caveat{
			checkers.DeclaredCaveat("username", cookie.Value),
		}, nil
	})

	// Set up the charm store testing server.
	db := s.Session.DB("juju-testing")
	params := charmstore.ServerParams{
		AuthUsername:     "test-user",
		AuthPassword:     "test-password",
		IdentityLocation: s.discharger.Location(),
		PublicKeyLocator: s.discharger,
	}
	handler, err := charmstore.NewServer(db, nil, "", params, charmstore.V4)
	c.Assert(err, jc.ErrorIsNil)
	s.handler = handler
	s.srv = httptest.NewServer(handler)
	s.client = csclient.New(csclient.Params{
		URL:      s.srv.URL,
		User:     params.AuthUsername,
		Password: params.AuthPassword,
	})

	// Initialize the charm cache dir.
	s.PatchValue(&charmrepo.CacheDir, c.MkDir())

	// Point the CLI to the charm store testing server.
	original := newCharmStoreClient
	s.PatchValue(&newCharmStoreClient, func(httpClient *http.Client) *csClient {
		csclient := original(httpClient)
		csclient.params.URL = s.srv.URL
		// Add a cookie so that the discharger can detect whether the
		// HTTP client is the juju environment or the juju client.
		lurl, err := url.Parse(s.discharger.Location())
		c.Assert(err, jc.ErrorIsNil)
		csclient.params.HTTPClient.Jar.SetCookies(lurl, []*http.Cookie{{
			Name:  clientUserCookie,
			Value: clientUserName,
		}})
		return csclient
	})

	// Point the Juju API server to the charm store testing server.
	s.PatchValue(&csclient.ServerURL, s.srv.URL)
}

func (s *charmStoreSuite) TearDownTest(c *gc.C) {
	s.discharger.Close()
	s.handler.Close()
	s.srv.Close()
	s.JujuConnSuite.TearDownTest(c)
}

// changeReadPerm changes the read permission of the given charm URL.
// The charm must be present in the testing charm store.
func (s *charmStoreSuite) changeReadPerm(c *gc.C, url *charm.URL, perms ...string) {
	err := s.client.Put("/"+url.Path()+"/meta/perm/read", perms)
	c.Assert(err, jc.ErrorIsNil)
}

// assertCharmsUplodaded checks that the given charm ids have been uploaded.
func (s *charmStoreSuite) assertCharmsUplodaded(c *gc.C, ids ...string) {
	charms, err := s.State.AllCharms()
	c.Assert(err, jc.ErrorIsNil)
	uploaded := make([]string, len(charms))
	for i, charm := range charms {
		uploaded[i] = charm.URL().String()
	}
	c.Assert(uploaded, jc.SameContents, ids)
}

// serviceInfo holds information about a deployed service.
type serviceInfo struct {
	charm       string
	config      charm.Settings
	constraints constraints.Value
	exposed     bool
	storage     map[string]state.StorageConstraints
}

// assertServicesDeployed checks that the given services have been deployed.
func (s *charmStoreSuite) assertServicesDeployed(c *gc.C, info map[string]serviceInfo) {
	services, err := s.State.AllServices()
	c.Assert(err, jc.ErrorIsNil)
	deployed := make(map[string]serviceInfo, len(services))
	for _, service := range services {
		charm, _ := service.CharmURL()
		config, err := service.ConfigSettings()
		c.Assert(err, jc.ErrorIsNil)
		if len(config) == 0 {
			config = nil
		}
		constraints, err := service.Constraints()
		c.Assert(err, jc.ErrorIsNil)
		storage, err := service.StorageConstraints()
		c.Assert(err, jc.ErrorIsNil)
		if len(storage) == 0 {
			storage = nil
		}
		deployed[service.Name()] = serviceInfo{
			charm:       charm.String(),
			config:      config,
			constraints: constraints,
			exposed:     service.IsExposed(),
			storage:     storage,
		}
	}
	c.Assert(deployed, jc.DeepEquals, info)
}

// assertRelationsEstablished checks that the given relations have been set.
func (s *charmStoreSuite) assertRelationsEstablished(c *gc.C, relations ...string) {
	rs, err := s.State.AllRelations()
	c.Assert(err, jc.ErrorIsNil)
	established := make([]string, len(rs))
	for i, r := range rs {
		established[i] = r.String()
	}
	c.Assert(established, jc.SameContents, relations)
}

// assertUnitsCreated checks that the given units have been created. The
// expectedUnits argument maps unit names to machine names.
func (s *charmStoreSuite) assertUnitsCreated(c *gc.C, expectedUnits map[string]string) {
	machines, err := s.State.AllMachines()
	c.Assert(err, jc.ErrorIsNil)
	created := make(map[string]string)
	for _, m := range machines {
		id := m.Id()
		units, err := s.State.UnitsFor(id)
		c.Assert(err, jc.ErrorIsNil)
		for _, u := range units {
			created[u.Name()] = id
		}
	}
	c.Assert(created, jc.DeepEquals, expectedUnits)
}

type testMetricCredentialsSetter struct {
	assert func(string, []byte)
	err    error
}

func (t *testMetricCredentialsSetter) SetMetricCredentials(serviceName string, data []byte) error {
	t.assert(serviceName, data)
	return t.err
}

func (t *testMetricCredentialsSetter) Close() error {
	return nil
}

func (s *DeploySuite) TestAddMetricCredentials(c *gc.C) {
	var called bool
	setter := &testMetricCredentialsSetter{
		assert: func(serviceName string, data []byte) {
			called = true
			c.Assert(serviceName, gc.DeepEquals, "metered")
			var b []byte
			err := json.Unmarshal(data, &b)
			c.Assert(err, gc.IsNil)
			c.Assert(string(b), gc.Equals, "hello registration")
		},
	}

	cleanup := jujutesting.PatchValue(&getMetricCredentialsAPI, func(_ api.Connection) (metricCredentialsAPI, error) {
		return setter, nil
	})
	defer cleanup()

	stub := &jujutesting.Stub{}
	handler := &testMetricsRegistrationHandler{Stub: stub}
	server := httptest.NewServer(handler)
	defer server.Close()

	testcharms.Repo.ClonedDirPath(s.SeriesPath, "metered")
	deploy := &DeployCommand{AfterSteps: []DeployStep{&RegisterMeteredCharm{RegisterURL: server.URL, QueryURL: server.URL}}}
	_, err := coretesting.RunCommand(c, envcmd.Wrap(deploy), "local:quantal/metered-1", "--plan", "someplan")
	c.Assert(err, jc.ErrorIsNil)
	curl := charm.MustParseURL("local:quantal/metered-1")
	s.AssertService(c, "metered", curl, 1, 0)
	c.Assert(called, jc.IsTrue)
	envuuid, _ := s.Environ.Config().UUID()
	stub.CheckCalls(c, []jujutesting.StubCall{{
		"Authorize", []interface{}{metricRegistrationPost{
			EnvironmentUUID: envuuid,
			CharmURL:        "local:quantal/metered-1",
			ServiceName:     "metered",
			PlanURL:         "someplan",
		}},
	}})
}

func (s *DeploySuite) TestAddMetricCredentialsDefaultPlan(c *gc.C) {
	var called bool
	setter := &testMetricCredentialsSetter{
		assert: func(serviceName string, data []byte) {
			called = true
			c.Assert(serviceName, gc.DeepEquals, "metered")
			var b []byte
			err := json.Unmarshal(data, &b)
			c.Assert(err, gc.IsNil)
			c.Assert(string(b), gc.Equals, "hello registration")
		},
	}

	cleanup := jujutesting.PatchValue(&getMetricCredentialsAPI, func(_ api.Connection) (metricCredentialsAPI, error) {
		return setter, nil
	})
	defer cleanup()

	stub := &jujutesting.Stub{}
	handler := &testMetricsRegistrationHandler{Stub: stub}
	server := httptest.NewServer(handler)
	defer server.Close()

	testcharms.Repo.ClonedDirPath(s.SeriesPath, "metered")
	deploy := &DeployCommand{AfterSteps: []DeployStep{&RegisterMeteredCharm{RegisterURL: server.URL, QueryURL: server.URL}}}
	_, err := coretesting.RunCommand(c, envcmd.Wrap(deploy), "local:quantal/metered-1")
	c.Assert(err, jc.ErrorIsNil)
	curl := charm.MustParseURL("local:quantal/metered-1")
	s.AssertService(c, "metered", curl, 1, 0)
	c.Assert(called, jc.IsTrue)
	envuuid, _ := s.Environ.Config().UUID()
	stub.CheckCalls(c, []jujutesting.StubCall{{
		"DefaultPlan", []interface{}{"local:quantal/metered-1"},
	}, {
		"Authorize", []interface{}{metricRegistrationPost{
			EnvironmentUUID: envuuid,
			CharmURL:        "local:quantal/metered-1",
			ServiceName:     "metered",
			PlanURL:         "thisplan",
		}},
	}})
}

func (s *DeploySuite) TestAddMetricCredentialsDefaultForUnmeteredCharm(c *gc.C) {
	var called bool
	setter := &testMetricCredentialsSetter{
		assert: func(serviceName string, data []byte) {
			called = true
			c.Assert(serviceName, gc.DeepEquals, "dummy")
			c.Assert(data, gc.DeepEquals, []byte{})
		},
	}

	cleanup := jujutesting.PatchValue(&getMetricCredentialsAPI, func(_ api.Connection) (metricCredentialsAPI, error) {
		return setter, nil
	})
	defer cleanup()

	testcharms.Repo.ClonedDirPath(s.SeriesPath, "dummy")

	deploy := &DeployCommand{AfterSteps: []DeployStep{&RegisterMeteredCharm{}}}
	_, err := coretesting.RunCommand(c, envcmd.Wrap(deploy), "local:dummy")
	c.Assert(err, jc.ErrorIsNil)
	curl := charm.MustParseURL("local:trusty/dummy-1")
	s.AssertService(c, "dummy", curl, 1, 0)
	c.Assert(called, jc.IsFalse)
}

func (s *DeploySuite) TestDeployCharmsEndpointNotImplemented(c *gc.C) {
	setter := &testMetricCredentialsSetter{
		assert: func(serviceName string, data []byte) {},
		err: &params.Error{
			Message: "IsMetered",
			Code:    params.CodeNotImplemented,
		},
	}
	cleanup := jujutesting.PatchValue(&getMetricCredentialsAPI, func(_ api.Connection) (metricCredentialsAPI, error) {
		return setter, nil
	})
	defer cleanup()

	stub := &jujutesting.Stub{}
	handler := &testMetricsRegistrationHandler{Stub: stub}
	server := httptest.NewServer(handler)
	defer server.Close()

	testcharms.Repo.ClonedDirPath(s.SeriesPath, "metered")
	deploy := &DeployCommand{AfterSteps: []DeployStep{&RegisterMeteredCharm{RegisterURL: server.URL, QueryURL: server.URL}}}
	_, err := coretesting.RunCommand(c, envcmd.Wrap(deploy), "local:quantal/metered-1", "--plan", "someplan")

	c.Assert(err, jc.ErrorIsNil)
	c.Check(c.GetTestLog(), jc.Contains, "current state server version does not support charm metering")
}<|MERGE_RESOLUTION|>--- conflicted
+++ resolved
@@ -621,11 +621,7 @@
 	uploadURL:    "cs:~bob/trusty/wordpress6-47",
 	deployURL:    "cs:~bob/trusty/wordpress6-47",
 	readPermUser: "bob",
-<<<<<<< HEAD
-	expectError:  `cannot resolve charm URL "cs:~bob/trusty/wordpress6-47": cannot get "/~bob/trusty/wordpress6-47/meta/any\?include=id": unauthorized: access denied for user "client-username"`,
-=======
 	expectError:  `cannot resolve charm URL "cs:~bob/trusty/wordpress6-47": cannot get "/~bob/trusty/wordpress6-47/meta/any\?include=id&include=supported-series": unauthorized: access denied for user "client-username"`,
->>>>>>> 38d57ba6
 }, {
 	about:     "public bundle, success",
 	uploadURL: "cs:~bob/bundle/wordpress-simple1-42",
