--- conflicted
+++ resolved
@@ -135,11 +135,7 @@
 	// override this.
 	s.PatchValue(&jujuversion.Current, v100u64.Number)
 	s.PatchValue(&arch.HostArch, func() string { return v100u64.Arch })
-<<<<<<< HEAD
-	s.PatchValue(&coreos.HostOS, func() coreos.OSType { return coreos.Ubuntu })
-=======
 	s.PatchValue(&coreos.HostOS, func() ostype.OSType { return ostype.Ubuntu })
->>>>>>> 7139314b
 	s.PatchValue(&corebase.UbuntuDistroInfo, "/path/notexists")
 
 	// Ensure KUBECONFIG doesn't interfere with tests.
@@ -1598,44 +1594,13 @@
 	c.Assert(err, gc.ErrorMatches, ambiguousDetectedCredentialError.Error())
 }
 
-<<<<<<< HEAD
 func (s *BootstrapSuite) TestBootstrapWithDeprecatedBase(c *gc.C) {
-=======
-func (s *BootstrapSuite) TestBootstrapWithBootstrapSeries(c *gc.C) {
-	s.patchVersion(c)
-	_, err := cmdtesting.RunCommand(
-		c, s.newBootstrapCommand(), "no-cloud-regions", "ctrl", "--bootstrap-series", "spock",
-	)
-	c.Assert(err, gc.ErrorMatches, `cannot determine base for series "spock"`)
-}
-
-func (s *BootstrapSuite) TestBootstrapWithDeprecatedSeries(c *gc.C) {
->>>>>>> 7139314b
 	s.setupAutoUploadTest(c, "1.8.3", "jammy")
 	_, err := cmdtesting.RunCommand(
 		c, s.newBootstrapCommand(), "dummy-cloud-without-regions", "ctrl",
 		"--config", "default-base=ubuntu@18.04",
 	)
 	c.Assert(err, gc.ErrorMatches, `base "ubuntu@18.04" not supported`)
-}
-
-func (s *BootstrapSuite) TestBootstrapWithNoBootstrapSeriesUsesFallbackButStillFails(c *gc.C) {
-	s.patchVersion(c)
-<<<<<<< HEAD
-=======
-	_, err := cmdtesting.RunCommand(
-		c, s.newBootstrapCommand(), "no-cloud-regions", "ctrl", "--config", "default-series=spock",
-	)
-	c.Assert(err, gc.ErrorMatches, `series "spock" not valid`)
-}
-
-func (s *BootstrapSuite) TestBootstrapWithBootstrapSeriesDoesNotUseFallbackButStillFails(c *gc.C) {
-	s.patchVersion(c)
->>>>>>> 7139314b
-	_, err := cmdtesting.RunCommand(
-		c, s.newBootstrapCommand(), "no-cloud-regions", "ctrl", "--config", "default-base=spock",
-	)
-	c.Assert(err, gc.ErrorMatches, `invalid default base "spock".*`)
 }
 
 func (s *BootstrapSuite) TestBootstrapBaseWithNoBootstrapSeriesUsesFallbackButStillFails(c *gc.C) {
