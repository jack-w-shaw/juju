// Copyright 2012, 2013 Canonical Ltd.
// Licensed under the AGPLv3, see LICENCE file for details.

package commands

import (
	"bytes"
	"fmt"
	"io/ioutil"
	"os"
	"path/filepath"
	"runtime"
	"sort"
	"strings"

	"github.com/juju/cmd/v3"
	"github.com/juju/collections/set"
	"github.com/juju/featureflag"
	"github.com/juju/gnuflag"
	jujutesting "github.com/juju/testing"
	jc "github.com/juju/testing/checkers"
	gc "gopkg.in/check.v1"

	jujucloud "github.com/juju/juju/cloud"
	jujucmd "github.com/juju/juju/cmd"
	"github.com/juju/juju/cmd/juju/application"
	"github.com/juju/juju/cmd/juju/cloud"
	"github.com/juju/juju/cmd/modelcmd"
	jujuos "github.com/juju/juju/core/os"
	"github.com/juju/juju/feature"
	"github.com/juju/juju/juju/osenv"
	"github.com/juju/juju/jujuclient/jujuclienttesting"
	"github.com/juju/juju/testing"
)

type MainSuite struct {
	testing.FakeJujuXDGDataHomeSuite
	jujutesting.PatchExecHelper
}

var _ = gc.Suite(&MainSuite{})

func helpText(command cmd.Command, name string) string {
	buff := &bytes.Buffer{}
	info := command.Info()
	info.Name = name
	f := gnuflag.NewFlagSetWithFlagKnownAs(info.Name, gnuflag.ContinueOnError, cmd.FlagAlias(command, "option"))
	command.SetFlags(f)

	superJuju := jujucmd.NewSuperCommand(cmd.SuperCommandParams{
		Name:        "juju",
		FlagKnownAs: "option",
		Log:         jujucmd.DefaultLog,
	})
	superF := gnuflag.NewFlagSetWithFlagKnownAs("juju", gnuflag.ContinueOnError, "option")
	superJuju.SetFlags(superF)

	buff.Write(info.HelpWithSuperFlags(superF, f))
	return buff.String()
}

func deployHelpText() string {
	return helpText(application.NewDeployCommand(), "juju deploy")
}
func configHelpText() string {
	return helpText(application.NewConfigCommand(), "juju config")
}

func syncToolsHelpText() string {
	return helpText(newSyncToolsCommand(), "juju sync-agent-binaries")
}

func (s *MainSuite) TestRunMain(c *gc.C) {
	jujuclienttesting.SetupMinimalFileStore(c)

	missingCommandMessage := func(wanted, actual string) string {
		return fmt.Sprintf("ERROR %s\n", NotFoundCommand{
			ArgName:  wanted,
			CmdName:  actual,
			HelpHint: `See "juju --help"`,
		}.Error())
	}

	// The test array structure needs to be inline here as some of the
	// expected values below use deployHelpText().  This constructs the deploy
	// command and runs gets the help for it.  When the deploy command is
	// setting the flags (which is needed for the help text) it is accessing
	// osenv.JujuXDGDataHome(), which panics if SetJujuXDGDataHome has not been called.
	// The FakeHome from testing does this.
	for i, t := range []struct {
		summary string
		args    []string
		code    int
		out     string
	}{{
		summary: "juju help foo doesn't exist",
		args:    []string{"help", "foo"},
		code:    1,
		out:     missingCommandMessage("foo", "find"),
	}, {
		summary: "juju help deploy shows the default help without global options",
		args:    []string{"help", "deploy"},
		code:    0,
		out:     deployHelpText(),
	}, {
		summary: "juju --help deploy shows the same help as 'help deploy'",
		args:    []string{"--help", "deploy"},
		code:    0,
		out:     deployHelpText(),
	}, {
		summary: "juju deploy --help shows the same help as 'help deploy'",
		args:    []string{"deploy", "--help"},
		code:    0,
		out:     deployHelpText(),
	}, {
		summary: "juju --help config shows the same help as 'help config'",
		args:    []string{"--help", "config"},
		code:    0,
		out:     configHelpText(),
	}, {
		summary: "juju config --help shows the same help as 'help config'",
		args:    []string{"config", "--help"},
		code:    0,
		out:     configHelpText(),
	}, {
		summary: "unknown command with match",
		args:    []string{"discombobulate"},
		code:    1,
		out:     missingCommandMessage("discombobulate", "dashboard"),
	}, {
		summary: "unknown command",
		args:    []string{"pseudopseudohypoparathyroidism"},
		code:    1,
		out:     "ERROR unrecognized command: juju pseudopseudohypoparathyroidism\n",
	}, {
		summary: "unknown option before command",
		args:    []string{"--cheese", "bootstrap"},
		code:    2,
		out:     "ERROR option provided but not defined: --cheese\n",
	}, {
		summary: "unknown option after command",
		args:    []string{"bootstrap", "--cheese"},
		code:    2,
		out:     "ERROR option provided but not defined: --cheese\n",
	}, {
		summary: "known option, but specified before command",
		args:    []string{"--model", "blah", "bootstrap"},
		code:    2,
		out:     "ERROR option provided but not defined: --model\n",
	}, {
		summary: "juju sync-agent-binaries registered properly",
		args:    []string{"sync-agent-binaries", "--help"},
		code:    0,
		out:     syncToolsHelpText(),
	}, {
		summary: "check version command returns a fully qualified version string",
		args:    []string{"version"},
		code:    0,
		out:     testing.CurrentVersion(c).String() + "\n",
	}, {
		summary: "check --version command returns a fully qualified version string",
		args:    []string{"--version"},
		code:    0,
		out:     testing.CurrentVersion(c).String() + "\n",
	}} {
		c.Logf("test %d: %s", i, t.summary)
		out := badrun(c, t.code, t.args...)
		c.Assert(out, gc.Equals, t.out)
	}
}

func (s *MainSuite) TestActualRunJujuArgOrder(c *gc.C) {
	//TODO(bogdanteleaga): cannot read the env file because of some suite
	//problems. The juju home, when calling something from the command line is
	//not the same as in the test suite.
	if runtime.GOOS == "windows" {
		c.Skip("bug 1403084: cannot read env file on windows because of suite problems")
	}
	s.PatchEnvironment(osenv.JujuControllerEnvKey, "current-controller")
	s.PatchEnvironment(osenv.JujuModelEnvKey, "current")
	logpath := filepath.Join(c.MkDir(), "log")
	tests := [][]string{
		{"--log-file", logpath, "--debug", "help"}, // global flags before
		{"help", "--log-file", logpath, "--debug"}, // after
		{"--log-file", logpath, "help", "--debug"}, // mixed
	}
	for i, test := range tests {
		c.Logf("test %d: %v", i, test)
		badrun(c, 0, test...)
		content, err := ioutil.ReadFile(logpath)
		c.Assert(err, jc.ErrorIsNil)
		c.Assert(string(content), gc.Matches, "(.|\n)*running juju(.|\n)*command finished(.|\n)*")
		err = os.Remove(logpath)
		c.Assert(err, jc.ErrorIsNil)
	}
}

func (s *MainSuite) TestNoWarn2xFirstRun(c *gc.C) {
	// Code should only rnu on ubuntu series, so patch out the series for
	// when non-ubuntu OSes run this test.
	s.PatchValue(&jujuos.HostOS, func() jujuos.OSType { return jujuos.Ubuntu })

	argChan := make(chan []string, 1)
	// we shouldn't actually be running anything, but if we do, this will
	// provide some consistent results.
	execCommand := s.GetExecCommand(jujutesting.PatchExecConfig{
		Stdout: "1.25.0-trusty-amd64",
		Args:   argChan,
	})
	stub := &jujutesting.Stub{}
	s.PatchValue(&cloud.NewUpdatePublicCloudsCommand, func() cmd.Command {
		return &stubCommand{stub: stub}
	})

	// remove the new juju-home.
	err := os.RemoveAll(osenv.JujuXDGDataHomeDir())
	c.Assert(err, jc.ErrorIsNil)

	// create fake (empty) old juju home.
	path := c.MkDir()
	s.PatchEnvironment("JUJU_HOME", path)

	var code int
	stdout, stderr := jujutesting.CaptureOutput(c, func() {
		code = jujuMain{
			execCommand: execCommand,
		}.Run([]string{"juju", "version"})
	})

	c.Assert(code, gc.Equals, 0)

	assertNoArgs(c, argChan)
	c.Check(string(stderr), gc.Equals, `
<<<<<<< HEAD
Since Juju 3 is being run for the first time, downloaded the latest public cloud information.`[1:]+"\n")
=======
Since Juju 2 is being run for the first time, it has downloaded the latest public cloud information.`[1:]+"\n")
>>>>>>> 4b9c89d9
	checkVersionOutput(c, string(stdout))
}

func (s *MainSuite) assertRunUpdateCloud(c *gc.C, expectedCalled bool) {
	argChan := make(chan []string, 1)
	execCommand := s.GetExecCommand(jujutesting.PatchExecConfig{
		Stdout: "1.25.0-trusty-amd64",
		Args:   argChan,
	})

	called := false
	s.PatchValue(&cloud.FetchAndMaybeUpdatePublicClouds,
		func(access cloud.PublicCloudsAccessDetails, updateClient bool) (map[string]jujucloud.Cloud, string, error) {
			called = true
			return nil, "", nil
		})
	var code int
	jujutesting.CaptureOutput(c, func() {
		code = jujuMain{
			execCommand: execCommand,
		}.Run([]string{"juju", "version"})
	})
	c.Assert(code, gc.Equals, 0)
	c.Assert(called, gc.Equals, expectedCalled)
}

func (s *MainSuite) TestFirstRunUpdateCloud(c *gc.C) {
	// remove the juju-home.
	err := os.RemoveAll(osenv.JujuXDGDataHomeDir())
	c.Assert(err, jc.ErrorIsNil)
	s.assertRunUpdateCloud(c, true)
}

func (s *MainSuite) TestRunNoUpdateCloud(c *gc.C) {
	s.assertRunUpdateCloud(c, false)
}

func checkVersionOutput(c *gc.C, output string) {
	ver := testing.CurrentVersion(c)
	c.Check(output, gc.Equals, ver.String()+"\n")
}

func assertNoArgs(c *gc.C, argChan <-chan []string) {
	select {
	case args := <-argChan:
		c.Fatalf("Exec function called when it shouldn't have been (with args %q).", args)
	default:
		// this is the good path - there shouldn't be any args, which indicates
		// the executable was not called.
	}
}

var commandNames = []string{
	"actions",
	"add-cloud",
	"add-credential",
	"add-k8s",
	"add-machine",
	"add-model",
	"add-relation",
	"add-space",
	"add-ssh-key",
	"add-storage",
	"add-subnet",
	"add-unit",
	"add-user",
	"agree",
	"agreements",
	"attach",
	"attach-resource",
	"attach-storage",
	"autoload-credentials",
	"bind",
	"bootstrap",
	"budget",
	"cached-images",
	"cancel-task",
	"change-user-password",
	"charm-resources",
	"clouds",
	"collect-metrics",
	"config",
	"consume",
	"controller-config",
	"controllers",
	"create-backup",
	"create-storage-pool",
	"create-wallet",
	"credentials",
	"dashboard",
	"debug-code",
	"debug-hook",
	"debug-hooks",
	"debug-log",
	"default-credential",
	"default-region",
	"deploy",
	"destroy-controller",
	"destroy-model",
	"detach-storage",
	"diff-bundle",
	"disable-command",
	"disable-user",
	"disabled-commands",
	"download",
	"download-backup",
	"enable-command",
	"enable-destroy-controller",
	"enable-ha",
	"enable-user",
	"exec",
	"export-bundle",
	"expose",
	"find",
	"find-offers",
	"firewall-rules",
	"get-constraints",
	"get-model-constraints",
	"grant",
	"grant-cloud",
	"help",
	"help-tool",
	"hook-tool",
	"hook-tools",
	"import-filesystem",
	"import-ssh-key",
	"info",
	"kill-controller",
	"list-actions",
	"list-agreements",
	"list-cached-images",
	"list-charm-resources",
	"list-clouds",
	"list-controllers",
	"list-credentials",
	"list-disabled-commands",
	"list-firewall-rules",
	"list-machines",
	"list-models",
	"list-offers",
	"list-operations",
	"list-payloads",
	"list-plans",
	"list-regions",
	"list-resources",
	"list-spaces",
	"list-ssh-keys",
	"list-storage",
	"list-storage-pools",
	"list-subnets",
	"list-users",
	"list-wallets",
	"login",
	"logout",
	"machines",
	"metrics",
	"migrate",
	"model-config",
	"model-default",
	"model-defaults",
	"models",
	"move-to-space",
	"offer",
	"offers",
	"operations",
	"payloads",
	"plans",
	"refresh",
	"regions",
	"register",
	"relate", //alias for add-relation
	"reload-spaces",
	"remove-application",
	"remove-cached-images",
	"remove-cloud",
	"remove-consumed-application",
	"remove-credential",
	"remove-k8s",
	"remove-machine",
	"remove-offer",
	"remove-relation",
	"remove-saas",
	"remove-space",
	"remove-ssh-key",
	"remove-storage",
	"remove-storage-pool",
	"remove-unit",
	"remove-user",
	"rename-space",
	"resolved",
	"resolve",
	"resources",
	"resume-relation",
	"retry-provisioning",
	"revoke",
	"revoke-cloud",
	"run",
	"scale-application",
	"scp",
	"set-credential",
	"set-constraints",
	"set-default-credential",
	"set-default-region",
	"set-firewall-rule",
	"set-meter-status",
	"set-model-constraints",
	"set-plan",
	"set-series",
	"set-wallet",
	"show-action",
	"show-application",
	"show-cloud",
	"show-controller",
	"show-credential",
	"show-credentials",
	"show-machine",
	"show-model",
	"show-offer",
	"show-operation",
	"show-status",
	"show-status-log",
	"show-storage",
	"show-space",
	"show-task",
	"show-unit",
	"show-user",
	"show-wallet",
	"sla",
	"spaces",
	"ssh",
	"ssh-keys",
	"status",
	"storage",
	"storage-pools",
	"subnets",
	"suspend-relation",
	"switch",
	"sync-agent-binaries",
	"sync-tools",
	"trust",
	"unexpose",
	"unregister",
	"update-cloud",
	"update-k8s",
	"update-public-clouds",
	"update-credential",
	"update-credentials",
	"update-storage-pool",
	"upgrade-charm",
	"upgrade-controller",
	"upgrade-juju",
	"upgrade-model",
	"upgrade-series",
	"users",
	"version",
	"wallets",
	"whoami",
}

// optionalFeatures are feature flags that impact registration of commands.
var optionalFeatures = []string{
	feature.ActionsV2,
	feature.Secrets,
}

// These are the commands that are behind the `devFeatures`.
var commandNamesBehindFlags = set.NewStrings(
	"run", "show-task", "operations", "list-operations", "show-operation",
	"list-secrets", "secrets",
)

func (s *MainSuite) TestHelpCommands(c *gc.C) {
	// Check that we have correctly registered all the commands
	// by checking the help output.
	// First check default commands, and then check commands that are
	// activated by feature flags.

	// remove features behind dev_flag for the first test
	// since they are not enabled.
	// NB there are no such commands as of now, but leave this step
	// for when we add some again.
	cmdSet := set.NewStrings(commandNames...)

	// 1. Default Commands. Disable all features.
	setFeatureFlags("")
	// Use sorted values here so we can better see what is wrong.
	registered := getHelpCommandNames(c)
	unknown := registered.Difference(cmdSet)
	c.Assert(unknown, jc.DeepEquals, set.NewStrings())
	missing := cmdSet.Difference(registered)
	c.Assert(missing, jc.DeepEquals, set.NewStrings())

	// 2. Enable development features, and test again.
	cmdSet = cmdSet.Union(commandNamesBehindFlags)
	setFeatureFlags(strings.Join(optionalFeatures, ","))
	registered = getHelpCommandNames(c)
	unknown = registered.Difference(cmdSet)
	c.Assert(unknown, jc.DeepEquals, set.NewStrings())
	missing = cmdSet.Difference(registered)
	c.Assert(missing.IsEmpty(), jc.IsTrue)
}

func getHelpCommandNames(c *gc.C) set.Strings {
	out := badrun(c, 0, "help", "commands")
	lines := strings.Split(out, "\n")
	names := set.NewStrings()
	for _, line := range lines {
		f := strings.Fields(line)
		if len(f) == 0 {
			continue
		}
		names.Add(f[0])
	}
	return names
}

func setFeatureFlags(flags string) {
	if err := os.Setenv(osenv.JujuFeatureFlagEnvKey, flags); err != nil {
		panic(err)
	}
	featureflag.SetFlagsFromEnvironment(osenv.JujuFeatureFlagEnvKey)
}

var globalFlags = []string{
	"--debug .*",
	"--description .*",
	"-h, --help .*",
	"--log-file .*",
	"--logging-config .*",
	"-q, --quiet .*",
	"--show-log .*",
	"-v, --verbose .*",
}

func (s *MainSuite) TestHelpGlobalOptions(c *gc.C) {
	// Check that we have correctly registered all the topics
	// by checking the help output.
	out := badrun(c, 0, "help", "global-options")
	c.Assert(out, gc.Matches, `Global Options

These options may be used with any command, and may appear in front of any
command\.(.|\n)*`)
	lines := strings.Split(out, "\n")
	var flags []string
	for _, line := range lines {
		f := strings.Fields(line)
		if len(f) == 0 || line[0] != '-' {
			continue
		}
		flags = append(flags, line)
	}
	c.Assert(len(flags), gc.Equals, len(globalFlags))
	for i, line := range flags {
		c.Assert(line, gc.Matches, globalFlags[i])
	}
}

func (s *MainSuite) TestRegisterCommands(c *gc.C) {
	stub := &jujutesting.Stub{}
	extraNames := []string{"cmd-a", "cmd-b"}
	for i := range extraNames {
		name := extraNames[i]
		RegisterCommand(func() cmd.Command {
			return &stubCommand{
				stub: stub,
				info: &cmd.Info{
					Name: name,
				},
			}
		})
	}

	registry := &stubRegistry{stub: stub}
	registry.names = append(registry.names, "help") // implicit
	registerCommands(registry)
	sort.Strings(registry.names)

	expected := make([]string, len(commandNames))
	copy(expected, commandNames)
	expected = append(expected, extraNames...)
	sort.Strings(expected)
	c.Check(registry.names, jc.DeepEquals, expected)
}

func (s *MainSuite) TestRegisterCommandsWhitelist(c *gc.C) {
	stubRegistry := &stubRegistry{stub: &jujutesting.Stub{}}
	registry := jujuCommandRegistry{
		commandRegistry: stubRegistry,
		whitelist:       set.NewStrings("show-status"),
		excluded:        set.NewStrings(),
	}
	registerCommands(registry)
	c.Assert(stubRegistry.names, jc.SameContents, []string{"show-status", "status"})
}

func (s *MainSuite) TestRegisterCommandsEmbedded(c *gc.C) {
	store := jujuclienttesting.MinimalStore()
	stubRegistry := &stubRegistry{stub: &jujutesting.Stub{}}
	registry := jujuCommandRegistry{
		commandRegistry: stubRegistry,
		embedded:        true,
		store:           store,
		excluded:        set.NewStrings(),
	}
	stubCmd := &stubCommand{
		stub: &jujutesting.Stub{},
		info: &cmd.Info{
			Name: "test",
		},
	}
	registry.Register(stubCmd)
	c.Assert(stubRegistry.names, jc.SameContents, []string{"test"})
	c.Assert(stubCmd.Embedded, jc.IsTrue)
	c.Assert(stubCmd.ClientStore(), jc.DeepEquals, store)
}

type commands []cmd.Command

func (r *commands) Register(c cmd.Command) {
	*r = append(*r, c)
}

func (r *commands) RegisterDeprecated(c cmd.Command, check cmd.DeprecationCheck) {
	if !check.Obsolete() {
		*r = append(*r, c)
	}
}

func (r *commands) RegisterSuperAlias(name, super, forName string, check cmd.DeprecationCheck) {
	// Do nothing.
}

func (s *MainSuite) TestModelCommands(c *gc.C) {
	var commands commands
	registerCommands(&commands)
	// There should not be any ModelCommands registered.
	// ModelCommands must be wrapped using modelcmd.Wrap.
	for _, command := range commands {
		c.Logf("%v", command.Info().Name)
		c.Check(command, gc.Not(gc.FitsTypeOf), modelcmd.ModelCommand(&bootstrapCommand{}))
	}
}

func (s *MainSuite) TestAllCommandsPurpose(c *gc.C) {
	// Verify each command that:
	// - the Purpose field is not empty.
	// - the Purpose ends with a full stop.
	// - if set, the Doc field either begins with the name of the
	// command or and uppercase letter.
	//
	// This:
	// - makes Purpose a required documentation.
	// - Standardises Purpose formatting across all commands.
	// - Brings "help commands"'s output in line with "help <cmd>"'s header.
	// - Makes the Doc content either start like a sentence, or start
	//   godoc-like by using the command's name in lowercase.
	var commands commands
	registerCommands(&commands)
	for _, command := range commands {
		info := command.Info()
		purpose := strings.TrimSpace(info.Purpose)
		doc := strings.TrimSpace(info.Doc)
		comment := func(message string) interface{} {
			return gc.Commentf("command %q %s", info.Name, message)
		}

		c.Check(purpose, gc.Not(gc.Equals), "", comment("has empty Purpose"))
		if purpose != "" {
			prefix := string(purpose[0])
			c.Check(prefix, gc.Equals, strings.ToUpper(prefix),
				comment("expected uppercase first-letter Purpose"))
			c.Check(strings.HasSuffix(purpose, "."), jc.IsTrue,
				comment("is missing full stop in Purpose"))
		}
		if doc != "" && !strings.HasPrefix(doc, info.Name) {
			prefix := string(doc[0])
			c.Check(prefix, gc.Equals, strings.ToUpper(prefix),
				comment("expected uppercase first-letter Doc"),
			)
		}
	}
}<|MERGE_RESOLUTION|>--- conflicted
+++ resolved
@@ -231,11 +231,7 @@
 
 	assertNoArgs(c, argChan)
 	c.Check(string(stderr), gc.Equals, `
-<<<<<<< HEAD
-Since Juju 3 is being run for the first time, downloaded the latest public cloud information.`[1:]+"\n")
-=======
-Since Juju 2 is being run for the first time, it has downloaded the latest public cloud information.`[1:]+"\n")
->>>>>>> 4b9c89d9
+Since Juju 3 is being run for the first time, it has downloaded the latest public cloud information.`[1:]+"\n")
 	checkVersionOutput(c, string(stdout))
 }
 
