--- conflicted
+++ resolved
@@ -368,8 +368,8 @@
 	s.runDeploy(c, kubernetesGitlabBundle)
 
 	c.Assert(s.deployArgs, gc.HasLen, 2)
-	s.assertDeployArgs(c, gitlabCurl.String(), "gitlab", "kubernetes", "kubernetes")
-	s.assertDeployArgs(c, mariadbCurl.String(), "mariadb", "kubernetes", "kubernetes")
+	s.assertDeployArgs(c, gitlabCurl.String(), "gitlab", "ubuntu", "20.04")
+	s.assertDeployArgs(c, mariadbCurl.String(), "mariadb", "ubuntu", "20.04")
 	s.assertDeployArgsStorage(c, "mariadb", map[string]storage.Constraints{"database": {Pool: "mariadb-pv", Size: 0x14, Count: 0x1}})
 	s.assertDeployArgsConfig(c, "mariadb", map[string]interface{}{"dataset-size": "70%"})
 
@@ -458,12 +458,7 @@
 		// Ensure the same curl that is provided, is returned.
 		func(curl *charm.URL, origin commoncharm.Origin, switchCharm bool) (*charm.URL, commoncharm.Origin, []string, error) {
 			curl = curl.WithRevision(rev).WithSeries("focal").WithArchitecture("amd64")
-<<<<<<< HEAD
-			origin.OS = "ubuntu"
-			origin.Channel = "20.04"
-=======
-			origin.Series = "focal"
->>>>>>> da341600
+			origin.Base = coreseries.MakeDefaultBase("ubuntu", "20.04")
 			origin.Revision = &rev
 			origin.Type = "charm"
 			return curl, origin, []string{"focal"}, nil
@@ -509,14 +504,8 @@
 	).DoAndReturn(
 		// Ensure the same curl that is provided, is returned.
 		func(curl *charm.URL, origin commoncharm.Origin, switchCharm bool) (*charm.URL, commoncharm.Origin, []string, error) {
-<<<<<<< HEAD
 			curl = curl.WithRevision(rev).WithSeries("20.04").WithArchitecture("amd64")
-			origin.OS = "ubuntu"
-			origin.Channel = "20.04"
-=======
-			curl = curl.WithRevision(rev).WithSeries("focal").WithArchitecture("amd64")
-			origin.Series = "focal"
->>>>>>> da341600
+			origin.Base = coreseries.MakeDefaultBase("ubuntu", "20.04")
 			origin.Revision = &rev
 			origin.Type = "charm"
 			return curl, origin, []string{"kubernetes"}, nil
@@ -607,12 +596,7 @@
 			curl = curl.WithRevision(rev)
 			curl = curl.WithSeries("focal")
 			curl = curl.WithArchitecture("amd64")
-<<<<<<< HEAD
-			origin.OS = "ubuntu"
-			origin.Channel = "20.04"
-=======
-			origin.Series = "focal"
->>>>>>> da341600
+			origin.Base = coreseries.MakeDefaultBase("ubuntu", "20.04")
 			origin.Revision = &rev
 			origin.Type = "charm"
 			return curl, origin, []string{"focal"}, nil
@@ -740,8 +724,8 @@
 	s.runDeployWithSpec(c, kubernetesBitcoinBundle, spec)
 
 	c.Assert(s.deployArgs, gc.HasLen, 2)
-	s.assertDeployArgs(c, dashboardCurl.String(), dashboardCurl.Name, "kubernetes", "kubernetes")
-	s.assertDeployArgs(c, bitcoinCurl.String(), bitcoinCurl.Name, "kubernetes", "kubernetes")
+	s.assertDeployArgs(c, dashboardCurl.String(), dashboardCurl.Name, "ubuntu", "20.04")
+	s.assertDeployArgs(c, bitcoinCurl.String(), bitcoinCurl.Name, "ubuntu", "20.04")
 	s.assertDeployArgsDevices(c, bitcoinCurl.Name, devConstraints)
 
 	c.Check(s.output.String(), gc.Equals, ""+
@@ -787,11 +771,7 @@
 		false,
 	).DoAndReturn(
 		func(_ *charm.URL, origin commoncharm.Origin, _ bool) (commoncharm.Origin, error) {
-<<<<<<< HEAD
-			origin.OS = "kubernetes"
-=======
-			origin.Series = "kubernetes"
->>>>>>> da341600
+			origin.Base = coreseries.MakeDefaultBase("kubernetes", "kubernetes")
 			return origin, nil
 		})
 
@@ -1295,7 +1275,7 @@
 			Constraints:   constraints.MustParse("cores=4 mem=4G"),
 			ContainerType: instance.ContainerType(""),
 			Jobs:          []model.MachineJob{model.JobHostUnits},
-			Base:          &params.Base{Name: "ubuntu", Channel: "16.04"},
+			Base:          &params.Base{Name: "ubuntu", Channel: "16.04/stable"},
 		},
 	}
 	results := []params.AddMachinesResult{
@@ -2151,8 +2131,8 @@
 	arg, found := s.deployArgs[appName]
 	c.Assert(found, jc.IsTrue, gc.Commentf("Application %q not found in deploy args %s", appName))
 	c.Assert(arg.CharmID.URL.String(), gc.Equals, curl)
-	c.Assert(arg.CharmOrigin.OS, gc.Equals, os)
-	c.Assert(arg.CharmOrigin.Channel, gc.Equals, channel, gc.Commentf("%s", pretty.Sprint(arg)))
+	c.Assert(arg.CharmOrigin.Base.Name, gc.Equals, os)
+	c.Assert(arg.CharmOrigin.Base.Channel.Track, gc.Equals, channel, gc.Commentf("%s", pretty.Sprint(arg)))
 }
 
 func (s *BundleDeployRepositorySuite) assertDeployArgsStorage(c *gc.C, appName string, storage map[string]storage.Constraints) {
@@ -2520,7 +2500,7 @@
 		},
 	}
 	if channel != "" {
-		args[0].Base = &params.Base{Name: "ubuntu", Channel: channel}
+		args[0].Base = &params.Base{Name: "ubuntu", Channel: channel + "/stable"}
 	}
 	results := []params.AddMachinesResult{
 		{Machine: machine},
@@ -2641,13 +2621,7 @@
 	c.Assert(resultChannel, gc.DeepEquals, corecharm.MustParseChannel("stable"))
 	c.Assert(resultOrigin, gc.DeepEquals, commoncharm.Origin{
 		Source:       "charm-hub",
-<<<<<<< HEAD
-		OS:           "ubuntu",
-		Channel:      "20.04",
-=======
-		Series:       "focal",
 		Base:         coreseries.MakeDefaultBase("ubuntu", "20.04"),
->>>>>>> da341600
 		Risk:         "stable",
 		Architecture: "arm64",
 	})
@@ -2666,13 +2640,7 @@
 	c.Assert(resultChannel, gc.DeepEquals, corecharm.MustParseChannel("stable"))
 	c.Assert(resultOrigin, gc.DeepEquals, commoncharm.Origin{
 		Source:       "charm-hub",
-<<<<<<< HEAD
-		OS:           "ubuntu",
-		Channel:      "20.04",
-=======
-		Series:       "focal",
 		Base:         coreseries.MakeDefaultBase("ubuntu", "20.04"),
->>>>>>> da341600
 		Risk:         "stable",
 		Architecture: "amd64",
 	})
@@ -2694,13 +2662,7 @@
 	c.Assert(resultChannel, gc.DeepEquals, charm.Channel{})
 	c.Assert(resultOrigin, gc.DeepEquals, commoncharm.Origin{
 		Source:       "charm-hub",
-<<<<<<< HEAD
-		OS:           "ubuntu",
-		Channel:      "20.04",
-=======
-		Series:       "focal",
 		Base:         coreseries.MakeDefaultBase("ubuntu", "20.04"),
->>>>>>> da341600
 		Architecture: "arm64",
 	})
 }
@@ -2722,7 +2684,6 @@
 	}
 
 	charmURL := charm.MustParseURL("ch:ubuntu")
-	charmSeries := "focal"
 	charmChannel := "stable"
 	arch := "amd64"
 	rev := 33
@@ -2731,20 +2692,14 @@
 		Source:       "charm-hub",
 		Architecture: arch,
 		Risk:         charmChannel,
-<<<<<<< HEAD
-		OS:           "ubuntu",
-		Channel:      "20.04",
-=======
-		Series:       charmSeries,
 		Base:         coreseries.MakeDefaultBase("ubuntu", "20.04"),
->>>>>>> da341600
 	}
 	resolvedOrigin := origin
 	resolvedOrigin.Revision = &rev
 
 	resolver.EXPECT().ResolveCharm(charmURL, origin, false).Return(charmURL, resolvedOrigin, nil, nil)
 
-	channel, rev, err := handler.resolveCharmChannelAndRevision(charmURL.String(), charmSeries, charmChannel, arch, -1)
+	channel, rev, err := handler.resolveCharmChannelAndRevision(charmURL.String(), "focal", charmChannel, arch, -1)
 	c.Assert(err, jc.ErrorIsNil)
 	c.Assert(channel, gc.DeepEquals, "stable")
 	c.Assert(rev, gc.Equals, rev)
@@ -2761,7 +2716,6 @@
 	}
 
 	charmURL := charm.MustParseURL("ch:ubuntu")
-	charmSeries := "focal"
 	charmChannel := "stable"
 	arch := "amd64"
 
@@ -2769,19 +2723,13 @@
 		Source:       "charm-hub",
 		Architecture: arch,
 		Risk:         charmChannel,
-<<<<<<< HEAD
-		OS:           "ubuntu",
-		Channel:      "20.04",
-=======
-		Series:       charmSeries,
 		Base:         coreseries.MakeDefaultBase("ubuntu", "20.04"),
->>>>>>> da341600
 	}
 	resolvedOrigin := origin
 
 	resolver.EXPECT().ResolveCharm(charmURL, origin, false).Return(charmURL, resolvedOrigin, nil, nil)
 
-	channel, rev, err := handler.resolveCharmChannelAndRevision(charmURL.String(), charmSeries, charmChannel, arch, -1)
+	channel, rev, err := handler.resolveCharmChannelAndRevision(charmURL.String(), "focal", charmChannel, arch, -1)
 	c.Assert(err, jc.ErrorIsNil)
 	c.Assert(channel, gc.DeepEquals, "stable")
 	c.Assert(rev, gc.Equals, -1)
@@ -2899,14 +2847,14 @@
 	status := &params.FullStatus{
 		Model: params.ModelStatusInfo{},
 		Machines: map[string]params.MachineStatus{
-			"0": {Base: params.Base{Name: "ubuntu", Channel: "18.04"}},
-			"1": {Base: params.Base{Name: "ubuntu", Channel: "18.04"}},
+			"0": {Base: params.Base{Name: "ubuntu", Channel: "18.04/stable"}},
+			"1": {Base: params.Base{Name: "ubuntu", Channel: "18.04/stable"}},
 		},
 		Applications: map[string]params.ApplicationStatus{
 			"mysql": {
 				Charm: "cs:mysql-42",
 				Scale: 1,
-				Base:  params.Base{Name: "ubuntu", Channel: "18.04"},
+				Base:  params.Base{Name: "ubuntu", Channel: "18.04/stable"},
 				Units: map[string]params.UnitStatus{
 					"mysql/0": {Machine: "0"},
 				},
@@ -2914,7 +2862,7 @@
 			"wordpress": {
 				Charm: "cs:wordpress-47",
 				Scale: 1,
-				Base:  params.Base{Name: "ubuntu", Channel: "18.04"},
+				Base:  params.Base{Name: "ubuntu", Channel: "18.04/stable"},
 				Units: map[string]params.UnitStatus{
 					"mysql/0": {Machine: "1"},
 				},
