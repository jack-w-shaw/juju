--- conflicted
+++ resolved
@@ -24,14 +24,8 @@
 	"github.com/juju/juju/api/common/charms"
 	"github.com/juju/juju/cmd/juju/application/deployer/mocks"
 	"github.com/juju/juju/cmd/modelcmd"
-<<<<<<< HEAD
+	corebase "github.com/juju/juju/core/base"
 	"github.com/juju/juju/core/model"
-	"github.com/juju/juju/core/series"
-=======
-	corebase "github.com/juju/juju/core/base"
-	"github.com/juju/juju/core/constraints"
-	"github.com/juju/juju/environs/config"
->>>>>>> 430bc2b8
 	coretesting "github.com/juju/juju/testing"
 )
 
@@ -74,58 +68,6 @@
 	c.Assert(err, jc.ErrorIsNil)
 }
 
-<<<<<<< HEAD
-=======
-func (s *charmSuite) TestRepositoryCharmDeployDryRunCompatibility(c *gc.C) {
-	ctrl := s.setupMocks(c)
-	defer ctrl.Finish()
-	s.deployerAPI.EXPECT().BestFacadeVersion("Application").Return(17).AnyTimes()
-	s.resolver = mocks.NewMockResolver(ctrl)
-	s.expectResolveChannel()
-	s.expectDeployerAPIModelGet(c, corebase.Base{})
-
-	dCharm := s.newDeployCharm()
-	dCharm.dryRun = true
-	dCharm.validateCharmSeriesWithName = func(series, name string, imageStream string) error {
-		return nil
-	}
-	repoCharm := &repositoryCharm{
-		deployCharm:      *dCharm,
-		userRequestedURL: s.url,
-		clock:            clock.WallClock,
-	}
-
-	err := repoCharm.PrepareAndDeploy(s.ctx, s.deployerAPI, s.resolver)
-	c.Assert(err, jc.ErrorIsNil)
-}
-
-func (s *charmSuite) TestRepositoryCharmDeployDryRunImageIdNoBase(c *gc.C) {
-	ctrl := s.setupMocks(c)
-	defer ctrl.Finish()
-	s.deployerAPI.EXPECT().BestFacadeVersion("Application").Return(17).AnyTimes()
-	s.resolver = mocks.NewMockResolver(ctrl)
-	s.expectResolveChannel()
-	s.expectDeployerAPIModelGet(c, corebase.Base{})
-
-	dCharm := s.newDeployCharm()
-	dCharm.dryRun = true
-	dCharm.validateCharmSeriesWithName = func(series, name string, imageStream string) error {
-		return nil
-	}
-	dCharm.constraints = constraints.Value{
-		ImageID: strptr("ubuntu-bf2"),
-	}
-	repoCharm := &repositoryCharm{
-		deployCharm:      *dCharm,
-		userRequestedURL: s.url,
-		clock:            clock.WallClock,
-	}
-
-	err := repoCharm.PrepareAndDeploy(s.ctx, s.deployerAPI, s.resolver)
-	c.Assert(err, gc.ErrorMatches, "base must be explicitly provided when image-id constraint is used")
-}
-
->>>>>>> 430bc2b8
 func (s *charmSuite) TestRepositoryCharmDeployDryRunDefaultSeriesForce(c *gc.C) {
 	ctrl := s.setupMocks(c)
 	defer ctrl.Finish()
@@ -134,10 +76,6 @@
 	s.configFlag.EXPECT().ReadConfigPairs(gomock.Any()).Return(nil, nil)
 	s.resolver = mocks.NewMockResolver(ctrl)
 	s.expectResolveChannel()
-<<<<<<< HEAD
-=======
-	s.expectDeployerAPIModelGet(c, corebase.MustParseBaseFromString("ubuntu@22.04"))
->>>>>>> 430bc2b8
 
 	dCharm := s.newDeployCharm()
 	dCharm.dryRun = true
@@ -170,7 +108,7 @@
 		Name:     "testme",
 		Revision: 1,
 		Channel:  "latest/stable",
-		Base: series.Base{Channel: series.Channel{Track: "20.04"},
+		Base: corebase.Base{Channel: corebase.Channel{Track: "20.04"},
 			OS: "ubuntu"},
 	}
 
@@ -322,17 +260,6 @@
 		}).AnyTimes()
 }
 
-<<<<<<< HEAD
-=======
-func (s *charmSuite) expectDeployerAPIModelGet(c *gc.C, defaultBase corebase.Base) {
-	cfg, err := config.New(true, minimalModelConfig())
-	c.Assert(err, jc.ErrorIsNil)
-	attrs := cfg.AllAttrs()
-	attrs["default-base"] = defaultBase.String()
-	s.deployerAPI.EXPECT().ModelGet().Return(attrs, nil)
-}
-
->>>>>>> 430bc2b8
 func minimalModelConfig() map[string]interface{} {
 	return map[string]interface{}{
 		"name":            "test",
