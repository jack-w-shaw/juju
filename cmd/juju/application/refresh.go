// Copyright 2013 Canonical Ltd.
// Licensed under the AGPLv3, see LICENCE file for details.

package application

import (
	"fmt"

	"github.com/go-macaroon-bakery/macaroon-bakery/v3/httpbakery"
<<<<<<< HEAD
	"github.com/juju/charm/v9"
	charmresource "github.com/juju/charm/v9/resource"
	"github.com/juju/charmrepo/v7"
	csparams "github.com/juju/charmrepo/v7/csclient/params"
=======
	"github.com/juju/charm/v8"
	"github.com/juju/charmrepo/v6"
	csparams "github.com/juju/charmrepo/v6/csclient/params"
>>>>>>> 344de3f1
	"github.com/juju/cmd/v3"
	"github.com/juju/collections/set"
	"github.com/juju/errors"
	"github.com/juju/gnuflag"
	"github.com/juju/names/v4"
	"gopkg.in/macaroon.v2"

	"github.com/juju/juju/api"
	"github.com/juju/juju/api/base"
	"github.com/juju/juju/api/client/application"
	apicharms "github.com/juju/juju/api/client/charms"
	apiclient "github.com/juju/juju/api/client/client"
	"github.com/juju/juju/api/client/modelconfig"
	"github.com/juju/juju/api/client/resources"
	"github.com/juju/juju/api/client/spaces"
	commoncharm "github.com/juju/juju/api/common/charm"
	apicommoncharms "github.com/juju/juju/api/common/charms"
	"github.com/juju/juju/api/controller/controller"
	"github.com/juju/juju/charmhub"
	jujucmd "github.com/juju/juju/cmd"
	"github.com/juju/juju/cmd/juju/application/deployer"
	"github.com/juju/juju/cmd/juju/application/refresher"
	"github.com/juju/juju/cmd/juju/application/store"
	"github.com/juju/juju/cmd/juju/application/utils"
	"github.com/juju/juju/cmd/juju/block"
	"github.com/juju/juju/cmd/juju/common"
	"github.com/juju/juju/cmd/modelcmd"
	corecharm "github.com/juju/juju/core/charm"
	"github.com/juju/juju/core/series"
	"github.com/juju/juju/environs/config"
	"github.com/juju/juju/rpc/params"
	"github.com/juju/juju/storage"
)

func newRefreshCommand() *refreshCommand {
	return &refreshCommand{
		DeployResources: deployer.DeployResources,
		NewCharmAdder:   newCharmAdder,
		NewCharmClient: func(conn base.APICallCloser) utils.CharmClient {
			return apicharms.NewClient(conn)
		},
		NewCharmRefreshClient: func(conn base.APICallCloser) CharmRefreshClient {
			return application.NewClient(conn)
		},
		NewResourceLister: func(conn base.APICallCloser) (utils.ResourceLister, error) {
			resclient, err := resources.NewClient(conn)
			if err != nil {
				return nil, err
			}
			return resclient, nil
		},
		NewSpacesClient: func(conn base.APICallCloser) SpacesAPI {
			return spaces.NewAPI(conn)
		},
		ModelConfigClient: func(api base.APICallCloser) ModelConfigClient {
			return modelconfig.NewClient(api)
		},
		NewCharmHubClient: func(url string) (store.DownloadBundleClient, error) {
			return charmhub.NewClient(charmhub.Config{
				URL:    url,
				Logger: logger,
			})
		},
		CharmStoreURLGetter: getCharmStoreAPIURL,
		NewCharmStore: func(
			bakeryClient *httpbakery.Client,
			csURL string,
			channel csparams.Channel,
		) (store.MacaroonGetter, store.CharmrepoForDeploy) {
			return getCharmStore(bakeryClient, csURL, channel)
		},
		NewCharmResolver: func(apiRoot base.APICallCloser, charmrepo store.CharmrepoForDeploy, downloadClient store.DownloadBundleClient) CharmResolver {
			return store.NewCharmAdaptor(apicharms.NewClient(apiRoot),
				func() (store.CharmrepoForDeploy, error) {
					return charmrepo, nil
				},
				func() (store.DownloadBundleClient, error) {
					return downloadClient, nil
				},
			)
		},
		NewRefresherFactory: refresher.NewRefresherFactory,
	}
}

// CharmResolver defines methods required to resolve charms, as required
// by the refresh command.
type CharmResolver interface {
	ResolveCharm(url *charm.URL, preferredOrigin commoncharm.Origin, switchCHarm bool) (*charm.URL, commoncharm.Origin, []string, error)
}

// NewRefreshCommand returns a command which upgrades application's charm.
func NewRefreshCommand() cmd.Command {
	return modelcmd.Wrap(newRefreshCommand())
}

// CharmRefreshClient defines a subset of the application facade, as required
// by the refresh command.
type CharmRefreshClient interface {
	GetCharmURLOrigin(string, string) (*charm.URL, commoncharm.Origin, error)
	Get(string, string) (*params.ApplicationGetResults, error)
	SetCharm(string, application.SetCharmConfig) error
}

// NewCharmAdderFunc is the type of a function used to construct
// a new CharmAdder.
type NewCharmAdderFunc func(
	api.Connection,
) store.CharmAdder

// NewCharmStoreFunc constructs a charm store client.
type NewCharmStoreFunc func(
	*httpbakery.Client,
	string, // Charmstore API URL
	csparams.Channel,
) (store.MacaroonGetter, store.CharmrepoForDeploy)

// NewCharmResolverFunc returns a client implementing CharmResolver.
type NewCharmResolverFunc func(base.APICallCloser, store.CharmrepoForDeploy, store.DownloadBundleClient) CharmResolver

// RefreshCharm is responsible for upgrading an application's charm.
type refreshCommand struct {
	modelcmd.ModelCommandBase

	DeployResources       deployer.DeployResourcesFunc
	NewCharmAdder         NewCharmAdderFunc
	NewCharmStore         NewCharmStoreFunc
	NewCharmResolver      NewCharmResolverFunc
	NewCharmClient        func(base.APICallCloser) utils.CharmClient
	NewCharmRefreshClient func(base.APICallCloser) CharmRefreshClient
	NewResourceLister     func(base.APICallCloser) (utils.ResourceLister, error)
	NewSpacesClient       func(base.APICallCloser) SpacesAPI
	CharmStoreURLGetter   func(base.APICallCloser) (string, error)
	ModelConfigClient     func(base.APICallCloser) ModelConfigClient
	NewCharmHubClient     func(string) (store.DownloadBundleClient, error)
	NewRefresherFactory   func(refresher.RefresherDependencies) refresher.RefresherFactory

	ApplicationName string
	// Force should be ubiquitous and we should eventually deprecate both
	// ForceUnits and ForceBase; instead just using "force"
	Force      bool
	ForceUnits bool
	ForceBase  bool
	SwitchURL  string
	CharmPath  string
	Revision   int // defaults to -1 (latest)

	BindToSpaces string
	Bindings     map[string]string

	// Resources is a map of resource name to filename to be uploaded on upgrade.
	Resources map[string]string

	// Channel holds the charmstore or charmhub channel to use when obtaining
	// the charm to be refreshed to.
	Channel    charm.Channel
	channelStr string

	// Config is a config file variable, pointing at a YAML file containing
	// the application config to update.
	Config cmd.FileVar

	// Storage is a map of storage constraints, keyed on the storage name
	// defined in charm storage metadata, to add or update during upgrade.
	Storage map[string]storage.Constraints
}

const refreshDoc = `
When no options are set, the application's charm will be refreshed to the latest
revision available in the repository from which it was originally deployed. An
explicit revision can be chosen with the --revision option.

A path will need to be supplied to allow an updated copy of the charm
to be located.

Deploying from a path is intended to suit the workflow of a charm author working
on a single client machine; use of this deployment method from multiple clients
is not supported and may lead to confusing behaviour. Each local charm gets
uploaded with the revision specified in the charm, if possible, otherwise it
gets a unique revision (highest in state + 1).

When deploying from a path, the --path option is used to specify the location from
which to load the updated charm. Note that the directory containing the charm must
match what was originally used to deploy the charm as a superficial check that the
updated charm is compatible.

Resources may be uploaded at upgrade time by specifying the --resource option.
Following the resource option should be name=filepath pair.  This option may be
repeated more than once to upload more than one resource.

  juju refresh foo --resource bar=/some/file.tgz --resource baz=./docs/cfg.xml

Where bar and baz are resources named in the metadata for the foo charm.

Storage constraints may be added or updated at upgrade time by specifying
the --storage option, with the same format as specified in "juju deploy".
If new required storage is added by the new charm revision, then you must
specify constraints or the defaults will be applied.

  juju refresh foo --storage cache=ssd,10G

Charm settings may be added or updated at upgrade time by specifying the
--config option, pointing to a YAML-encoded application config file.

  juju refresh foo --config config.yaml

If the new version of a charm does not explicitly support the application's series, the
upgrade is disallowed unless the --force-series option is used. This option should be
used with caution since using a charm on a machine running an unsupported series may
cause unexpected behavior.

The --switch option allows you to replace the charm with an entirely different one.
The new charm's URL and revision are inferred as they would be when running a
deploy command.

Please note that --switch is dangerous, because juju only has limited
information with which to determine compatibility; the operation will succeed,
regardless of potential havoc, so long as the following conditions hold:

- The new charm must declare all relations that the application is currently
  participating in.
- All config settings shared by the old and new charms must
  have the same types.
- Charms changing from CharmStore (cs: prefix) to CharmHub require a 
  homogeneous architecture for applications.

The new charm may add new relations and configuration settings.

--switch and --path are mutually exclusive.

--path and --revision are mutually exclusive. The revision of the updated charm
is determined by the contents of the charm at the specified path.

--switch and --revision are mutually exclusive. To specify a given revision
number with --switch, give it in the charm URL, for instance "cs:wordpress-5"
would specify revision number 5 of the wordpress charm.

Use of the --force-units option is not generally recommended; units upgraded
while in an error state will not have refreshed hooks executed, and may cause
unexpected behavior.

--force option for LXD Profiles is not generally recommended when upgrading an
application; overriding profiles on the container may cause unexpected
behavior.
`

func (c *refreshCommand) Info() *cmd.Info {
	return jujucmd.Info(&cmd.Info{
		Name:    "refresh",
		Args:    "<application>",
		Purpose: "Refresh an application's charm.",
		Doc:     refreshDoc,
	})
}

func (c *refreshCommand) SetFlags(f *gnuflag.FlagSet) {
	c.ModelCommandBase.SetFlags(f)
	f.BoolVar(&c.Force, "force", false, "Allow a charm to be refreshed which bypasses LXD profile allow list")
	f.BoolVar(&c.ForceUnits, "force-units", false, "Refresh all units immediately, even if in error state")
	f.StringVar(&c.channelStr, "channel", "", "Channel to use when getting the charm or bundle from the charm store or charm hub")
	f.BoolVar(&c.ForceBase, "force-series", false, "Refresh even if series of deployed applications are not supported by the new charm")
	f.StringVar(&c.SwitchURL, "switch", "", "Crossgrade to a different charm")
	f.StringVar(&c.CharmPath, "path", "", "Refresh to a charm located at path")
	f.IntVar(&c.Revision, "revision", -1, "Explicit revision of current charm")
	f.Var(stringMap{&c.Resources}, "resource", "Resource to be uploaded to the controller")
	f.Var(storageFlag{&c.Storage, nil}, "storage", "Charm storage constraints")
	f.Var(&c.Config, "config", "Path to yaml-formatted application config")
	f.StringVar(&c.BindToSpaces, "bind", "", "Configure application endpoint bindings to spaces")
}

func (c *refreshCommand) Init(args []string) error {
	switch len(args) {
	case 1:
		if !names.IsValidApplication(args[0]) {
			return errors.Errorf("invalid application name %q", args[0])
		}
		c.ApplicationName = args[0]
	case 0:
		return errors.Errorf("no application specified")
	default:
		return cmd.CheckEmpty(args[1:])
	}
	if c.SwitchURL != "" && c.Revision != -1 {
		return errors.Errorf("--switch and --revision are mutually exclusive")
	}
	if c.CharmPath != "" && c.Revision != -1 {
		return errors.Errorf("--path and --revision are mutually exclusive")
	}
	if c.SwitchURL != "" && c.CharmPath != "" {
		return errors.Errorf("--switch and --path are mutually exclusive")
	}
	return nil
}

// Run connects to the specified environment and starts the charm
// upgrade process.
func (c *refreshCommand) Run(ctx *cmd.Context) error {
	apiRoot, err := c.NewAPIRoot()
	if err != nil {
		return errors.Trace(err)
	}
	defer func() { _ = apiRoot.Close() }()

	generation, err := c.ActiveBranch()
	if err != nil {
		return errors.Trace(err)
	}
	charmRefreshClient := c.NewCharmRefreshClient(apiRoot)
	oldURL, oldOrigin, err := charmRefreshClient.GetCharmURLOrigin(generation, c.ApplicationName)
	if err != nil {
		return errors.Trace(err)
	}

	// There is a timing window where deploy has been called and the charm
	// is not yet downloaded. Check here to verify the origin has an ID,
	// otherwise refresh result may be in accurate. We could use the
	// retry package, but the issue is only seen in automated test due to
	// speed. Can always use retry if it becomes an issue.
	if oldOrigin.Source == commoncharm.OriginCharmHub && oldOrigin.ID == "" {
		return errors.Errorf("%q deploy incomplete, please try refresh again in a little bit.", c.ApplicationName)
	}

	// Set a default URL schema for charm URLs that don't provide one.
	var defaultCharmSchema = charm.CharmHub

	// Ensure that the switchURL (if provided) always contains a schema. If
	// one is missing inject the default value we selected above.
	if c.SwitchURL != "" {
		// Don't prepend `ch:` when referring to a local charm
		if !refresher.IsLocalURL(c.SwitchURL) {
			if c.SwitchURL, err = charm.EnsureSchema(c.SwitchURL, defaultCharmSchema); err != nil {
				return errors.Trace(err)
			}
		}
	}

	if c.BindToSpaces != "" {
		if err := c.parseBindFlag(apiRoot); err != nil && errors.IsNotSupported(err) {
			ctx.Infof("Spaces not supported by this model's cloud, ignoring bindings.")
		} else if err != nil {
			return err
		}
	}

	newRef := c.SwitchURL
	if newRef == "" {
		newRef = c.CharmPath
	}
	if c.SwitchURL == "" && c.CharmPath == "" {
		// If the charm we are refreshing is local, then we must
		// specify a path or switch url to upgrade with.
		if oldURL.Schema == charm.Local.String() {
			return errors.New("upgrading a local charm requires either --path or --switch")
		}
		// No new URL specified, but revision might have been.
		newRef = oldURL.WithRevision(c.Revision).String()
	}

	applicationInfo, err := charmRefreshClient.Get(generation, c.ApplicationName)
	if err != nil {
		return errors.Trace(err)
	}

	// Only parse the channel here.  If the channel is normalized, the refresher
	// cannot determine the difference between the "latest" track and the current
	// track if only risk is specified.
	if c.channelStr == "" {
		c.Channel, _ = charm.ParseChannel(applicationInfo.Channel)
	} else {
		c.Channel, err = charm.ParseChannel(c.channelStr)
		if err != nil {
			return errors.Trace(err)
		}
	}

	chBase, err := series.ParseBase(applicationInfo.Base.Name, applicationInfo.Base.Channel)
	if err != nil {
		return errors.Trace(err)
	}
	cfg := refresher.RefresherConfig{
		ApplicationName: c.ApplicationName,
		CharmURL:        oldURL,
		CharmOrigin:     oldOrigin.CoreCharmOrigin(),
		CharmRef:        newRef,
		Channel:         c.Channel,
		DeployedBase:    chBase,
		Force:           c.Force,
		ForceBase:       c.ForceBase,
		Switch:          c.SwitchURL != "",
		Logger:          ctx,
	}
	factory, err := c.getRefresherFactory(apiRoot)
	if err != nil {
		return errors.Trace(err)
	}
<<<<<<< HEAD
	charmID, err := factory.Run(cfg)
	switch {
	case err == nil:
		curl := charmID.URL
		charmOrigin := charmID.Origin
		if charmOrigin.Source == corecharm.CharmStore {
			ctx.Warningf("Charm store charms, those with cs: before the charm name, will not be supported in juju 3.1.\n\tMigration of this model to a juju 3.1 controller will be prohibited.\n\tUse the --switch flag to refresh to a non charm store version of the charm.")
		}
=======
	charmID, runErr := factory.Run(cfg)
	if runErr != nil && !errors.Is(runErr, refresher.ErrAlreadyUpToDate) {
		// Process errors.Is(runErr, refresher.ErrAlreadyUpToDate) after reviewing resources.
		if termErr, ok := errors.Cause(runErr).(*common.TermsRequiredError); ok {
			return errors.Trace(termErr.UserErr())
		}
		return block.ProcessBlockedError(runErr, block.BlockChange)
	}
	curl := charmID.URL
	charmOrigin := charmID.Origin
	if runErr == nil {
>>>>>>> 344de3f1
		// The current charm URL that's been found and selected.
		channel := ""
		if charmOrigin.Source == corecharm.CharmHub || charmOrigin.Source == corecharm.CharmStore {
			channel = fmt.Sprintf(" in channel %s", charmID.Origin.Channel.String())
		}
		ctx.Infof("Added %s charm %q, revision %d%s, to the model", charmOrigin.Source, curl.Name, curl.Revision, channel)
	}

	// Next, upgrade resources.
<<<<<<< HEAD
	resourceLister, err := c.NewResourceLister(apiRoot)
	if err != nil {
		return errors.Trace(err)
	}
	curl := charmID.URL
	charmsClient := c.NewCharmClient(apiRoot)
	charmInfo, err := charmsClient.CharmInfo(curl.String())
	if err != nil {
		return errors.Trace(err)
	}
=======
>>>>>>> 344de3f1
	origin, err := commoncharm.CoreCharmOrigin(charmID.Origin)
	if err != nil {
		return errors.Trace(err)
	}
	chID := application.CharmID{
		URL:    curl,
		Origin: origin,
	}
<<<<<<< HEAD
	resourceIDs, err := c.upgradeResources(apiRoot, resourceLister, chID, charmID.Macaroon, charmInfo.Meta.Resources)
=======
	resourceIDs, err := c.upgradeResources(apiRoot, chID, charmID.Macaroon)
>>>>>>> 344de3f1
	if err != nil {
		return errors.Trace(err)
	}
	// Process the factory Run error from above where the charm itself is
	// already up-to-date. There are 2 scenarios where we should continue.
	// 1. There is a change to the charm's channel.
	// 2. There is a resource change to process.
	if errors.Is(runErr, refresher.ErrAlreadyUpToDate) {
		ctx.Infof(runErr.Error())
		if len(resourceIDs) == 0 && c.Channel.String() == oldOrigin.CoreCharmOrigin().Channel.String() {
			return nil
		}
		if c.Channel.String() != oldOrigin.CoreCharmOrigin().Channel.String() {
			ctx.Infof("Note: all future refreshes will now use channel %q", charmID.Origin.Channel.String())
		}
		if len(resourceIDs) > 0 {
			ctx.Infof("resources to be upgraded")
		}
	}

	// Print out the updated endpoint binding plan.
	var bindingsChangelog []string
	curBindings := applicationInfo.EndpointBindings
	appDefaultSpace := curBindings[""]
	newCharmEndpoints := allEndpoints(charmInfo)
	if err := c.validateEndpointNames(newCharmEndpoints, curBindings, c.Bindings); err != nil {
		return errors.Trace(err)
	}
	c.Bindings, bindingsChangelog = mergeBindings(newCharmEndpoints, curBindings, c.Bindings, appDefaultSpace)

	// Finally, upgrade the application.
	var configYAML []byte
	if c.Config.Path != "" {
		configYAML, err = c.Config.Read(ctx)
		if err != nil {
			return errors.Trace(err)
		}
	}
	charmCfg := application.SetCharmConfig{
		ApplicationName:    c.ApplicationName,
		CharmID:            chID,
		ConfigSettingsYAML: string(configYAML),
		Force:              c.Force,
		ForceBase:          c.ForceBase,
		ForceUnits:         c.ForceUnits,
		ResourceIDs:        resourceIDs,
		StorageConstraints: c.Storage,
		EndpointBindings:   c.Bindings,
	}

	if err := block.ProcessBlockedError(charmRefreshClient.SetCharm(generation, charmCfg), block.BlockChange); err != nil {
		return err
	}

	// Emit binding changelog after a successful call to SetCharm.
	for _, change := range bindingsChangelog {
		ctx.Infof(change)
	}

	return nil
}

func (c *refreshCommand) validateEndpointNames(newCharmEndpoints set.Strings, oldEndpointsMap, userBindings map[string]string) error {
	for epName := range userBindings {
		if _, exists := oldEndpointsMap[epName]; exists || epName == "" {
			continue
		}

		if !newCharmEndpoints.Contains(epName) {
			return errors.NotFoundf("endpoint %q", epName)
		}
	}
	return nil
}

func (c *refreshCommand) parseBindFlag(apiRoot base.APICallCloser) error {
	if c.BindToSpaces == "" {
		return nil
	}

	// Fetch known spaces from server
	knownSpaces, err := c.NewSpacesClient(apiRoot).ListSpaces()
	if err != nil {
		return errors.Trace(err)
	}

	knownSpaceNames := set.NewStrings()
	for _, space := range knownSpaces {
		knownSpaceNames.Add(space.Name)
	}

	// Parse expression
	bindings, err := parseBindExpr(c.BindToSpaces, knownSpaceNames)
	if err != nil {
		return errors.Trace(err)
	}

	c.Bindings = bindings
	return nil
}

// upgradeResources pushes metadata up to the server for each resource defined
// in the new charm's metadata and returns a map of resource names to pending
// IDs to include in the refresh call.
//
// TODO(axw) apiRoot is passed in here because DeployResources requires it,
// DeployResources should accept a resource-specific client instead.
func (c *refreshCommand) upgradeResources(
	apiRoot base.APICallCloser,
	chID application.CharmID,
	csMac *macaroon.Macaroon,
) (map[string]string, error) {
	resourceLister, err := c.NewResourceLister(apiRoot)
	if err != nil {
		return nil, errors.Trace(err)
	}
	charmsClient := c.NewCharmClient(apiRoot)
	meta, err := utils.GetMetaResources(chID.URL, charmsClient)
	if err != nil {
		return nil, errors.Trace(err)
	}
	filtered, err := utils.GetUpgradeResources(
		chID,
		charmsClient,
		resourceLister,
		c.ApplicationName,
		c.Resources,
		meta,
	)
	if err != nil {
		return nil, errors.Trace(err)
	}
	if len(filtered) == 0 {
		return nil, nil
	}

	// Note: the validity of user-supplied resources to be uploaded will be
	// checked further down the stack.
	ids, err := c.DeployResources(
		c.ApplicationName,
		resources.CharmID{
			URL:    chID.URL,
			Origin: chID.Origin,
		},
		csMac,
		c.Resources,
		filtered,
		apiRoot,
		c.Filesystem(),
	)
	return ids, errors.Trace(err)
}

func newCharmAdder(
	conn api.Connection,
) store.CharmAdder {
	return &charmAdderShim{
		api:               &apiClient{Client: apiclient.NewClient(conn)},
		charmsClient:      &charmsClient{Client: apicharms.NewClient(conn)},
		modelConfigClient: &modelConfigClient{Client: modelconfig.NewClient(conn)},
	}
}

type charmAdderShim struct {
	*charmsClient
	*modelConfigClient
	api *apiClient
}

func (c *charmAdderShim) AddLocalCharm(curl *charm.URL, ch charm.Charm, force bool) (*charm.URL, error) {
	agentVersion, err := agentVersion(c.modelConfigClient)
	if err != nil {
		return nil, errors.Trace(err)
	}
	return c.charmsClient.AddLocalCharm(curl, ch, force, agentVersion)
}

func getCharmStore(
	bakeryClient *httpbakery.Client,
	csURL string,
	channel csparams.Channel,
) (store.MacaroonGetter, store.CharmrepoForDeploy) {
	csClient := store.NewCharmStoreClient(bakeryClient, csURL).WithChannel(channel)
	return csClient, charmrepo.NewCharmStoreFromClient(csClient)
}

// getCharmStoreAPIURL consults the controller config for the charmstore api url
// to use.
var getCharmStoreAPIURL = func(conAPIRoot base.APICallCloser) (string, error) {
	controllerAPI := controller.NewClient(conAPIRoot)
	controllerCfg, err := controllerAPI.ControllerConfig()
	if err != nil {
		return "", errors.Trace(err)
	}
	return controllerCfg.CharmStoreURL(), nil
}

func allEndpoints(ci *apicommoncharms.CharmInfo) set.Strings {
	epSet := set.NewStrings()
	for n := range ci.Meta.ExtraBindings {
		epSet.Add(n)
	}
	for n := range ci.Meta.Provides {
		epSet.Add(n)
	}
	for n := range ci.Meta.Peers {
		epSet.Add(n)
	}
	for n := range ci.Meta.Requires {
		epSet.Add(n)
	}

	return epSet
}

func (c *refreshCommand) getRefresherFactory(apiRoot api.Connection) (refresher.RefresherFactory, error) {
	// First, ensure the charm is added to the model.
	conAPIRoot, err := c.NewControllerAPIRoot()
	if err != nil {
		return nil, errors.Trace(err)
	}
	csURL, err := c.CharmStoreURLGetter(conAPIRoot)
	if err != nil {
		return nil, errors.Trace(err)
	}
	bakeryClient, err := c.BakeryClient()
	if err != nil {
		return nil, errors.Trace(err)
	}
	csClient, charmStore := c.NewCharmStore(bakeryClient, csURL, csparams.Channel(c.Channel.Risk))

	charmHubURL, err := c.getCharmHubURL(apiRoot)
	if err != nil {
		return nil, errors.Trace(err)
	}

	downloadClient, err := c.NewCharmHubClient(charmHubURL)
	if err != nil {
		return nil, errors.Trace(err)
	}

	deps := refresher.RefresherDependencies{
		Authorizer:    csClient,
		CharmAdder:    c.NewCharmAdder(apiRoot),
		CharmResolver: c.NewCharmResolver(apiRoot, charmStore, downloadClient),
	}
	return c.NewRefresherFactory(deps), nil
}

func (c *refreshCommand) getCharmHubURL(apiRoot base.APICallCloser) (string, error) {
	modelConfigClient := c.ModelConfigClient(apiRoot)

	attrs, err := modelConfigClient.ModelGet()
	if err != nil {
		return "", errors.Trace(err)
	}

	config, err := config.New(config.NoDefaults, attrs)
	if err != nil {
		return "", errors.Trace(err)
	}

	charmHubURL, _ := config.CharmHubURL()
	return charmHubURL, nil
}<|MERGE_RESOLUTION|>--- conflicted
+++ resolved
@@ -7,16 +7,9 @@
 	"fmt"
 
 	"github.com/go-macaroon-bakery/macaroon-bakery/v3/httpbakery"
-<<<<<<< HEAD
 	"github.com/juju/charm/v9"
-	charmresource "github.com/juju/charm/v9/resource"
 	"github.com/juju/charmrepo/v7"
 	csparams "github.com/juju/charmrepo/v7/csclient/params"
-=======
-	"github.com/juju/charm/v8"
-	"github.com/juju/charmrepo/v6"
-	csparams "github.com/juju/charmrepo/v6/csclient/params"
->>>>>>> 344de3f1
 	"github.com/juju/cmd/v3"
 	"github.com/juju/collections/set"
 	"github.com/juju/errors"
@@ -412,16 +405,6 @@
 	if err != nil {
 		return errors.Trace(err)
 	}
-<<<<<<< HEAD
-	charmID, err := factory.Run(cfg)
-	switch {
-	case err == nil:
-		curl := charmID.URL
-		charmOrigin := charmID.Origin
-		if charmOrigin.Source == corecharm.CharmStore {
-			ctx.Warningf("Charm store charms, those with cs: before the charm name, will not be supported in juju 3.1.\n\tMigration of this model to a juju 3.1 controller will be prohibited.\n\tUse the --switch flag to refresh to a non charm store version of the charm.")
-		}
-=======
 	charmID, runErr := factory.Run(cfg)
 	if runErr != nil && !errors.Is(runErr, refresher.ErrAlreadyUpToDate) {
 		// Process errors.Is(runErr, refresher.ErrAlreadyUpToDate) after reviewing resources.
@@ -433,7 +416,6 @@
 	curl := charmID.URL
 	charmOrigin := charmID.Origin
 	if runErr == nil {
->>>>>>> 344de3f1
 		// The current charm URL that's been found and selected.
 		channel := ""
 		if charmOrigin.Source == corecharm.CharmHub || charmOrigin.Source == corecharm.CharmStore {
@@ -443,19 +425,6 @@
 	}
 
 	// Next, upgrade resources.
-<<<<<<< HEAD
-	resourceLister, err := c.NewResourceLister(apiRoot)
-	if err != nil {
-		return errors.Trace(err)
-	}
-	curl := charmID.URL
-	charmsClient := c.NewCharmClient(apiRoot)
-	charmInfo, err := charmsClient.CharmInfo(curl.String())
-	if err != nil {
-		return errors.Trace(err)
-	}
-=======
->>>>>>> 344de3f1
 	origin, err := commoncharm.CoreCharmOrigin(charmID.Origin)
 	if err != nil {
 		return errors.Trace(err)
@@ -464,11 +433,7 @@
 		URL:    curl,
 		Origin: origin,
 	}
-<<<<<<< HEAD
-	resourceIDs, err := c.upgradeResources(apiRoot, resourceLister, chID, charmID.Macaroon, charmInfo.Meta.Resources)
-=======
 	resourceIDs, err := c.upgradeResources(apiRoot, chID, charmID.Macaroon)
->>>>>>> 344de3f1
 	if err != nil {
 		return errors.Trace(err)
 	}
@@ -490,6 +455,11 @@
 	}
 
 	// Print out the updated endpoint binding plan.
+	charmsClient := c.NewCharmClient(apiRoot)
+	charmInfo, err := charmsClient.CharmInfo(curl.String())
+	if err != nil {
+		return errors.Trace(err)
+	}
 	var bindingsChangelog []string
 	curBindings := applicationInfo.EndpointBindings
 	appDefaultSpace := curBindings[""]
