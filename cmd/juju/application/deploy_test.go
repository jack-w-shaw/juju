// Copyright 2012, 2013 Canonical Ltd.
// Licensed under the AGPLv3, see LICENCE file for details.

package application

import (
	"fmt"
	"io"
	"io/ioutil"
	"net/http"
	"net/http/httptest"
	"net/url"
	"os"
	"path/filepath"
	"regexp"
	"sort"
	"strings"

	"github.com/juju/cmd"
	"github.com/juju/cmd/cmdtesting"
	"github.com/juju/collections/set"
	"github.com/juju/errors"
	"github.com/juju/gnuflag"
	"github.com/juju/juju/caas"
	k8sprovider "github.com/juju/juju/caas/kubernetes/provider"
	"github.com/juju/juju/cloud"
	"github.com/juju/juju/environs"
	"github.com/juju/juju/environs/config"
	"github.com/juju/juju/environs/context"
	"github.com/juju/juju/storage"
	"github.com/juju/juju/testing/factory"
	"github.com/juju/loggo"
	"github.com/juju/os/series"
	jujutesting "github.com/juju/testing"
	jc "github.com/juju/testing/checkers"
	"github.com/juju/utils"
	gc "gopkg.in/check.v1"
	"gopkg.in/juju/charm.v6"
	"gopkg.in/juju/charmrepo.v3"
	"gopkg.in/juju/charmrepo.v3/csclient"
	csclientparams "gopkg.in/juju/charmrepo.v3/csclient/params"
	csparams "gopkg.in/juju/charmrepo.v3/csclient/params"
	"gopkg.in/juju/charmstore.v5"
	"gopkg.in/juju/names.v2"
	"gopkg.in/macaroon-bakery.v2-unstable/bakery"
	"gopkg.in/macaroon-bakery.v2-unstable/bakery/checkers"
	"gopkg.in/macaroon-bakery.v2-unstable/bakerytest"
	"gopkg.in/macaroon-bakery.v2-unstable/httpbakery"
	"gopkg.in/macaroon.v2-unstable"
	"gopkg.in/mgo.v2"

	"github.com/juju/juju/api"
	"github.com/juju/juju/api/application"
	"github.com/juju/juju/api/charms"
	"github.com/juju/juju/apiserver/params"
	jjcharmstore "github.com/juju/juju/charmstore"
	"github.com/juju/juju/cmd/modelcmd"
	"github.com/juju/juju/controller"
	"github.com/juju/juju/core/constraints"
	"github.com/juju/juju/core/instance"
	"github.com/juju/juju/core/model"
	"github.com/juju/juju/juju/testing"
	"github.com/juju/juju/juju/version"
	"github.com/juju/juju/jujuclient"
	"github.com/juju/juju/jujuclient/jujuclienttesting"
	"github.com/juju/juju/state"
	"github.com/juju/juju/testcharms"
	coretesting "github.com/juju/juju/testing"
)

// defaultSupportedJujuSeries is used to return canned information about what
// juju supports in terms of the release cycle
// see juju/os and documentation https://www.ubuntu.com/about/release-cycle
var defaultSupportedJujuSeries = []string{"bionic", "xenial", "trusty", kubernetesSeriesName}

type DeploySuiteBase struct {
	testing.RepoSuite
	coretesting.CmdBlockHelper
	charmstore charmstoreForDeploy
	charmrepo  *jjcharmstore.Repository
}

// fakeCharmstoreClientShim allows a jjcharmstore.ChannelAwareFakeClient to
// masquarade as a charmstoreForDeploy implementer
type fakeCharmstoreClientShim struct {
	internal jjcharmstore.ChannelAwareFakeClient
}

func (c fakeCharmstoreClientShim) Get(path string, extra interface{}) error {
	return c.internal.Get(path, extra)
}

func (c fakeCharmstoreClientShim) WithChannel(channel csparams.Channel) charmstoreForDeploy {
	cstore := c.internal.WithChannel(channel)
	return fakeCharmstoreClientShim{*cstore}
}

// testcharmsCharmstoreClientShim allows a jjcharmstore.ChannelAwareFakeClient to
// masquarade as a testcharms.CharmstoreClient implementer
type testcharmsCharmstoreClientShim struct {
	internal jjcharmstore.ChannelAwareFakeClient
}

func (c testcharmsCharmstoreClientShim) Get(path string, extra interface{}) error {
	return c.internal.Get(path, extra)
}

// Put uploads data to path, overwriting any data that is already present
func (c testcharmsCharmstoreClientShim) Put(path string, value interface{}) error {
	return c.internal.Put(path, value)
}

func (c testcharmsCharmstoreClientShim) WithChannel(channel csparams.Channel) testcharms.CharmstoreClient {
	client := c.internal.WithChannel(channel)
	return &testcharmsCharmstoreClientShim{*client}
}

func (c testcharmsCharmstoreClientShim) AddDockerResource(id *charm.URL, resourceName string, imageName, digest string) (revision int, err error) {
	return c.internal.AddDockerResource(id, resourceName, imageName, digest)
}

func (c testcharmsCharmstoreClientShim) ListResources(id *charm.URL) ([]csparams.Resource, error) {
	return c.internal.ListResources(id)
}

func (c testcharmsCharmstoreClientShim) UploadCharm(id *charm.URL, ch charm.Charm) (*charm.URL, error) {
	return c.internal.UploadCharm(id, ch)
}

func (c testcharmsCharmstoreClientShim) UploadCharmWithRevision(id *charm.URL, ch charm.Charm, promulgatedRevision int) error {
	return c.internal.UploadCharmWithRevision(id, ch, promulgatedRevision)
}

func (c testcharmsCharmstoreClientShim) UploadBundle(id *charm.URL, bundle charm.Bundle) (*charm.URL, error) {
	return c.internal.UploadBundle(id, bundle)
}

func (c testcharmsCharmstoreClientShim) UploadBundleWithRevision(id *charm.URL, bundle charm.Bundle, promulgatedRevision int) error {
	return c.internal.UploadBundleWithRevision(id, bundle, promulgatedRevision)
}

func (c testcharmsCharmstoreClientShim) UploadResource(id *charm.URL, name, path string, file io.ReaderAt, size int64, progress csclient.Progress) (revision int, err error) {
	return c.internal.UploadResource(id, name, path, file, size, progress)
}

func (c testcharmsCharmstoreClientShim) Publish(id *charm.URL, channels []csparams.Channel, resources map[string]int) error {
	return c.internal.Publish(id, channels, resources)
}

func (s *DeploySuiteBase) runDeploy(c *gc.C, args ...string) error {
	_, _, err := s.runDeployWithOutput(c, args...)
	return err
}

func (s *DeploySuiteBase) runDeployWithOutput(c *gc.C, args ...string) (string, string, error) {
	ctx, err := cmdtesting.RunCommand(c, NewDeployCommandForTest2(s.charmstore, s.charmrepo), args...)
	return strings.Trim(cmdtesting.Stdout(ctx), "\n"),
		strings.Trim(cmdtesting.Stderr(ctx), "\n"),
		err
}

func (s *DeploySuiteBase) SetUpTest(c *gc.C) {
	s.RepoSuite.SetUpTest(c)
	s.PatchValue(&supportedJujuSeries, func() []string {
		return defaultSupportedJujuSeries
	})
	s.CmdBlockHelper = coretesting.NewCmdBlockHelper(s.APIState)
	c.Assert(s.CmdBlockHelper, gc.NotNil)
	s.AddCleanup(func(*gc.C) { s.CmdBlockHelper.Close() })
	repo := jjcharmstore.NewRepository()
	client := jjcharmstore.NewFakeClient(repo).WithChannel(csparams.StableChannel)
	s.charmrepo = repo
	s.charmstore = &fakeCharmstoreClientShim{*client}
}

type DeploySuite struct {
	DeploySuiteBase
}

var _ = gc.Suite(&DeploySuite{})

// runDeploy executes the deploy command in order to deploy the given
// charm or bundle. The deployment stderr output and error are returned.
func runDeployWithOutput(c *gc.C, args ...string) (string, string, error) {
	ctx, err := cmdtesting.RunCommand(c, NewDeployCommand(), args...)
	return strings.Trim(cmdtesting.Stdout(ctx), "\n"),
		strings.Trim(cmdtesting.Stderr(ctx), "\n"),
		err
}

// runDeploy executes the deploy command in order to deploy the given
// charm or bundle. The deployment stderr output and error are returned.
func runDeploy(c *gc.C, args ...string) error {
	_, _, err := runDeployWithOutput(c, args...)
	return err
}

var initErrorTests = []struct {
	args []string
	err  string
}{
	{
		args: nil,
		err:  `no charm or bundle specified`,
	}, {
		args: []string{"charm-name", "application-name", "hotdog"},
		err:  `unrecognized args: \["hotdog"\]`,
	}, {
		args: []string{"craziness", "burble-1"},
		err:  `invalid application name "burble-1"`,
	}, {
		args: []string{"craziness", "burble1", "-n", "0"},
		err:  `--num-units must be a positive integer`,
	}, {
		args: []string{"craziness", "burble1", "--to", "#:foo"},
		err:  `invalid --to parameter "#:foo"`,
	}, {
		args: []string{"charm", "--attach-storage", "foo/0", "-n", "2"},
		err:  `--attach-storage cannot be used with -n`,
	}, {
		args: []string{"bundle", "--map-machines", "foo"},
		err:  `error in --map-machines: expected "existing" or "<bundle-id>=<machine-id>", got "foo"`,
	},
}

func (s *DeploySuite) TestInitErrors(c *gc.C) {
	for i, t := range initErrorTests {
		c.Logf("test %d", i)
		err := cmdtesting.InitCommand(NewDeployCommandForTest2(s.charmstore, s.charmrepo), t.args)
		c.Check(err, gc.ErrorMatches, t.err)
	}
}

func (s *DeploySuite) TestNoCharmOrBundle(c *gc.C) {
	err := s.runDeploy(c, c.MkDir())
	c.Check(err, jc.Satisfies, errors.IsNotFound)
	c.Assert(err, gc.ErrorMatches, `charm or bundle at .*`)
}

func (s *DeploySuite) TestBlockDeploy(c *gc.C) {
	// Block operation
	s.BlockAllChanges(c, "TestBlockDeploy")
	ch := testcharms.RepoWithSeries("bionic").CharmArchivePath(s.CharmsPath, "multi-series")
	err := s.runDeploy(c, ch, "some-application-name", "--series", "bionic")

	s.AssertBlocked(c, err, ".*TestBlockDeploy.*")
}

func (s *DeploySuite) TestInvalidPath(c *gc.C) {
	err := s.runDeploy(c, "/home/nowhere")
	c.Assert(err, gc.ErrorMatches, `charm or bundle URL has invalid form: "/home/nowhere"`)
}

func (s *DeploySuite) TestInvalidFileFormat(c *gc.C) {
	path := filepath.Join(c.MkDir(), "bundle.yaml")
	err := ioutil.WriteFile(path, []byte(":"), 0600)
	c.Assert(err, jc.ErrorIsNil)
	err = s.runDeploy(c, path)
	c.Assert(err, gc.ErrorMatches, `invalid charm or bundle provided at ".*bundle.yaml"`)
}

func (s *DeploySuite) TestPathWithNoCharmOrBundle(c *gc.C) {
	err := s.runDeploy(c, c.MkDir())
	c.Check(err, jc.Satisfies, errors.IsNotFound)
	c.Assert(err, gc.ErrorMatches, `charm or bundle at .*`)
}

func (s *DeploySuite) TestCharmDir(c *gc.C) {
	ch := testcharms.RepoWithSeries("bionic").ClonedDirPath(s.CharmsPath, "multi-series")
	err := s.runDeploy(c, ch, "--series", "trusty")
	c.Assert(err, jc.ErrorIsNil)
	curl := charm.MustParseURL("local:trusty/multi-series-1")
	s.AssertApplication(c, "multi-series", curl, 1, 0)
}

func (s *DeploySuite) TestDeployFromPathRelativeDir(c *gc.C) {
	testcharms.RepoWithSeries("bionic").ClonedDirPath(s.CharmsPath, "multi-series")
	wd, err := os.Getwd()
	c.Assert(err, jc.ErrorIsNil)
	defer os.Chdir(wd)
	err = os.Chdir(s.CharmsPath)
	c.Assert(err, jc.ErrorIsNil)
	err = s.runDeploy(c, "multi-series")
	c.Assert(err, gc.ErrorMatches, ""+
		"The charm or bundle \"multi-series\" is ambiguous.\n"+
		"To deploy a local charm or bundle, run `juju deploy ./multi-series`.\n"+
		"To deploy a charm or bundle from the store, run `juju deploy cs:multi-series`.")
}

func (s *DeploySuite) TestDeployFromPathOldCharm(c *gc.C) {
	path := testcharms.RepoWithSeries("bionic").ClonedDirPath(s.CharmsPath, "dummy")
	err := s.runDeploy(c, path, "--series", "precise", "--force")
	c.Assert(err, jc.ErrorIsNil)
	curl := charm.MustParseURL("local:precise/dummy-1")
	s.AssertApplication(c, "dummy", curl, 1, 0)
}

func (s *DeploySuite) TestDeployFromPathOldCharmMissingSeries(c *gc.C) {
	// Update the model default series to be unset.
	updateAttrs := map[string]interface{}{"default-series": ""}
	err := s.Model.UpdateModelConfig(updateAttrs, nil)
	c.Assert(err, jc.ErrorIsNil)

	path := testcharms.RepoWithSeries("bionic").ClonedDirPath(s.CharmsPath, "dummy")
	err = s.runDeploy(c, path)
	c.Assert(err, gc.ErrorMatches, "series not specified and charm does not define any")
}

func (s *DeploySuite) TestDeployFromPathOldCharmMissingSeriesUseDefaultSeries(c *gc.C) {
	path := testcharms.RepoWithSeries("bionic").ClonedDirPath(s.CharmsPath, "dummy")
	err := s.runDeploy(c, path)
	c.Assert(err, jc.ErrorIsNil)
	curl := charm.MustParseURL(fmt.Sprintf("local:%s/dummy-1", version.SupportedLTS()))
	s.AssertApplication(c, "dummy", curl, 1, 0)
}

func (s *DeploySuite) TestDeployFromPathDefaultSeries(c *gc.C) {
	// multi-series/metadata.yaml provides "precise" as its default series
	// and yet, here, the model defaults to the series "trusty". This test
	// asserts that the model's default takes precedence.
	updateAttrs := map[string]interface{}{"default-series": "trusty"}
	err := s.Model.UpdateModelConfig(updateAttrs, nil)
	c.Assert(err, jc.ErrorIsNil)
	path := testcharms.RepoWithSeries("bionic").ClonedDirPath(s.CharmsPath, "multi-series")
	err = s.runDeploy(c, path)
	c.Assert(err, jc.ErrorIsNil)
	curl := charm.MustParseURL("local:trusty/multi-series-1")
	s.AssertApplication(c, "multi-series", curl, 1, 0)
}

func (s *DeploySuite) TestDeployFromPath(c *gc.C) {
	path := testcharms.RepoWithSeries("bionic").ClonedDirPath(s.CharmsPath, "multi-series")
	err := s.runDeploy(c, path, "--series", "trusty")
	c.Assert(err, jc.ErrorIsNil)
	curl := charm.MustParseURL("local:trusty/multi-series-1")
	s.AssertApplication(c, "multi-series", curl, 1, 0)
}

func (s *DeploySuite) TestDeployFromPathUnsupportedSeries(c *gc.C) {
	path := testcharms.RepoWithSeries("bionic").ClonedDirPath(s.CharmsPath, "multi-series")
	err := s.runDeploy(c, path, "--series", "quantal")
	c.Assert(err, gc.ErrorMatches, `series "quantal" not supported by charm, supported series are: precise,trusty,xenial,yakkety,bionic`)
}

func (s *DeploySuite) TestDeployFromPathUnsupportedSeriesForce(c *gc.C) {
	path := testcharms.RepoWithSeries("bionic").ClonedDirPath(s.CharmsPath, "multi-series")
	err := s.runDeploy(c, path, "--series", "quantal", "--force")
	c.Assert(err, jc.ErrorIsNil)
	curl := charm.MustParseURL("local:quantal/multi-series-1")
	s.AssertApplication(c, "multi-series", curl, 1, 0)
}

func (s *DeploySuite) TestDeployFromPathUnsupportedLXDProfileForce(c *gc.C) {
	path := testcharms.RepoWithSeries("bionic").ClonedDirPath(s.CharmsPath, "lxd-profile-fail")
	err := s.runDeploy(c, path, "--series", "quantal", "--force")
	c.Assert(err, jc.ErrorIsNil)
	curl := charm.MustParseURL("local:quantal/lxd-profile-fail-0")
	s.AssertApplication(c, "lxd-profile-fail", curl, 1, 0)
}

func (s *DeploySuite) TestUpgradeCharmDir(c *gc.C) {
	// Add the charm, so the url will exist and a new revision will be
	// picked in application Deploy.
	dummyCharm := s.AddTestingCharmForSeries(c, "dummy", "bionic")

	dirPath := testcharms.RepoWithSeries("bionic").ClonedDirPath(s.CharmsPath, "dummy")
	err := s.runDeploy(c, dirPath, "--series", "bionic")
	c.Assert(err, jc.ErrorIsNil)
	upgradedRev := dummyCharm.Revision() + 1
	curl := dummyCharm.URL().WithRevision(upgradedRev)
	s.AssertApplication(c, "dummy", curl, 1, 0)
	// Check the charm dir was left untouched.
	ch, err := charm.ReadCharmDir(dirPath)
	c.Assert(err, jc.ErrorIsNil)
	c.Assert(ch.Revision(), gc.Equals, 1)
}

func (s *DeploySuite) TestCharmBundle(c *gc.C) {
	ch := testcharms.RepoWithSeries("bionic").CharmArchivePath(s.CharmsPath, "multi-series")
	err := s.runDeploy(c, ch, "some-application-name", "--series", "trusty")
	c.Assert(err, jc.ErrorIsNil)
	curl := charm.MustParseURL("local:trusty/multi-series-1")
	s.AssertApplication(c, "some-application-name", curl, 1, 0)
}

func (s *DeploySuite) TestSubordinateCharm(c *gc.C) {
	ch := testcharms.RepoWithSeries("bionic").CharmArchivePath(s.CharmsPath, "logging")
	err := s.runDeploy(c, ch, "--series", "trusty")
	c.Assert(err, jc.ErrorIsNil)
	curl := charm.MustParseURL("local:trusty/logging-1")
	s.AssertApplication(c, "logging", curl, 0, 0)
}

func (s *DeploySuite) combinedSettings(ch charm.Charm, inSettings charm.Settings) charm.Settings {
	result := ch.Config().DefaultSettings()
	for name, value := range inSettings {
		result[name] = value
	}
	return result
}

func (s *DeploySuite) TestSingleConfigFile(c *gc.C) {
	ch := testcharms.RepoWithSeries("bionic").CharmArchivePath(s.CharmsPath, "multi-series")
	path := setupConfigFile(c, c.MkDir())
	err := s.runDeploy(c, ch, "dummy-application", "--config", path, "--series", "bionic")
	c.Assert(err, jc.ErrorIsNil)
	app, err := s.State.Application("dummy-application")
	c.Assert(err, jc.ErrorIsNil)
	settings, err := app.CharmConfig(model.GenerationMaster)
	c.Assert(err, jc.ErrorIsNil)
	appCh, _, err := app.Charm()
	c.Assert(err, jc.ErrorIsNil)
	c.Assert(settings, gc.DeepEquals, s.combinedSettings(appCh, charm.Settings{
		"skill-level": int64(9000),
		"username":    "admin001",
	}))
}

func (s *DeploySuite) TestRelativeConfigPath(c *gc.C) {
	ch := testcharms.RepoWithSeries("bionic").CharmArchivePath(s.CharmsPath, "multi-series")
	// Putting a config file in home is okay as $HOME is set to a tempdir
	setupConfigFile(c, utils.Home())
	err := s.runDeploy(c, ch, "dummy-application", "--config", "~/testconfig.yaml")
	c.Assert(err, jc.ErrorIsNil)
}

func (s *DeploySuite) TestConfigValues(c *gc.C) {
	ch := testcharms.RepoWithSeries("bionic").CharmArchivePath(s.CharmsPath, "multi-series")
	err := s.runDeploy(c, ch, "dummy-application", "--config", "skill-level=9000", "--config", "outlook=good", "--series", "bionic")
	c.Assert(err, jc.ErrorIsNil)
	app, err := s.State.Application("dummy-application")
	c.Assert(err, jc.ErrorIsNil)
	settings, err := app.CharmConfig(model.GenerationMaster)
	c.Assert(err, jc.ErrorIsNil)
	appCh, _, err := app.Charm()
	c.Assert(err, jc.ErrorIsNil)
	c.Assert(settings, gc.DeepEquals, s.combinedSettings(appCh, charm.Settings{
		"outlook":     "good",
		"skill-level": int64(9000),
		"username":    "admin001",
	}))
}

func (s *DeploySuite) TestConfigValuesWithFile(c *gc.C) {
	ch := testcharms.RepoWithSeries("bionic").CharmArchivePath(s.CharmsPath, "multi-series")
	path := setupConfigFile(c, c.MkDir())
	err := s.runDeploy(c, ch, "dummy-application", "--config", path, "--config", "outlook=good", "--config", "skill-level=8000", "--series", "bionic")
	c.Assert(err, jc.ErrorIsNil)
	app, err := s.State.Application("dummy-application")
	c.Assert(err, jc.ErrorIsNil)
	settings, err := app.CharmConfig(model.GenerationMaster)
	c.Assert(err, jc.ErrorIsNil)
	appCh, _, err := app.Charm()
	c.Assert(err, jc.ErrorIsNil)
	c.Assert(settings, gc.DeepEquals, s.combinedSettings(appCh, charm.Settings{
		"outlook":     "good",
		"skill-level": int64(8000),
		"username":    "admin001",
	}))
}

func (s *DeploySuite) TestSingleConfigMoreThanOneFile(c *gc.C) {
	ch := testcharms.RepoWithSeries("bionic").CharmArchivePath(s.CharmsPath, "multi-series")
	err := s.runDeploy(c, ch, "dummy-application", "--config", "one", "--config", "another", "--series", "bionic")
	c.Assert(err, gc.ErrorMatches, "only a single config YAML file can be specified, got 2")
}

func (s *DeploySuite) TestConfigError(c *gc.C) {
	ch := testcharms.RepoWithSeries("bionic").CharmArchivePath(s.CharmsPath, "multi-series")
	path := setupConfigFile(c, c.MkDir())
	err := s.runDeploy(c, ch, "other-application", "--config", path)
	c.Assert(err, gc.ErrorMatches, `no settings found for "other-application"`)
	_, err = s.State.Application("other-application")
	c.Assert(err, jc.Satisfies, errors.IsNotFound)
}

func (s *DeploySuite) TestConstraints(c *gc.C) {
	ch := testcharms.RepoWithSeries("bionic").CharmArchivePath(s.CharmsPath, "multi-series")
	err := s.runDeploy(c, ch, "--constraints", "mem=2G cores=2", "--series", "trusty")
	c.Assert(err, jc.ErrorIsNil)
	curl := charm.MustParseURL("local:trusty/multi-series-1")
	application, _ := s.AssertApplication(c, "multi-series", curl, 1, 0)
	cons, err := application.Constraints()
	c.Assert(err, jc.ErrorIsNil)
	c.Assert(cons, jc.DeepEquals, constraints.MustParse("mem=2G cores=2"))
}

func (s *DeploySuite) TestResources(c *gc.C) {
	ch := testcharms.RepoWithSeries("bionic").CharmArchivePath(s.CharmsPath, "dummy")

	foopath := "/test/path/foo"
	barpath := "/test/path/var"

	res1 := fmt.Sprintf("foo=%s", foopath)
	res2 := fmt.Sprintf("bar=%s", barpath)

	d := DeployCommand{}
	args := []string{ch, "--resource", res1, "--resource", res2, "--series", "quantal"}

	err := cmdtesting.InitCommand(modelcmd.Wrap(&d), args)
	c.Assert(err, jc.ErrorIsNil)
	c.Assert(d.Resources, gc.DeepEquals, map[string]string{
		"foo": foopath,
		"bar": barpath,
	})
}

func (s *DeploySuite) TestLXDProfileLocalCharm(c *gc.C) {
	path := testcharms.RepoWithSeries("bionic").ClonedDirPath(s.CharmsPath, "lxd-profile")
	err := s.runDeploy(c, path)
	c.Assert(err, jc.ErrorIsNil)
	curl := charm.MustParseURL("local:bionic/lxd-profile-0")
	s.AssertApplication(c, "lxd-profile", curl, 1, 0)
}

func (s *DeploySuite) TestLXDProfileLocalCharmFails(c *gc.C) {
	path := testcharms.RepoWithSeries("bionic").ClonedDirPath(s.CharmsPath, "lxd-profile-fail")
	err := s.runDeploy(c, path)
	c.Assert(errors.Cause(err), gc.ErrorMatches, `invalid lxd-profile.yaml: contains device type "unix-disk"`)
}

// TODO(ericsnow) Add tests for charmstore-based resources once the
// endpoints are implemented.

// TODO(wallyworld) - add another test that deploy with storage fails for older environments
// (need deploy client to be refactored to use API stub)
func (s *DeploySuite) TestStorage(c *gc.C) {
	ch := testcharms.RepoWithSeries("bionic").CharmArchivePath(s.CharmsPath, "storage-block")
	err := s.runDeploy(c, ch, "--storage", "data=machinescoped,1G", "--series", "trusty")
	c.Assert(err, jc.ErrorIsNil)
	curl := charm.MustParseURL("local:trusty/storage-block-1")
	application, _ := s.AssertApplication(c, "storage-block", curl, 1, 0)

	cons, err := application.StorageConstraints()
	c.Assert(err, jc.ErrorIsNil)
	c.Assert(cons, jc.DeepEquals, map[string]state.StorageConstraints{
		"data": {
			Pool:  "machinescoped",
			Count: 1,
			Size:  1024,
		},
		"allecto": {
			Pool:  "loop",
			Count: 0,
			Size:  1024,
		},
	})
}

func (s *DeploySuite) TestErrorDeployingBundlesRequiringTrust(c *gc.C) {
	specs := []struct {
		descr      string
		bundle     string
		expAppList []string
	}{
		{
			descr:      "bundle with a single app with the trust field set to true",
			bundle:     "aws-integrator-trust-single",
			expAppList: []string{"aws-integrator"},
		},
		{
			descr:      "bundle with a multiple apps with the trust field set to true",
			bundle:     "aws-integrator-trust-multi",
			expAppList: []string{"aws-integrator", "gcp-integrator"},
		},
		{
			descr:      "bundle with a single app with a 'trust: true' config option",
			bundle:     "aws-integrator-trust-conf-param",
			expAppList: []string{"aws-integrator"},
		},
	}

	for specIndex, spec := range specs {
		c.Logf("[spec %d] %s", specIndex, spec.descr)

		expErr := fmt.Sprintf(`Bundle cannot be deployed without trusting applications with your cloud credentials.
Please repeat the deploy command with the --trust argument if you consent to trust the following application(s):
  - %s`, strings.Join(spec.expAppList, "\n  - "))

		bundlePath := testcharms.RepoWithSeries("bionic").ClonedBundleDirPath(c.MkDir(), spec.bundle)
		err := s.runDeploy(c, bundlePath)
		c.Assert(err, gc.Not(gc.IsNil))
		c.Assert(err.Error(), gc.Equals, expErr)
	}
}

func (s *DeploySuite) TestDeployBundlesRequiringTrust(c *gc.C) {
	cfgAttrs := map[string]interface{}{
		"name": "name",
		"uuid": "deadbeef-0bad-400d-8000-4b1d0d06f00d",
		"type": "foo",
	}
	fakeAPI := vanillaFakeModelAPI(cfgAttrs)
	withAllWatcher(fakeAPI)

	inURL := charm.MustParseURL("cs:~containers/aws-integrator")
	withCharmRepoResolvable(fakeAPI, inURL)

	// The aws-integrator charm requires trust and since the operator passes
	// --trust we expect to see a "trust: true" config value in the yaml
	// config passed to Deplly.
	//
	// As withCharmDeployable does not support passing a "ConfigYAML"
	// it's easier to just invoke it to set up all other calls and then
	// explicitly Deploy here.
	withCharmDeployable(
		fakeAPI, inURL, "bionic",
		&charm.Meta{Name: "aws-integrator", Series: []string{"bionic"}},
		nil, false, false, 0, nil, nil,
	)

	fakeAPI.Call("Deploy", application.DeployArgs{
		CharmID:         jjcharmstore.CharmID{URL: inURL},
		ApplicationName: inURL.Name,
		Series:          "bionic",
		ConfigYAML:      "aws-integrator:\n  trust: \"true\"\n",
	}).Returns(error(nil))
	fakeAPI.Call("Deploy", application.DeployArgs{
		CharmID:         jjcharmstore.CharmID{URL: inURL},
		ApplicationName: inURL.Name,
		Series:          "bionic",
	}).Returns(errors.New("expected Deploy for aws-integrator to be called with 'trust: true'"))

	fakeAPI.Call("AddUnits", application.AddUnitsParams{
		ApplicationName: "aws-integrator",
		NumUnits:        1,
	}).Returns([]string{"aws-integrator/0"}, error(nil))

	// The second charm from the bundle does not require trust so no
	// additional configuration should be injected
	ubURL := charm.MustParseURL("cs:~jameinel/ubuntu-lite-7")
	withCharmRepoResolvable(fakeAPI, ubURL)
	withCharmDeployable(
		fakeAPI, ubURL, "bionic",
		&charm.Meta{Name: "ubuntu-lite", Series: []string{"bionic"}},
		nil, false, false, 0, nil, nil,
	)

	fakeAPI.Call("AddUnits", application.AddUnitsParams{
		ApplicationName: "ubuntu-lite",
		NumUnits:        1,
	}).Returns([]string{"ubuntu-lite/0"}, error(nil))

	deploy := &DeployCommand{
		NewAPIRoot: func() (DeployAPI, error) {
			return fakeAPI, nil
		},
	}

	bundlePath := testcharms.RepoWithSeries("bionic").ClonedBundleDirPath(c.MkDir(), "aws-integrator-trust-single")
	_, err := cmdtesting.RunCommand(c, modelcmd.Wrap(deploy), bundlePath, "--trust")
	c.Assert(err, jc.ErrorIsNil)
}

<<<<<<< HEAD
func (s *DeploySuite) TestDeployBundleWithOffers(c *gc.C) {
	cfgAttrs := map[string]interface{}{
		"name": "name",
		"uuid": "deadbeef-0bad-400d-8000-4b1d0d06f00d",
		"type": "foo",
	}
	fakeAPI := vanillaFakeModelAPI(cfgAttrs)
	withAllWatcher(fakeAPI)

	inURL := charm.MustParseURL("cs:apache2-26")
	withCharmRepoResolvable(fakeAPI, inURL)

	withCharmDeployable(
		fakeAPI, inURL, "bionic",
		&charm.Meta{Name: "apache2", Series: []string{"bionic"}},
		nil, false, false, 0, nil, nil,
	)

	fakeAPI.Call("AddUnits", application.AddUnitsParams{
		ApplicationName: "apache2",
		NumUnits:        1,
	}).Returns([]string{"apache2/0"}, error(nil))

	fakeAPI.Call("Offer",
		"deadbeef-0bad-400d-8000-4b1d0d06f00d",
		"apache2",
		[]string{"apache-website", "website-cache"},
		"my-offer",
		"",
	).Returns([]params.ErrorResult{}, nil)

	fakeAPI.Call("Offer",
		"deadbeef-0bad-400d-8000-4b1d0d06f00d",
		"apache2",
		[]string{"apache-website"},
		"my-other-offer",
		"",
	).Returns([]params.ErrorResult{}, nil)

	fakeAPI.Call("GrantOffer",
		"admin",
		"admin",
		[]string{"controller.my-offer"},
	).Returns(errors.New(`cannot grant admin access to user admin on offer admin/controller.my-offer: user already has "admin" access or greater`))
	fakeAPI.Call("GrantOffer",
		"bar",
		"consume",
		[]string{"controller.my-offer"},
	).Returns(nil)

	deploy := &DeployCommand{
		NewAPIRoot: func() (DeployAPI, error) {
			return fakeAPI, nil
		},
	}

	s.SetFeatureFlags(feature.CMRAwareBundles)
	bundlePath := testcharms.RepoWithSeries("bionic").ClonedBundleDirPath(c.MkDir(), "apache2-with-offers")
	_, err := cmdtesting.RunCommand(c, modelcmd.Wrap(deploy), bundlePath)
	c.Assert(err, jc.ErrorIsNil)

	var offerCallCount int
	var grantOfferCallCount int
	for _, call := range fakeAPI.Calls() {
		switch call.FuncName {
		case "Offer":
			offerCallCount++
		case "GrantOffer":
			grantOfferCallCount++
		}
	}
	c.Assert(offerCallCount, gc.Equals, 2)
	c.Assert(grantOfferCallCount, gc.Equals, 2)
}

func (s *DeploySuite) TestDeployBundleWithSAAS(c *gc.C) {
	cfgAttrs := map[string]interface{}{
		"name": "name",
		"uuid": "deadbeef-0bad-400d-8000-4b1d0d06f00d",
		"type": "foo",
	}
	fakeAPI := vanillaFakeModelAPI(cfgAttrs)
	withAllWatcher(fakeAPI)

	inURL := charm.MustParseURL("wordpress")
	withCharmRepoResolvable(fakeAPI, inURL)

	withCharmDeployable(
		fakeAPI, inURL, "bionic",
		&charm.Meta{Name: "wordpress", Series: []string{"bionic"}},
		nil, false, false, 0, nil, nil,
	)

	mac, err := apitesting.NewMacaroon("id")
	c.Assert(err, jc.ErrorIsNil)

	fakeAPI.Call("AddUnits", application.AddUnitsParams{
		ApplicationName: "wordpress",
		NumUnits:        1,
	}).Returns([]string{"wordpress/0"}, error(nil))

	fakeAPI.Call("GetConsumeDetails",
		"admin/default.mysql",
	).Returns(params.ConsumeOfferDetails{
		Offer: &params.ApplicationOfferDetails{
			OfferName: "mysql",
			OfferURL:  "admin/default.mysql",
		},
		Macaroon: mac,
		ControllerInfo: &params.ExternalControllerInfo{
			ControllerTag: coretesting.ControllerTag.String(),
			Addrs:         []string{"192.168.1.0"},
			Alias:         "controller-alias",
			CACert:        coretesting.CACert,
		},
	}, nil)

	fakeAPI.Call("Consume",
		crossmodel.ConsumeApplicationArgs{
			Offer: params.ApplicationOfferDetails{
				OfferName: "mysql",
				OfferURL:  "kontroll:admin/default.mysql",
			},
			ApplicationAlias: "mysql",
			Macaroon:         mac,
			ControllerInfo: &crossmodel.ControllerInfo{
				ControllerTag: coretesting.ControllerTag,
				Alias:         "controller-alias",
				Addrs:         []string{"192.168.1.0"},
				CACert:        coretesting.CACert,
			},
		},
	).Returns("mysql", nil)

	fakeAPI.Call("AddRelation",
		[]interface{}{"wordpress:db", "mysql:db"}, []interface{}{},
	).Returns(
		&params.AddRelationResults{},
		error(nil),
	)

	deploy := &DeployCommand{
		NewAPIRoot: func() (DeployAPI, error) {
			return fakeAPI, nil
		},
	}

	s.SetFeatureFlags(feature.CMRAwareBundles)
	bundlePath := testcharms.RepoWithSeries("bionic").ClonedBundleDirPath(c.MkDir(), "wordpress-with-saas")
	_, err = cmdtesting.RunCommand(c, modelcmd.Wrap(deploy), bundlePath)
	c.Assert(err, jc.ErrorIsNil)
}

func (s *DeploySuite) TestDeployBundleWithSAASAndNoLocalController(c *gc.C) {
	cfgAttrs := map[string]interface{}{
		"name": "name",
		"uuid": "deadbeef-0bad-400d-8000-4b1d0d06f00d",
		"type": "foo",
	}
	fakeAPI := vanillaFakeModelAPI(cfgAttrs)
	withAllWatcher(fakeAPI)

	inURL := charm.MustParseURL("wordpress")
	withCharmRepoResolvable(fakeAPI, inURL)

	withCharmDeployable(
		fakeAPI, inURL, "bionic",
		&charm.Meta{Name: "wordpress", Series: []string{"bionic"}},
		nil, false, false, 0, nil, nil,
	)

	fakeAPI.Call("AddUnits", application.AddUnitsParams{
		ApplicationName: "wordpress",
		NumUnits:        1,
	}).Returns([]string{"wordpress/0"}, error(nil))

	deploy := &DeployCommand{
		NewAPIRoot: func() (DeployAPI, error) {
			return fakeAPI, nil
		},
		NewConsumeDetailsAPI: func(url *charm.OfferURL) (ConsumeDetails, error) {
			return fakeAPI, nil
		},
	}

	s.SetFeatureFlags(feature.CMRAwareBundles)
	bundlePath := testcharms.RepoWithSeries("bionic").ClonedBundleDirPath(c.MkDir(), "wordpress-with-saas-no-local-ctrl")
	_, err := cmdtesting.RunCommand(c, modelcmd.Wrap(deploy), bundlePath)
	c.Assert(err, gc.NotNil)
	c.Assert(err.Error(), jc.Contains, `Controller "doesnotexist" not found locally`)
}

=======
>>>>>>> 1c2caa93
type fakeProvider struct {
	caas.ContainerEnvironProvider
}

func (*fakeProvider) Open(_ environs.OpenParams) (caas.Broker, error) {
	return &fakeBroker{}, nil
}

func (*fakeProvider) Validate(cfg, old *config.Config) (valid *config.Config, _ error) {
	return cfg, nil
}

type fakeBroker struct {
	caas.Broker
}

type mockProvider struct {
	storage.Provider
}

func (m *mockProvider) Supports(kind storage.StorageKind) bool {
	return kind == storage.StorageKindFilesystem
}

func (*fakeBroker) StorageProvider(p storage.ProviderType) (storage.Provider, error) {
	if p == k8sprovider.K8s_ProviderType {
		return &mockProvider{}, nil
	}
	return nil, errors.NotFoundf("provider type %q", p)
}

func (*fakeBroker) ConstraintsValidator(ctx context.ProviderCallContext) (constraints.Validator, error) {
	return constraints.NewValidator(), nil
}

func (*fakeBroker) PrecheckInstance(context.ProviderCallContext, environs.PrecheckInstanceParams) error {
	return nil
}

func (*fakeBroker) ValidateStorageClass(_ map[string]interface{}) error {
	return nil
}

type CAASDeploySuiteBase struct {
	legacyCharmStoreSuite

	series     string
	CharmsPath string
}

func (s *CAASDeploySuiteBase) SetUpTest(c *gc.C) {
	s.series = "kubernetes"
	s.CharmsPath = c.MkDir()

	s.legacyCharmStoreSuite.SetUpTest(c)

	unregister := caas.RegisterContainerProvider("kubernetes-test", &fakeProvider{})
	s.AddCleanup(func(_ *gc.C) { unregister() })

	// Set up a CAAS model to replace the IAAS one.
	err := s.State.AddCloud(cloud.Cloud{
		Name:      "caascloud",
		Type:      "kubernetes-test",
		AuthTypes: []cloud.AuthType{cloud.UserPassAuthType},
	}, s.Model.Owner().Id())
	c.Assert(err, jc.ErrorIsNil)

	st := s.Factory.MakeCAASModel(c, &factory.ModelParams{
		CloudName: "caascloud",
	})
	s.CleanupSuite.AddCleanup(func(*gc.C) { st.Close() })
	// Close the state pool before the state object itself.
	s.StatePool.Close()
	s.StatePool = nil
	err = s.State.Close()
	c.Assert(err, jc.ErrorIsNil)
	s.State = st
}

// assertUnitsCreated checks that the given units have been created. The
// expectedUnits argument maps unit names to machine names.
func (s *CAASDeploySuiteBase) assertUnitsCreated(c *gc.C, expectedUnits map[string]string) {
	applications, err := s.State.AllApplications()
	c.Assert(err, jc.ErrorIsNil)
	created := make(map[string]string)
	for _, application := range applications {
		var units []*state.Unit
		units, err = application.AllUnits()
		c.Assert(err, jc.ErrorIsNil)
		for _, unit := range units {
			created[unit.Name()] = "" // caas unit does not have a machineID here currently
		}
	}
	c.Assert(created, jc.DeepEquals, expectedUnits)
}

type CAASDeploySuite struct {
	CAASDeploySuiteBase
}

var _ = gc.Suite(&CAASDeploySuite{})

func (s *CAASDeploySuite) TestInitErrorsCaasModel(c *gc.C) {
	otherModels := map[string]jujuclient.ModelDetails{
		"admin/caas-model": {ModelUUID: "test.caas.model.uuid", ModelType: model.CAAS},
	}
	err := s.ControllerStore.SetModels("kontroll", otherModels)
	c.Assert(err, jc.ErrorIsNil)

	for i, t := range caasTests {
		c.Logf("Running %d with args %v", i, t.args)
		err = cmdtesting.InitCommand(NewDeployCommand(), t.args)
		c.Assert(err, gc.ErrorMatches, t.message)
	}
}

var caasTests = []struct {
	args    []string
	message string
}{
	{[]string{"-m", "caas-model", "some-application-name", "--attach-storage", "foo/0"},
		"--attach-storage cannot be used on kubernetes models"},
	{[]string{"-m", "caas-model", "some-application-name", "--to", "a=b"},
		regexp.QuoteMeta(`--to cannot be used on kubernetes models`)},
}

func (s *CAASDeploySuite) TestCaasModelValidatedAtRun(c *gc.C) {
	for i, t := range caasTests {
		c.Logf("Running %d with args %v", i, t.args)
		mycmd := NewDeployCommand()
		err := cmdtesting.InitCommand(mycmd, t.args)
		c.Assert(err, jc.ErrorIsNil)

		otherModels := map[string]jujuclient.ModelDetails{
			"admin/caas-model": {ModelUUID: "test.caas.model.uuid", ModelType: model.CAAS},
		}
		err = s.ControllerStore.SetModels("kontroll", otherModels)
		c.Assert(err, jc.ErrorIsNil)

		ctx := cmdtesting.Context(c)
		err = mycmd.Run(ctx)
		c.Assert(err, gc.ErrorMatches, t.message)
		err = s.ControllerStore.SetModels("kontroll", nil)
		c.Assert(err, jc.ErrorIsNil)
	}
}

func (s *CAASDeploySuite) TestLocalCharmNeedsResources(c *gc.C) {
	m, err := s.State.Model()
	c.Assert(err, jc.ErrorIsNil)
	err = m.UpdateModelConfig(map[string]interface{}{
		"operator-storage": "k8s-storage",
	}, nil)
	c.Assert(err, jc.ErrorIsNil)
	otherModels := map[string]jujuclient.ModelDetails{
		"admin/" + m.Name(): {ModelUUID: m.UUID(), ModelType: model.CAAS},
	}
	err = s.ControllerStore.SetModels("kontroll", otherModels)
	c.Assert(err, jc.ErrorIsNil)

	repo := testcharms.RepoWithSeries("kubernetes")
	ch := repo.ClonedDirPath(s.CharmsPath, "mariadb")
	err = runDeploy(c, ch, "-m", m.Name())
	c.Assert(err, gc.ErrorMatches, "local charm missing OCI images for: [a-z]+_image, [a-z]+_image")

	err = runDeploy(c, ch, "-m", m.Name(), "--resource", "mysql_image=abc")
	c.Assert(err, gc.ErrorMatches, "local charm missing OCI images for: another_image")

	err = runDeploy(c, ch, "-m", m.Name(), "--resource", "mysql_image=abc", "--resource", "another_image=zxc")
	c.Assert(err, jc.ErrorIsNil)
}

func (s *CAASDeploySuite) TestDevices(c *gc.C) {
	m, err := s.State.Model()
	c.Assert(err, jc.ErrorIsNil)
	err = m.UpdateModelConfig(map[string]interface{}{
		"operator-storage": "k8s-storage",
	}, nil)
	c.Assert(err, jc.ErrorIsNil)
	otherModels := map[string]jujuclient.ModelDetails{
		"admin/" + m.Name(): {ModelUUID: m.UUID(), ModelType: model.CAAS},
	}
	err = s.ControllerStore.SetModels("kontroll", otherModels)
	c.Assert(err, jc.ErrorIsNil)

	_, ch := testcharms.UploadCharmWithSeries(c, s.client, "kubernetes/bitcoin-miner-1", "bitcoin-miner", "kubernetes")
	err = runDeploy(c, "bitcoin-miner", "-m", m.Name(), "--device", "bitcoinminer=10,nvidia.com/gpu", "--series", "kubernetes")
	c.Assert(err, jc.ErrorIsNil)

	s.assertCharmsUploaded(c, "cs:kubernetes/bitcoin-miner-1")
	s.assertApplicationsDeployed(c, map[string]applicationInfo{
		"bitcoin-miner": {
			charm:  "cs:kubernetes/bitcoin-miner-1",
			config: ch.Config().DefaultSettings(),
			scale:  1,
			devices: map[string]state.DeviceConstraints{
				"bitcoinminer": {Type: "nvidia.com/gpu", Count: 10, Attributes: map[string]string{}},
			},
		},
	})
	s.assertUnitsCreated(c, map[string]string{
		"bitcoin-miner/0": "",
	})
}

func (s *DeploySuite) TestDeployStorageFailContainer(c *gc.C) {
	ch := testcharms.RepoWithSeries("bionic").ClonedDirPath(s.CharmsPath, "dummy")
	machine, err := s.State.AddMachine(version.SupportedLTS(), state.JobHostUnits)
	c.Assert(err, jc.ErrorIsNil)
	container := "lxd:" + machine.Id()
	err = s.runDeploy(c, ch, "--to", container, "--storage", "data=machinescoped,1G")
	c.Assert(err, gc.ErrorMatches, "adding storage to lxd container not supported")
}

func (s *DeploySuite) TestPlacement(c *gc.C) {
	ch := testcharms.RepoWithSeries("bionic").ClonedDirPath(s.CharmsPath, "dummy")
	// Add a machine that will be ignored due to placement directive.
	machine, err := s.State.AddMachine(version.SupportedLTS(), state.JobHostUnits)
	c.Assert(err, jc.ErrorIsNil)

	err = s.runDeploy(c, ch, "-n", "1", "--to", "valid", "--series", "bionic")
	c.Assert(err, jc.ErrorIsNil)

	svc, err := s.State.Application("dummy")
	c.Assert(err, jc.ErrorIsNil)

	// manually run staged assignments
	errs, err := s.APIState.UnitAssigner().AssignUnits([]names.UnitTag{names.NewUnitTag("dummy/0")})
	c.Assert(errs, gc.DeepEquals, []error{nil})
	c.Assert(err, jc.ErrorIsNil)

	units, err := svc.AllUnits()
	c.Assert(err, jc.ErrorIsNil)
	c.Assert(units, gc.HasLen, 1)
	mid, err := units[0].AssignedMachineId()
	c.Assert(err, jc.ErrorIsNil)
	c.Assert(mid, gc.Not(gc.Equals), machine.Id())
}

func (s *DeploySuite) TestSubordinateConstraints(c *gc.C) {
	ch := testcharms.RepoWithSeries("bionic").CharmArchivePath(s.CharmsPath, "logging")
	err := s.runDeploy(c, ch, "--constraints", "mem=1G", "--series", "bionic")
	c.Assert(err, gc.ErrorMatches, "cannot use --constraints with subordinate application")
}

func (s *DeploySuite) TestNumUnits(c *gc.C) {
	ch := testcharms.RepoWithSeries("bionic").CharmArchivePath(s.CharmsPath, "multi-series")
	err := s.runDeploy(c, ch, "-n", "13", "--series", "trusty")
	c.Assert(err, jc.ErrorIsNil)
	curl := charm.MustParseURL("local:trusty/multi-series-1")
	s.AssertApplication(c, "multi-series", curl, 13, 0)
}

func (s *DeploySuite) TestNumUnitsSubordinate(c *gc.C) {
	ch := testcharms.RepoWithSeries("bionic").CharmArchivePath(s.CharmsPath, "logging")
	err := s.runDeploy(c, "--num-units", "3", ch, "--series", "bionic")
	c.Assert(err, gc.ErrorMatches, "cannot use --num-units or --to with subordinate application")
	_, err = s.State.Application("dummy")
	c.Assert(err, gc.ErrorMatches, `application "dummy" not found`)
}

func (s *DeploySuite) assertForceMachine(c *gc.C, machineId string) {
	svc, err := s.State.Application("portlandia")
	c.Assert(err, jc.ErrorIsNil)

	// manually run staged assignments
	errs, err := s.APIState.UnitAssigner().AssignUnits([]names.UnitTag{names.NewUnitTag("portlandia/0")})
	c.Assert(errs, gc.DeepEquals, []error{nil})
	c.Assert(err, jc.ErrorIsNil)

	units, err := svc.AllUnits()
	c.Assert(err, jc.ErrorIsNil)
	c.Assert(units, gc.HasLen, 1)

	mid, err := units[0].AssignedMachineId()
	c.Assert(err, jc.ErrorIsNil)
	c.Assert(mid, gc.Equals, machineId)
}

func (s *DeploySuite) TestForceMachine(c *gc.C) {
	ch := testcharms.RepoWithSeries("bionic").CharmArchivePath(s.CharmsPath, "dummy")
	machine, err := s.State.AddMachine(version.SupportedLTS(), state.JobHostUnits)
	c.Assert(err, jc.ErrorIsNil)
	err = s.runDeploy(c, "--to", machine.Id(), ch, "portlandia", "--series", version.SupportedLTS())
	c.Assert(err, jc.ErrorIsNil)
	s.assertForceMachine(c, machine.Id())
}

func (s *DeploySuite) TestInvalidSeriesForModel(c *gc.C) {
	ch := testcharms.RepoWithSeries("bionic").CharmArchivePath(s.CharmsPath, "dummy")
	err := s.runDeploy(c, ch, "portlandia", "--series", "kubernetes")
	c.Assert(err, gc.ErrorMatches, `series "kubernetes" in a non container model not valid`)
}

func (s *DeploySuite) TestForceMachineExistingContainer(c *gc.C) {
	ch := testcharms.RepoWithSeries("bionic").CharmArchivePath(s.CharmsPath, "dummy")
	template := state.MachineTemplate{
		Series: version.SupportedLTS(),
		Jobs:   []state.MachineJob{state.JobHostUnits},
	}
	container, err := s.State.AddMachineInsideNewMachine(template, template, instance.LXD)
	c.Assert(err, jc.ErrorIsNil)
	err = s.runDeploy(c, "--to", container.Id(), ch, "portlandia", "--series", version.SupportedLTS())
	c.Assert(err, jc.ErrorIsNil)
	s.assertForceMachine(c, container.Id())
	machines, err := s.State.AllMachines()
	c.Assert(err, jc.ErrorIsNil)
	c.Assert(machines, gc.HasLen, 2)
}

func (s *DeploySuite) TestForceMachineNewContainer(c *gc.C) {
	ch := testcharms.RepoWithSeries("bionic").CharmArchivePath(s.CharmsPath, "dummy")
	machine, err := s.State.AddMachine(version.SupportedLTS(), state.JobHostUnits)
	c.Assert(err, jc.ErrorIsNil)
	err = s.runDeploy(c, "--to", "lxd:"+machine.Id(), ch, "portlandia", "--series", version.SupportedLTS())
	c.Assert(err, jc.ErrorIsNil)
	s.assertForceMachine(c, machine.Id()+"/lxd/0")

	for a := coretesting.LongAttempt.Start(); a.Next(); {
		machines, err := s.State.AllMachines()
		c.Assert(err, jc.ErrorIsNil)
		if !a.HasNext() {
			c.Assert(machines, gc.HasLen, 2)
			break
		}
		if len(machines) == 2 {
			break
		}
	}
}

func (s *DeploySuite) TestForceMachineNotFound(c *gc.C) {
	ch := testcharms.RepoWithSeries("bionic").CharmArchivePath(s.CharmsPath, "multi-series")
	err := s.runDeploy(c, "--to", "42", ch, "portlandia", "--series", "bionic")
	c.Assert(err, gc.ErrorMatches, `cannot deploy "portlandia" to machine 42: machine 42 not found`)
	_, err = s.State.Application("portlandia")
	c.Assert(err, gc.ErrorMatches, `application "portlandia" not found`)
}

func (s *DeploySuite) TestForceMachineSubordinate(c *gc.C) {
	machine, err := s.State.AddMachine(version.SupportedLTS(), state.JobHostUnits)
	c.Assert(err, jc.ErrorIsNil)
	ch := testcharms.RepoWithSeries("bionic").CharmArchivePath(s.CharmsPath, "logging")
	err = s.runDeploy(c, "--to", machine.Id(), ch, "--series", "bionic")

	c.Assert(err, gc.ErrorMatches, "cannot use --num-units or --to with subordinate application")
	_, err = s.State.Application("dummy")
	c.Assert(err, gc.ErrorMatches, `application "dummy" not found`)
}

func (s *DeploySuite) TestNonLocalCannotHostUnits(c *gc.C) {
	err := s.runDeploy(c, "--to", "0", "local:dummy", "portlandia")
	c.Assert(err, gc.Not(gc.ErrorMatches), "machine 0 is the controller for a local model and cannot host units")
}

func (s *DeploySuite) TestDeployLocalWithTerms(c *gc.C) {
	ch := testcharms.RepoWithSeries("bionic").ClonedDirPath(s.CharmsPath, "terms1")
	_, stdErr, err := s.runDeployWithOutput(c, ch, "--series", "trusty")

	c.Assert(err, jc.ErrorIsNil)
	c.Check(stdErr, gc.Equals, `Deploying charm "local:trusty/terms1-1".`)

	curl := charm.MustParseURL("local:trusty/terms1-1")
	s.AssertApplication(c, "terms1", curl, 1, 0)
}

func (s *DeploySuite) TestDeployFlags(c *gc.C) {
	command := DeployCommand{}
	flagSet := gnuflag.NewFlagSetWithFlagKnownAs(command.Info().Name, gnuflag.ContinueOnError, "option")
	command.SetFlags(flagSet)
	c.Assert(command.flagSet, jc.DeepEquals, flagSet)
	// Add to the slice below if a new flag is introduced which is valid for
	// both charms and bundles.
	charmAndBundleFlags := []string{"channel", "storage", "device", "force", "trust"}
	var allFlags []string
	flagSet.VisitAll(func(flag *gnuflag.Flag) {
		allFlags = append(allFlags, flag.Name)
	})
	declaredFlags := append(charmAndBundleFlags, charmOnlyFlags()...)
	declaredFlags = append(declaredFlags, bundleOnlyFlags...)
	declaredFlags = append(declaredFlags, "B", "no-browser-login")
	sort.Strings(declaredFlags)
	c.Assert(declaredFlags, jc.DeepEquals, allFlags)
}

func (s *DeploySuite) TestDeployLocalWithSeriesMismatchReturnsError(c *gc.C) {
	ch := testcharms.RepoWithSeries("quantal").ClonedDirPath(s.CharmsPath, "terms1")
	_, _, err := s.runDeployWithOutput(c, ch, "--series", "quantal")

	c.Check(err, gc.ErrorMatches, `terms1 is not available on the following series: quantal not supported`)
}

func (s *DeploySuite) TestDeployLocalWithSeriesAndForce(c *gc.C) {
	ch := testcharms.RepoWithSeries("quantal").ClonedDirPath(s.CharmsPath, "terms1")
	_, stdErr, err := s.runDeployWithOutput(c, ch, "--series", "quantal", "--force")

	c.Assert(err, jc.ErrorIsNil)
	c.Check(stdErr, gc.Equals, `Deploying charm "local:quantal/terms1-1".`)

	curl := charm.MustParseURL("local:quantal/terms1-1")
	s.AssertApplication(c, "terms1", curl, 1, 0)
}

func (s *DeploySuite) setupNonESMSeries(c *gc.C) (string, string) {
	supported := set.NewStrings(series.SupportedJujuSeries()...)
	// Allowing kubernetes as an option, can lead to an unrelated failure:
	// 		series "kubernetes" in a non container model not valid
	supported.Remove("kubernetes")
	supportedNotEMS := supported.Difference(set.NewStrings(series.ESMSupportedJujuSeries()...))
	c.Assert(supportedNotEMS.Size(), jc.GreaterThan, 0)

	s.PatchValue(&supportedJujuSeries, func() []string {
		return supported.Values()
	})

	nonEMSSeries := supportedNotEMS.Values()[0]

	loggingPath := testcharms.RepoWithSeries("bionic").RenamedClonedDirPath(s.CharmsPath, "logging", "series-logging")
	metadataPath := filepath.Join(loggingPath, "metadata.yaml")
	file, err := os.OpenFile(metadataPath, os.O_TRUNC|os.O_RDWR, 0666)
	if err != nil {
		c.Fatal(errors.Annotate(err, "cannot open metadata.yaml"))
	}
	defer file.Close()

	// Overwrite the metadata.yaml to contain a non EMS series.
	newMetadata := strings.Join([]string{`name: logging`, `summary: ""`, `description: ""`, `series: `, `  - ` + nonEMSSeries, `  - artful`}, "\n")
	if _, err := file.WriteString(newMetadata); err != nil {
		c.Fatal("cannot write to metadata.yaml")
	}

	return nonEMSSeries, loggingPath
}

func (s *DeploySuite) TestDeployLocalWithSupportedNonESMSeries(c *gc.C) {
	nonEMSSeries, loggingPath := s.setupNonESMSeries(c)
	_, _, err := s.runDeployWithOutput(c, loggingPath, "--series", nonEMSSeries)
	c.Assert(err, jc.ErrorIsNil)
}

func (s *DeploySuite) TestDeployLocalWithNotSupportedNonESMSeries(c *gc.C) {
	_, loggingPath := s.setupNonESMSeries(c)
	_, _, err := s.runDeployWithOutput(c, loggingPath, "--series", "artful")
	c.Assert(err, gc.ErrorMatches, "logging is not available on the following series: artful not supported")
}

type DeployLocalSuite struct {
	testing.RepoSuite
}

var _ = gc.Suite(&DeployLocalSuite{})

// setupConfigFile creates a configuration file for testing set
// with the --config argument specifying a configuration file.
func setupConfigFile(c *gc.C, dir string) string {
	ctx := cmdtesting.ContextForDir(c, dir)
	path := ctx.AbsPath("testconfig.yaml")
	content := []byte("dummy-application:\n  skill-level: 9000\n  username: admin001\n\n")
	err := ioutil.WriteFile(path, content, 0666)
	c.Assert(err, jc.ErrorIsNil)
	return path
}

type charmstoreSuite struct {
	testing.JujuConnSuite

	charmstore charmstoreForDeploy
	charmrepo  *jjcharmstore.Repository
	client     testcharms.CharmstoreClient

	termsDischargerError error
	termsString          string
}

func (s *charmstoreSuite) SetUpTest(c *gc.C) {
	s.JujuConnSuite.SetUpTest(c)

	s.PatchValue(&supportedJujuSeries, func() []string {
		return defaultSupportedJujuSeries
	})

	repo := jjcharmstore.NewRepository()
	client := jjcharmstore.NewFakeClient(repo).WithChannel(csparams.StableChannel)
	s.charmrepo = repo
	s.charmstore = &fakeCharmstoreClientShim{*client}
	s.client = &testcharmsCharmstoreClientShim{*client}

	// Initialize the charm cache dir.
	s.PatchValue(&charmrepo.CacheDir, c.MkDir())
}

func (s *charmstoreSuite) TearDownTest(c *gc.C) {
	s.JujuConnSuite.TearDownTest(c)
}

// changeReadPerm changes the read permission of the given charm URL.
// The charm must be present in the testing charm store.
func (s *charmstoreSuite) changeReadPerm(c *gc.C, url *charm.URL, perms ...string) {
	err := s.client.Put("/"+url.Path()+"/meta/perm/read", perms)
	c.Assert(err, jc.ErrorIsNil)
}

// assertCharmsUploaded checks that the given charm ids have been uploaded.
func (s *charmstoreSuite) assertCharmsUploaded(c *gc.C, ids ...string) {
	charms, err := s.State.AllCharms()
	c.Assert(err, jc.ErrorIsNil)
	uploaded := make([]string, len(charms))
	for i, charm := range charms {
		uploaded[i] = charm.URL().String()
	}
	c.Assert(uploaded, jc.SameContents, ids)
}

// assertApplicationsDeployed checks that the given applications have been deployed.
func (s *charmstoreSuite) assertApplicationsDeployed(c *gc.C, info map[string]applicationInfo) {
	applications, err := s.State.AllApplications()
	c.Assert(err, jc.ErrorIsNil)
	deployed := make(map[string]applicationInfo, len(applications))
	for _, app := range applications {
		curl, _ := app.CharmURL()
		c.Assert(err, jc.ErrorIsNil)
		config, err := app.CharmConfig(model.GenerationMaster)
		c.Assert(err, jc.ErrorIsNil)
		constraints, err := app.Constraints()
		c.Assert(err, jc.ErrorIsNil)
		storage, err := app.StorageConstraints()
		c.Assert(err, jc.ErrorIsNil)
		if len(storage) == 0 {
			storage = nil
		}
		devices, err := app.DeviceConstraints()
		c.Assert(err, jc.ErrorIsNil)
		if len(devices) == 0 {
			devices = nil
		}
		deployed[app.Name()] = applicationInfo{
			charm:       curl.String(),
			config:      config,
			constraints: constraints,
			exposed:     app.IsExposed(),
			scale:       app.GetScale(),
			storage:     storage,
			devices:     devices,
		}
	}
	c.Assert(deployed, jc.DeepEquals, info)
}

// assertDeployedApplicationBindings checks that applications were deployed into the
// expected spaces. It is separate to assertApplicationsDeployed because it is only
// relevant to a couple of tests.
func (s *charmstoreSuite) assertDeployedApplicationBindings(c *gc.C, info map[string]applicationInfo) {
	applications, err := s.State.AllApplications()
	c.Assert(err, jc.ErrorIsNil)

	for _, application := range applications {
		endpointBindings, err := application.EndpointBindings()
		c.Assert(err, jc.ErrorIsNil)
		c.Assert(endpointBindings, jc.DeepEquals, info[application.Name()].endpointBindings)
	}
}

func (s *charmstoreSuite) runDeployWithOutput(c *gc.C, args ...string) (string, string, error) {
	ctx, err := cmdtesting.RunCommand(c, NewDeployCommandForTest2(s.charmstore, s.charmrepo), args...)
	return strings.Trim(cmdtesting.Stdout(ctx), "\n"),
		strings.Trim(cmdtesting.Stderr(ctx), "\n"),
		err
}

func (s *charmstoreSuite) runDeploy(c *gc.C, args ...string) error {
	_, _, err := s.runDeployWithOutput(c, args...)
	return err
}

type DeployCharmStoreSuite struct {
	legacyCharmStoreSuite
}

var _ = gc.Suite(&DeployCharmStoreSuite{})

var deployAuthorizationTests = []struct {
	about        string
	uploadURL    string
	deployURL    string
	readPermUser string
	expectError  string
	expectOutput string
}{{
	about:     "public charm, success",
	uploadURL: "cs:~bob/trusty/wordpress1-10",
	deployURL: "cs:~bob/trusty/wordpress1",
}, {
	about:     "public charm, fully resolved, success",
	uploadURL: "cs:~bob/trusty/wordpress2-10",
	deployURL: "cs:~bob/trusty/wordpress2-10",
}, {
	about:        "non-public charm, success",
	uploadURL:    "cs:~bob/trusty/wordpress3-10",
	deployURL:    "cs:~bob/trusty/wordpress3",
	readPermUser: clientUserName,
}, {
	about:        "non-public charm, fully resolved, success",
	uploadURL:    "cs:~bob/trusty/wordpress4-10",
	deployURL:    "cs:~bob/trusty/wordpress4-10",
	readPermUser: clientUserName,
}, {
	about:        "non-public charm, access denied",
	uploadURL:    "cs:~bob/trusty/wordpress5-10",
	deployURL:    "cs:~bob/trusty/wordpress5",
	readPermUser: "bob",
	expectError:  `cannot resolve (charm )?URL "cs:~bob/trusty/wordpress5": cannot get "/~bob/trusty/wordpress5/meta/any\?include=id&include=supported-series&include=published": access denied for user "client-username"`,
}, {
	about:        "non-public charm, fully resolved, access denied",
	uploadURL:    "cs:~bob/trusty/wordpress6-47",
	deployURL:    "cs:~bob/trusty/wordpress6-47",
	readPermUser: "bob",
	expectError:  `cannot resolve charm URL "cs:~bob/trusty/wordpress6-47": cannot get "/~bob/trusty/wordpress6-47/meta/any\?include=id&include=supported-series&include=published": access denied for user "client-username"`,
}, {
	about:     "public bundle, success",
	uploadURL: "cs:~bob/bundle/wordpress-simple1-42",
	deployURL: "cs:~bob/bundle/wordpress-simple1",
}, {
	about:        "non-public bundle, success",
	uploadURL:    "cs:~bob/bundle/wordpress-simple2-0",
	deployURL:    "cs:~bob/bundle/wordpress-simple2-0",
	readPermUser: clientUserName,
}, {
	about:        "non-public bundle, access denied",
	uploadURL:    "cs:~bob/bundle/wordpress-simple3-47",
	deployURL:    "cs:~bob/bundle/wordpress-simple3",
	readPermUser: "bob",
	expectError:  `cannot resolve charm URL "cs:~bob/bundle/wordpress-simple3": cannot get "/~bob/bundle/wordpress-simple3/meta/any\?include=id&include=supported-series&include=published": access denied for user "client-username"`,
}}

func (s *DeployCharmStoreSuite) TestDeployAuthorization(c *gc.C) {
	// Upload the two charms required to upload the bundle.
	testcharms.UploadCharmWithSeries(c, s.client, "trusty/mysql-0", "mysql", "bionic")
	testcharms.UploadCharmWithSeries(c, s.client, "trusty/wordpress-1", "wordpress", "bionic")

	// Run the tests.
	for i, test := range deployAuthorizationTests {
		c.Logf("test %d: %s", i, test.about)

		// Upload the charm or bundle under test.
		url := charm.MustParseURL(test.uploadURL)
		if url.Series == "bundle" {
			url, _ = testcharms.UploadBundleWithSeries(c, s.client, test.uploadURL, "wordpress-simple", "bionic")
		} else {
			url, _ = testcharms.UploadCharmWithSeries(c, s.client, test.uploadURL, "wordpress", "bionic")
		}

		// Change the ACL of the uploaded entity if required in this case.
		if test.readPermUser != "" {
			s.changeReadPerm(c, url, test.readPermUser)
		}
		err := runDeploy(c, test.deployURL, fmt.Sprintf("wordpress%d", i))
		if test.expectError != "" {
			c.Check(err, gc.ErrorMatches, test.expectError)
			continue
		}
		c.Assert(err, jc.ErrorIsNil)
	}
}

var deployAuthorizationErrorTests = []struct {
	about        string
	uploadURL    string
	deployURL    string
	readPermUser string
	expectError  string
	expectOutput string
}{{
	about:       "public charm, success",
	uploadURL:   "cs:~bob/quantal/wordpress1-10",
	deployURL:   "cs:~bob/quantal/wordpress1",
	expectError: "wordpress1 is not available on the following series: quantal not supported",
}, {
	about:       "public charm, fully resolved, success",
	uploadURL:   "cs:~bob/quantal/wordpress2-10",
	deployURL:   "cs:~bob/quantal/wordpress2-10",
	expectError: "wordpress2 is not available on the following series: quantal not supported",
}, {
	about:        "non-public charm, success",
	uploadURL:    "cs:~bob/quantal/wordpress3-10",
	deployURL:    "cs:~bob/quantal/wordpress3",
	readPermUser: clientUserName,
	expectError:  "wordpress3 is not available on the following series: quantal not supported",
}, {
	about:        "non-public charm, fully resolved, success",
	uploadURL:    "cs:~bob/quantal/wordpress4-10",
	deployURL:    "cs:~bob/quantal/wordpress4-10",
	readPermUser: clientUserName,
	expectError:  "wordpress4 is not available on the following series: quantal not supported",
}, {
	about:        "non-public charm, access denied",
	uploadURL:    "cs:~bob/trusty/wordpress5-10",
	deployURL:    "cs:~bob/trusty/wordpress5",
	readPermUser: "bob",
	expectError:  `cannot resolve (charm )?URL "cs:~bob/trusty/wordpress5": cannot get "/~bob/trusty/wordpress5/meta/any\?include=id&include=supported-series&include=published": access denied for user "client-username"`,
}, {
	about:        "non-public charm, fully resolved, access denied",
	uploadURL:    "cs:~bob/trusty/wordpress6-47",
	deployURL:    "cs:~bob/trusty/wordpress6-47",
	readPermUser: "bob",
	expectError:  `cannot resolve charm URL "cs:~bob/trusty/wordpress6-47": cannot get "/~bob/trusty/wordpress6-47/meta/any\?include=id&include=supported-series&include=published": access denied for user "client-username"`,
}, {
	about:       "public bundle, success",
	uploadURL:   "cs:~bob/bundle/wordpress-simple1-42",
	deployURL:   "cs:~bob/bundle/wordpress-simple1",
	expectError: "cannot deploy bundle: mysql is not available on the following series: quantal not supported",
}, {
	about:        "non-public bundle, success",
	uploadURL:    "cs:~bob/bundle/wordpress-simple2-0",
	deployURL:    "cs:~bob/bundle/wordpress-simple2-0",
	readPermUser: clientUserName,
	expectError:  "cannot deploy bundle: mysql is not available on the following series: quantal not supported",
}}

func (s *DeployCharmStoreSuite) TestDeployAuthorizationWithSeriesReturnsError(c *gc.C) {
	// Upload the two charms required to upload the bundle.
	testcharms.UploadCharmWithSeries(c, s.client, "quantal/mysql-0", "mysql", "quantal")
	testcharms.UploadCharmWithSeries(c, s.client, "quantal/wordpress-1", "wordpress", "quantal")

	// Run the tests.
	for i, test := range deployAuthorizationErrorTests {
		c.Logf("test %d: %s", i, test.about)

		// Upload the charm or bundle under test.
		url := charm.MustParseURL(test.uploadURL)
		if url.Series == "bundle" {
			url, _ = testcharms.UploadBundleWithSeries(c, s.client, test.uploadURL, "wordpress-simple", "quantal")
		} else {
			url, _ = testcharms.UploadCharmWithSeries(c, s.client, test.uploadURL, "wordpress", "quantal")
		}

		// Change the ACL of the uploaded entity if required in this case.
		if test.readPermUser != "" {
			s.changeReadPerm(c, url, test.readPermUser)
		}
		err := runDeploy(c, test.deployURL, fmt.Sprintf("wordpress%d", i))
		c.Check(err, gc.ErrorMatches, test.expectError)
	}
}

func (s *DeployCharmStoreSuite) TestDeployWithTermsSuccess(c *gc.C) {
	_, ch := testcharms.UploadCharmWithSeries(c, s.client, "trusty/terms1-1", "terms1", "bionic")
	_, stdErr, err := runDeployWithOutput(c, "trusty/terms1")
	c.Assert(err, jc.ErrorIsNil)
	expectedOutput := `
Located charm "cs:trusty/terms1-1".
Deploying charm "cs:trusty/terms1-1".
Deployment under prior agreement to terms: term1/1 term3/1
`
	c.Assert(stdErr, gc.Equals, strings.TrimSpace(expectedOutput))
	s.assertCharmsUploaded(c, "cs:trusty/terms1-1")
	s.assertApplicationsDeployed(c, map[string]applicationInfo{
		"terms1": {charm: "cs:trusty/terms1-1", config: ch.Config().DefaultSettings()},
	})
	_, err = s.State.Unit("terms1/0")
	c.Assert(err, jc.ErrorIsNil)
}

func (s *DeployCharmStoreSuite) TestDeployWithTermsNotSigned(c *gc.C) {
	s.termsDischargerError = &httpbakery.Error{
		Message: "term agreement required: term/1 term/2",
		Code:    "term agreement required",
	}
	testcharms.UploadCharmWithSeries(c, s.client, "bionic/terms1-1", "terms1", "bionic")
	err := runDeploy(c, "bionic/terms1")
	expectedError := `Declined: some terms require agreement. Try: "juju agree term/1 term/2"`
	c.Assert(err, gc.ErrorMatches, expectedError)
}

func (s *DeployCharmStoreSuite) TestDeployWithChannel(c *gc.C) {
	ch := testcharms.RepoWithSeries("bionic").CharmArchive(c.MkDir(), "wordpress")
	id := charm.MustParseURL("cs:~client-username/bionic/wordpress-0")
	err := s.client.UploadCharmWithRevision(id, ch, -1)
	c.Assert(err, gc.IsNil)

	err = s.client.Publish(id, []csclientparams.Channel{csclientparams.EdgeChannel}, nil)
	c.Assert(err, gc.IsNil)

	err = runDeploy(c, "--channel", "edge", "~client-username/wordpress")
	c.Assert(err, gc.IsNil)
	s.assertCharmsUploaded(c, "cs:~client-username/bionic/wordpress-0")
	s.assertApplicationsDeployed(c, map[string]applicationInfo{
		"wordpress": {charm: "cs:~client-username/bionic/wordpress-0", config: ch.Config().DefaultSettings()},
	})
}

const (
	// clientUserCookie is the name of the cookie which is
	// used to signal to the charmStoreSuite macaroon discharger
	// that the client is a juju client rather than the juju environment.
	clientUserCookie = "client"

	// clientUserName is the name chosen for the juju client
	// when it has authorized.
	clientUserName = "client-username"
)

// legacyCharmStoreSuite is a suite fixture that puts the machinery in
// place to allow testing code that calls addCharmViaAPI.
type legacyCharmStoreSuite struct {
	testing.JujuConnSuite
	handler              charmstore.HTTPCloseHandler
	srv                  *httptest.Server
	srvSession           *mgo.Session
	client               charmstoreClientToTestcharmsClientShim
	discharger           *bakerytest.Discharger
	termsDischarger      *bakerytest.Discharger
	termsDischargerError error
	termsString          string
}

func (s *legacyCharmStoreSuite) SetUpTest(c *gc.C) {
	// Set up the third party discharger.
	s.discharger = bakerytest.NewDischarger(nil, func(req *http.Request, cond string, arg string) ([]checkers.Caveat, error) {
		cookie, err := req.Cookie(clientUserCookie)
		if err != nil {
			return nil, errors.Annotate(err, "discharge denied to non-clients")
		}
		return []checkers.Caveat{
			checkers.DeclaredCaveat("username", cookie.Value),
		}, nil
	})

	s.termsDischargerError = nil
	// Set up the third party terms discharger.
	s.termsDischarger = bakerytest.NewDischarger(nil, func(req *http.Request, cond string, arg string) ([]checkers.Caveat, error) {
		s.termsString = arg
		return nil, s.termsDischargerError
	})
	s.termsString = ""

	// Grab a db session to setup the charmstore with (so we can grab the
	// URL to use for the controller config.)
	srvSession, err := jujutesting.MgoServer.Dial()
	c.Assert(err, gc.IsNil)
	s.srvSession = srvSession

	// Set up the testing charm store server.
	db := s.srvSession.DB("juju-testing")
	keyring := bakery.NewPublicKeyRing()
	pk, err := httpbakery.PublicKeyForLocation(http.DefaultClient, s.discharger.Location())
	c.Assert(err, gc.IsNil)
	err = keyring.AddPublicKeyForLocation(s.discharger.Location(), true, pk)
	c.Assert(err, gc.IsNil)

	pk, err = httpbakery.PublicKeyForLocation(http.DefaultClient, s.termsDischarger.Location())
	c.Assert(err, gc.IsNil)
	err = keyring.AddPublicKeyForLocation(s.termsDischarger.Location(), true, pk)
	c.Assert(err, gc.IsNil)

	params := charmstore.ServerParams{
		AuthUsername:     "test-user",
		AuthPassword:     "test-password",
		IdentityLocation: s.discharger.Location(),
		PublicKeyLocator: keyring,
		TermsLocation:    s.termsDischarger.Location(),
	}
	handler, err := charmstore.NewServer(db, nil, "", params, charmstore.V5)
	c.Assert(err, jc.ErrorIsNil)
	s.handler = handler
	s.srv = httptest.NewServer(handler)
	c.Logf("started charmstore on %v", s.srv.URL)

	client := csclient.New(csclient.Params{
		URL:      s.srv.URL,
		User:     params.AuthUsername,
		Password: params.AuthPassword,
	})
	s.client = charmstoreClientToTestcharmsClientShim{client}

	// Set charmstore URL config so the config is set during bootstrap
	if s.ControllerConfigAttrs == nil {
		s.ControllerConfigAttrs = make(map[string]interface{})
	}
	s.JujuConnSuite.ControllerConfigAttrs[controller.CharmStoreURL] = s.srv.URL
	s.JujuConnSuite.SetUpTest(c)

	s.PatchValue(&supportedJujuSeries, func() []string {
		return defaultSupportedJujuSeries
	})

	// Initialize the charm cache dir.
	s.PatchValue(&charmrepo.CacheDir, c.MkDir())

	// Point the CLI to the charm store testing server, injecting a cookie of our choosing.
	actualNewCharmStoreClient := newCharmStoreClient
	s.PatchValue(&newCharmStoreClient, func(client *httpbakery.Client, _ string) *csclient.Client {
		// Add a cookie so that the discharger can detect whether the
		// HTTP client is the juju environment or the juju client.
		lurl, err := url.Parse(s.discharger.Location())
		c.Assert(err, jc.ErrorIsNil)
		client.Jar.SetCookies(lurl, []*http.Cookie{{
			Name:  clientUserCookie,
			Value: clientUserName,
		}})
		return actualNewCharmStoreClient(client, s.srv.URL)
	})

	// Point the Juju API server to the charm store testing server.
	s.PatchValue(&csclient.ServerURL, s.srv.URL)
}

func (s *legacyCharmStoreSuite) TearDownTest(c *gc.C) {
	// We have to close all of these things before the connsuite tear down due to the
	// dirty socket detection in the base mgo suite.
	s.srv.Close()
	s.handler.Close()
	s.srvSession.Close()
	s.discharger.Close()
	s.JujuConnSuite.TearDownTest(c)
}

// changeReadPerm changes the read permission of the given charm URL.
// The charm must be present in the testing charm store.
func (s *legacyCharmStoreSuite) changeReadPerm(c *gc.C, url *charm.URL, perms ...string) {
	err := s.client.Put("/"+url.Path()+"/meta/perm/read", perms)
	c.Assert(err, jc.ErrorIsNil)
}

// assertCharmsUploaded checks that the given charm ids have been uploaded.
func (s *legacyCharmStoreSuite) assertCharmsUploaded(c *gc.C, ids ...string) {
	charms, err := s.State.AllCharms()
	c.Assert(err, jc.ErrorIsNil)
	uploaded := make([]string, len(charms))
	for i, charm := range charms {
		uploaded[i] = charm.URL().String()
	}
	c.Assert(uploaded, jc.SameContents, ids)
}

// applicationInfo holds information about a deployed application.
type applicationInfo struct {
	charm            string
	config           charm.Settings
	constraints      constraints.Value
	scale            int
	exposed          bool
	storage          map[string]state.StorageConstraints
	devices          map[string]state.DeviceConstraints
	endpointBindings map[string]string
}

// assertDeployedApplicationBindings checks that applications were deployed into the
// expected spaces. It is separate to assertApplicationsDeployed because it is only
// relevant to a couple of tests.
func (s *legacyCharmStoreSuite) assertDeployedApplicationBindings(c *gc.C, info map[string]applicationInfo) {
	applications, err := s.State.AllApplications()
	c.Assert(err, jc.ErrorIsNil)

	for _, application := range applications {
		endpointBindings, err := application.EndpointBindings()
		c.Assert(err, jc.ErrorIsNil)
		c.Assert(endpointBindings, jc.DeepEquals, info[application.Name()].endpointBindings)
	}
}

func (s *legacyCharmStoreSuite) combinedSettings(ch charm.Charm, inSettings charm.Settings) charm.Settings {
	result := ch.Config().DefaultSettings()
	for name, value := range inSettings {
		result[name] = value
	}
	return result
}

// assertApplicationsDeployed checks that the given applications have been deployed.
func (s *legacyCharmStoreSuite) assertApplicationsDeployed(c *gc.C, info map[string]applicationInfo) {
	applications, err := s.State.AllApplications()
	c.Assert(err, jc.ErrorIsNil)
	deployed := make(map[string]applicationInfo, len(applications))
	for _, app := range applications {
		curl, _ := app.CharmURL()
		c.Assert(err, jc.ErrorIsNil)
		config, err := app.CharmConfig(model.GenerationMaster)
		c.Assert(err, jc.ErrorIsNil)
		constraints, err := app.Constraints()
		c.Assert(err, jc.ErrorIsNil)
		storage, err := app.StorageConstraints()
		c.Assert(err, jc.ErrorIsNil)
		if len(storage) == 0 {
			storage = nil
		}
		devices, err := app.DeviceConstraints()
		c.Assert(err, jc.ErrorIsNil)
		if len(devices) == 0 {
			devices = nil
		}
		deployed[app.Name()] = applicationInfo{
			charm:       curl.String(),
			config:      config,
			constraints: constraints,
			exposed:     app.IsExposed(),
			scale:       app.GetScale(),
			storage:     storage,
			devices:     devices,
		}
	}
	c.Assert(deployed, jc.DeepEquals, info)
}

// assertRelationsEstablished checks that the given relations have been set.
func (s *legacyCharmStoreSuite) assertRelationsEstablished(c *gc.C, relations ...string) {
	rs, err := s.State.AllRelations()
	c.Assert(err, jc.ErrorIsNil)
	established := make([]string, len(rs))
	for i, r := range rs {
		established[i] = r.String()
	}
	c.Assert(established, jc.SameContents, relations)
}

// assertUnitsCreated checks that the given units have been created. The
// expectedUnits argument maps unit names to machine names.
func (s *legacyCharmStoreSuite) assertUnitsCreated(c *gc.C, expectedUnits map[string]string) {
	machines, err := s.State.AllMachines()
	c.Assert(err, jc.ErrorIsNil)
	created := make(map[string]string)
	for _, m := range machines {
		id := m.Id()
		units, err := s.State.UnitsFor(id)
		c.Assert(err, jc.ErrorIsNil)
		for _, u := range units {
			created[u.Name()] = id
		}
	}
	c.Assert(created, jc.DeepEquals, expectedUnits)
}

func (s *DeployCharmStoreSuite) TestAddMetricCredentials(c *gc.C) {
	stub := &jujutesting.Stub{}
	handler := &testMetricsRegistrationHandler{Stub: stub}
	server := httptest.NewServer(handler)
	defer server.Close()

	testcharms.UploadCharmWithSeries(c, s.client, "cs:bionic/metered-1", "metered", "bionic")
	charmDir := testcharms.RepoWithSeries("bionic").CharmDir("metered")

	cfgAttrs := map[string]interface{}{
		"name": "name",
		"uuid": "deadbeef-0bad-400d-8000-4b1d0d06f00d",
		"type": "foo",
	}
	meteredURL := charm.MustParseURL("cs:bionic/metered-1")
	fakeAPI := vanillaFakeModelAPI(cfgAttrs)
	fakeAPI.planURL = server.URL
	withCharmDeployable(fakeAPI, meteredURL, "bionic", charmDir.Meta(), charmDir.Metrics(), true, false, 1, nil, nil)
	withCharmRepoResolvable(fakeAPI, meteredURL)

	// `"hello registration"\n` (quotes and newline from json
	// encoding) is returned by the fake http server. This is binary64
	// encoded before the call into SetMetricCredentials.
	creds := append([]byte(`"aGVsbG8gcmVnaXN0cmF0aW9u"`), 0xA)
	setMetricCredentialsCall := fakeAPI.Call("SetMetricCredentials", meteredURL.Name, creds).Returns(error(nil))

	deploy := &DeployCommand{
		Steps: []DeployStep{&RegisterMeteredCharm{PlanURL: server.URL}},
		NewAPIRoot: func() (DeployAPI, error) {
			return fakeAPI, nil
		},
	}
	_, err := cmdtesting.RunCommand(c, modelcmd.Wrap(deploy), "cs:bionic/metered-1", "--plan", "someplan")
	c.Assert(err, jc.ErrorIsNil)

	c.Check(setMetricCredentialsCall(), gc.Equals, 1)

	stub.CheckCalls(c, []jujutesting.StubCall{{
		"Authorize", []interface{}{metricRegistrationPost{
			ModelUUID:       "deadbeef-0bad-400d-8000-4b1d0d06f00d",
			CharmURL:        "cs:bionic/metered-1",
			ApplicationName: "metered",
			PlanURL:         "someplan",
			IncreaseBudget:  0,
		}},
	}})
}

func (s *DeployCharmStoreSuite) TestAddMetricCredentialsDefaultPlan(c *gc.C) {
	stub := &jujutesting.Stub{}
	handler := &testMetricsRegistrationHandler{Stub: stub}
	server := httptest.NewServer(handler)
	defer server.Close()

	testcharms.UploadCharmWithSeries(c, s.client, "cs:bionic/metered-1", "metered", "bionic")
	charmDir := testcharms.RepoWithSeries("bionic").CharmDir("metered")

	cfgAttrs := map[string]interface{}{
		"name": "name",
		"uuid": "deadbeef-0bad-400d-8000-4b1d0d06f00d",
		"type": "foo",
	}
	meteredURL := charm.MustParseURL("cs:bionic/metered-1")
	fakeAPI := vanillaFakeModelAPI(cfgAttrs)
	fakeAPI.planURL = server.URL
	withCharmDeployable(fakeAPI, meteredURL, "bionic", charmDir.Meta(), charmDir.Metrics(), true, false, 1, nil, nil)
	withCharmRepoResolvable(fakeAPI, meteredURL)

	creds := append([]byte(`"aGVsbG8gcmVnaXN0cmF0aW9u"`), 0xA)
	setMetricCredentialsCall := fakeAPI.Call("SetMetricCredentials", meteredURL.Name, creds).Returns(error(nil))

	deploy := &DeployCommand{
		Steps: []DeployStep{&RegisterMeteredCharm{PlanURL: server.URL}},
		NewAPIRoot: func() (DeployAPI, error) {
			return fakeAPI, nil
		},
	}
	_, err := cmdtesting.RunCommand(c, modelcmd.Wrap(deploy), "cs:bionic/metered-1")
	c.Assert(err, jc.ErrorIsNil)

	c.Check(setMetricCredentialsCall(), gc.Equals, 1)
	stub.CheckCalls(c, []jujutesting.StubCall{{
		"DefaultPlan", []interface{}{"cs:bionic/metered-1"},
	}, {
		"Authorize", []interface{}{metricRegistrationPost{
			ModelUUID:       "deadbeef-0bad-400d-8000-4b1d0d06f00d",
			CharmURL:        "cs:bionic/metered-1",
			ApplicationName: "metered",
			PlanURL:         "thisplan",
			IncreaseBudget:  0,
		}},
	}})
}

func (s *DeployCharmStoreSuite) TestSetMetricCredentialsNotCalledForUnmeteredCharm(c *gc.C) {
	charmDir := testcharms.RepoWithSeries("bionic").CharmDir("dummy")
	testcharms.UploadCharmWithSeries(c, s.client, "cs:bionic/dummy-1", "dummy", "bionic")

	cfgAttrs := map[string]interface{}{
		"name": "name",
		"uuid": "deadbeef-0bad-400d-8000-4b1d0d06f00d",
		"type": "foo",
	}
	fakeAPI := vanillaFakeModelAPI(cfgAttrs)

	charmURL := charm.MustParseURL("cs:bionic/dummy-1")
	withCharmRepoResolvable(fakeAPI, charmURL)
	withCharmDeployable(fakeAPI, charmURL, "bionic", charmDir.Meta(), charmDir.Metrics(), false, false, 1, nil, nil)

	deploy := &DeployCommand{
		Steps: []DeployStep{&RegisterMeteredCharm{}},
		NewAPIRoot: func() (DeployAPI, error) {
			return fakeAPI, nil
		},
	}

	_, err := cmdtesting.RunCommand(c, modelcmd.Wrap(deploy), "cs:bionic/dummy-1")
	c.Assert(err, jc.ErrorIsNil)

	for _, call := range fakeAPI.Calls() {
		if call.FuncName == "SetMetricCredentials" {
			c.Fatal("call to SetMetricCredentials was not supposed to happen")
		}
	}
}

func (s *DeployCharmStoreSuite) TestAddMetricCredentialsNotNeededForOptionalPlan(c *gc.C) {
	metricsYAML := `
plan:
  required: false
metrics:
  pings:
    type: gauge
    description: ping pongs
`
	meteredMetaYAML := `
name: metered
description: metered charm
summary: summary
`
	url, ch := testcharms.UploadCharmWithMeta(c, s.client, "cs:~user/bionic/metered", meteredMetaYAML, metricsYAML, 1)

	cfgAttrs := map[string]interface{}{
		"name": "name",
		"uuid": "deadbeef-0bad-400d-8000-4b1d0d06f00d",
		"type": "foo",
	}
	fakeAPI := vanillaFakeModelAPI(cfgAttrs)
	withCharmRepoResolvable(fakeAPI, url)
	withCharmDeployable(fakeAPI, url, "bionic", ch.Meta(), ch.Metrics(), true, false, 1, nil, nil)

	stub := &jujutesting.Stub{}
	handler := &testMetricsRegistrationHandler{Stub: stub}
	server := httptest.NewServer(handler)
	defer server.Close()
	deploy := &DeployCommand{
		Steps: []DeployStep{&RegisterMeteredCharm{PlanURL: server.URL}},
		NewAPIRoot: func() (DeployAPI, error) {
			return fakeAPI, nil
		},
	}

	_, err := cmdtesting.RunCommand(c, modelcmd.Wrap(deploy), url.String())
	c.Assert(err, jc.ErrorIsNil)
	stub.CheckNoCalls(c)
}

func (s *DeployCharmStoreSuite) TestSetMetricCredentialsCalledWhenPlanSpecifiedWhenOptional(c *gc.C) {
	metricsYAML := `
plan:
  required: false
metrics:
  pings:
    type: gauge
    description: ping pongs
`
	meteredMetaYAML := `
name: metered
description: metered charm
summary: summary
`
	url, ch := testcharms.UploadCharmWithMeta(c, s.client, "cs:~user/bionic/metered", meteredMetaYAML, metricsYAML, 1)

	stub := &jujutesting.Stub{}
	handler := &testMetricsRegistrationHandler{Stub: stub}
	server := httptest.NewServer(handler)
	defer server.Close()

	cfgAttrs := map[string]interface{}{
		"name": "name",
		"uuid": "deadbeef-0bad-400d-8000-4b1d0d06f00d",
		"type": "foo",
	}
	fakeAPI := vanillaFakeModelAPI(cfgAttrs)
	fakeAPI.planURL = server.URL
	withCharmRepoResolvable(fakeAPI, url)
	withCharmDeployable(fakeAPI, url, "bionic", ch.Meta(), ch.Metrics(), true, false, 1, nil, nil)

	deploy := &DeployCommand{
		Steps: []DeployStep{&RegisterMeteredCharm{PlanURL: server.URL}},
		NewAPIRoot: func() (DeployAPI, error) {
			return fakeAPI, nil
		},
	}

	_, err := cmdtesting.RunCommand(c, modelcmd.Wrap(deploy), url.String(), "--plan", "someplan")
	c.Assert(err, jc.ErrorIsNil)
	stub.CheckCalls(c, []jujutesting.StubCall{{
		"Authorize", []interface{}{metricRegistrationPost{
			ModelUUID:       "deadbeef-0bad-400d-8000-4b1d0d06f00d",
			CharmURL:        "cs:~user/bionic/metered-0",
			ApplicationName: "metered",
			PlanURL:         "someplan",
			IncreaseBudget:  0,
		}},
	}})
}

func (s *DeployCharmStoreSuite) TestDeployCharmWithSomeEndpointBindingsSpecifiedSuccess(c *gc.C) {
	_, err := s.State.AddSpace("db", "", nil, false)
	c.Assert(err, jc.ErrorIsNil)
	_, err = s.State.AddSpace("public", "", nil, false)
	c.Assert(err, jc.ErrorIsNil)

	_, ch := testcharms.UploadCharmWithSeries(c, s.client, "cs:bionic/wordpress-extra-bindings-1", "wordpress-extra-bindings", "bionic")
	err = runDeploy(c, "cs:bionic/wordpress-extra-bindings-1", "--bind", "db=db db-client=db public admin-api=public")
	c.Assert(err, jc.ErrorIsNil)
	s.assertApplicationsDeployed(c, map[string]applicationInfo{
		"wordpress-extra-bindings": {charm: "cs:bionic/wordpress-extra-bindings-1", config: ch.Config().DefaultSettings()},
	})
	s.assertDeployedApplicationBindings(c, map[string]applicationInfo{
		"wordpress-extra-bindings": {
			endpointBindings: map[string]string{
				"":                "public",
				"cache":           "public",
				"url":             "public",
				"logging-dir":     "public",
				"monitoring-port": "public",
				"db":              "db",
				"db-client":       "db",
				"admin-api":       "public",
				"foo-bar":         "public",
				"cluster":         "public",
			},
		},
	})
}

func (s *DeployCharmStoreSuite) TestDeployCharmsEndpointNotImplemented(c *gc.C) {
	stub := &jujutesting.Stub{}
	handler := &testMetricsRegistrationHandler{Stub: stub}
	server := httptest.NewServer(handler)
	defer server.Close()

	meteredCharmURL := charm.MustParseURL("cs:bionic/metered-1")
	testcharms.UploadCharmWithSeries(c, s.client, meteredCharmURL.String(), "metered", "bionic")
	charmDir := testcharms.RepoWithSeries("bionic").CharmDir("metered")

	cfgAttrs := map[string]interface{}{
		"name": "name",
		"uuid": "deadbeef-0bad-400d-8000-4b1d0d06f00d",
		"type": "foo",
	}
	fakeAPI := vanillaFakeModelAPI(cfgAttrs)
	fakeAPI.planURL = server.URL
	withCharmRepoResolvable(fakeAPI, meteredCharmURL)
	withCharmDeployable(fakeAPI, meteredCharmURL, "bionic", charmDir.Meta(), charmDir.Metrics(), true, false, 1, nil, nil)

	// `"hello registration"\n` (quotes and newline from json
	// encoding) is returned by the fake http server. This is binary64
	// encoded before the call into SetMetricCredentials.
	creds := append([]byte(`"aGVsbG8gcmVnaXN0cmF0aW9u"`), 0xA)
	fakeAPI.Call("SetMetricCredentials", meteredCharmURL.Name, creds).Returns(errors.New("IsMetered"))

	deploy := &DeployCommand{
		Steps: []DeployStep{&RegisterMeteredCharm{PlanURL: server.URL}},
		NewAPIRoot: func() (DeployAPI, error) {
			return fakeAPI, nil
		},
	}
	_, err := cmdtesting.RunCommand(c, modelcmd.Wrap(deploy), "cs:bionic/metered-1", "--plan", "someplan")

	c.Check(err, gc.ErrorMatches, "IsMetered")
}

type ParseBindSuite struct {
}

var _ = gc.Suite(&ParseBindSuite{})

func (s *ParseBindSuite) TestParseSuccessWithEmptyArgs(c *gc.C) {
	s.checkParseOKForArgs(c, "", nil)
}

func (s *ParseBindSuite) TestParseSuccessWithEndpointsOnly(c *gc.C) {
	s.checkParseOKForArgs(c, "foo=a bar=b", map[string]string{"foo": "a", "bar": "b"})
}

func (s *ParseBindSuite) TestParseSuccessWithApplicationDefaultSpaceOnly(c *gc.C) {
	s.checkParseOKForArgs(c, "application-default", map[string]string{"": "application-default"})
}

func (s *ParseBindSuite) TestBindingsOrderForDefaultSpaceAndEndpointsDoesNotMatter(c *gc.C) {
	expectedBindings := map[string]string{
		"ep1": "sp1",
		"ep2": "sp2",
		"":    "sp3",
	}
	s.checkParseOKForArgs(c, "ep1=sp1 ep2=sp2 sp3", expectedBindings)
	s.checkParseOKForArgs(c, "ep1=sp1 sp3 ep2=sp2", expectedBindings)
	s.checkParseOKForArgs(c, "ep2=sp2 ep1=sp1 sp3", expectedBindings)
	s.checkParseOKForArgs(c, "ep2=sp2 sp3 ep1=sp1", expectedBindings)
	s.checkParseOKForArgs(c, "sp3 ep1=sp1 ep2=sp2", expectedBindings)
	s.checkParseOKForArgs(c, "sp3 ep2=sp2 ep1=sp1", expectedBindings)
}

func (s *ParseBindSuite) TestParseFailsWithSpaceNameButNoEndpoint(c *gc.C) {
	s.checkParseFailsForArgs(c, "=bad", "Found = without endpoint name. Use a lone space name to set the default.")
}

func (s *ParseBindSuite) TestParseFailsWithTooManyEqualsSignsInArgs(c *gc.C) {
	s.checkParseFailsForArgs(c, "foo=bar=baz", "Found multiple = in binding. Did you forget to space-separate the binding list?")
}

func (s *ParseBindSuite) TestParseFailsWithBadSpaceName(c *gc.C) {
	s.checkParseFailsForArgs(c, "rel1=spa#ce1", "Space name invalid.")
}

func (s *ParseBindSuite) runParseBindWithArgs(args string) (error, map[string]string) {
	deploy := &DeployCommand{BindToSpaces: args}
	return deploy.parseBind(), deploy.Bindings
}

func (s *ParseBindSuite) checkParseOKForArgs(c *gc.C, args string, expectedBindings map[string]string) {
	err, parsedBindings := s.runParseBindWithArgs(args)
	c.Check(err, jc.ErrorIsNil)
	c.Check(parsedBindings, jc.DeepEquals, expectedBindings)
}

func (s *ParseBindSuite) checkParseFailsForArgs(c *gc.C, args string, expectedErrorSuffix string) {
	err, parsedBindings := s.runParseBindWithArgs(args)
	c.Check(err.Error(), gc.Equals, parseBindErrorPrefix+expectedErrorSuffix)
	c.Check(parsedBindings, gc.IsNil)
}

type ParseMachineMapSuite struct{}

var _ = gc.Suite(&ParseMachineMapSuite{})

func (s *ParseMachineMapSuite) TestEmptyString(c *gc.C) {
	existing, mapping, err := parseMachineMap("")
	c.Check(err, jc.ErrorIsNil)
	c.Check(existing, jc.IsFalse)
	c.Check(mapping, gc.HasLen, 0)
}

func (s *ParseMachineMapSuite) TestExisting(c *gc.C) {
	existing, mapping, err := parseMachineMap("existing")
	c.Check(err, jc.ErrorIsNil)
	c.Check(existing, jc.IsTrue)
	c.Check(mapping, gc.HasLen, 0)
}

func (s *ParseMachineMapSuite) TestMapping(c *gc.C) {
	existing, mapping, err := parseMachineMap("1=2,3=4")
	c.Check(err, jc.ErrorIsNil)
	c.Check(existing, jc.IsFalse)
	c.Check(mapping, jc.DeepEquals, map[string]string{
		"1": "2", "3": "4",
	})
}

func (s *ParseMachineMapSuite) TestMappingWithExisting(c *gc.C) {
	existing, mapping, err := parseMachineMap("1=2,3=4,existing")
	c.Check(err, jc.ErrorIsNil)
	c.Check(existing, jc.IsTrue)
	c.Check(mapping, jc.DeepEquals, map[string]string{
		"1": "2", "3": "4",
	})
}

func (s *ParseMachineMapSuite) TestSpaces(c *gc.C) {
	existing, mapping, err := parseMachineMap("1=2, 3=4, existing")
	c.Check(err, jc.ErrorIsNil)
	c.Check(existing, jc.IsTrue)
	c.Check(mapping, jc.DeepEquals, map[string]string{
		"1": "2", "3": "4",
	})
}

func (s *ParseMachineMapSuite) TestErrors(c *gc.C) {
	checkErr := func(value, expect string) {
		_, _, err := parseMachineMap(value)
		c.Check(err, gc.ErrorMatches, expect)
	}

	checkErr("blah", `expected "existing" or "<bundle-id>=<machine-id>", got "blah"`)
	checkErr("1=2=3", `expected "existing" or "<bundle-id>=<machine-id>", got "1=2=3"`)
	checkErr("1=-1", `machine-id "-1" is not a top level machine id`)
	checkErr("-1=1", `bundle-id "-1" is not a top level machine id`)
}

type DeployUnitTestSuite struct {
	jujutesting.IsolationSuite
	DeployAPI
}

var _ = gc.Suite(&DeployUnitTestSuite{})

func (s *DeployUnitTestSuite) SetUpTest(c *gc.C) {
	s.IsolationSuite.SetUpTest(c)
	s.PatchValue(&supportedJujuSeries, func() []string {
		return defaultSupportedJujuSeries
	})
	cookiesFile := filepath.Join(c.MkDir(), ".go-cookies")
	s.PatchEnvironment("JUJU_COOKIEFILE", cookiesFile)
}

func (s *DeployUnitTestSuite) cfgAttrs() map[string]interface{} {
	return map[string]interface{}{
		"name": "name",
		"uuid": "deadbeef-0bad-400d-8000-4b1d0d06f00d",
		"type": "foo",
	}
}

func (s *DeployUnitTestSuite) fakeAPI() *fakeDeployAPI {
	return vanillaFakeModelAPI(s.cfgAttrs())
}

func (s *DeployUnitTestSuite) makeCharmDir(c *gc.C, cloneCharm string) *charm.CharmDir {
	charmsPath := c.MkDir()
	return testcharms.RepoWithSeries("bionic").ClonedDir(charmsPath, cloneCharm)
}

func (s *DeployUnitTestSuite) runDeploy(c *gc.C, fakeAPI *fakeDeployAPI, args ...string) (*cmd.Context, error) {
	cmd := NewDeployCommandForTest(func() (DeployAPI, error) {
		return fakeAPI, nil
	}, nil)
	cmd.SetClientStore(jujuclienttesting.MinimalStore())
	return cmdtesting.RunCommand(c, cmd, args...)
}

func (s *DeployUnitTestSuite) TestDeployApplicationConfig(c *gc.C) {
	charmsPath := c.MkDir()
	charmDir := testcharms.RepoWithSeries("bionic").ClonedDir(charmsPath, "dummy")

	fakeAPI := vanillaFakeModelAPI(map[string]interface{}{
		"name": "name",
		"uuid": "deadbeef-0bad-400d-8000-4b1d0d06f00d",
		"type": "foo",
	})

	dummyURL := charm.MustParseURL("local:trusty/dummy-0")
	withLocalCharmDeployable(fakeAPI, dummyURL, charmDir, false)
	withCharmDeployable(
		fakeAPI,
		dummyURL,
		"trusty",
		charmDir.Meta(),
		charmDir.Metrics(),
		false,
		false,
		1,
		nil,
		map[string]string{"foo": "bar"},
	)

	cmd := NewDeployCommandForTest(func() (DeployAPI, error) { return fakeAPI, nil }, nil)
	cmd.SetClientStore(jujuclienttesting.MinimalStore())
	_, err := cmdtesting.RunCommand(c, cmd, dummyURL.String(),
		"--config", "foo=bar",
	)
	c.Assert(err, jc.ErrorIsNil)
}

func (s *DeployUnitTestSuite) TestDeployLocalWithBundleOverlay(c *gc.C) {
	charmDir := s.makeCharmDir(c, "multi-series")
	fakeAPI := s.fakeAPI()

	multiSeriesURL := charm.MustParseURL("local:trusty/multi-series-1")
	withLocalCharmDeployable(fakeAPI, multiSeriesURL, charmDir, false)
	withCharmDeployable(fakeAPI, multiSeriesURL, "trusty", charmDir.Meta(), charmDir.Metrics(), false, false, 1, nil, nil)

	_, err := s.runDeploy(c, fakeAPI, charmDir.Path, "--overlay", "somefile")
	c.Check(err, gc.ErrorMatches, "options provided but not supported when deploying a charm: --overlay")
}

func (s *DeployUnitTestSuite) TestDeployLocalCharmGivesCorrectUserMessage(c *gc.C) {
	// Copy multi-series charm to path where we can deploy it from
	charmDir := s.makeCharmDir(c, "multi-series")
	fakeAPI := s.fakeAPI()

	multiSeriesURL := charm.MustParseURL("local:trusty/multi-series-1")
	withLocalCharmDeployable(fakeAPI, multiSeriesURL, charmDir, false)
	withCharmDeployable(fakeAPI, multiSeriesURL, "trusty", charmDir.Meta(), charmDir.Metrics(), false, false, 1, nil, nil)

	context, err := s.runDeploy(c, fakeAPI, charmDir.Path, "--series", "trusty")
	c.Check(err, jc.ErrorIsNil)
	c.Check(cmdtesting.Stderr(context), gc.Equals, `Deploying charm "local:trusty/multi-series-1".`+"\n")
}

func (s *DeployUnitTestSuite) TestAddMetricCredentialsDefaultForUnmeteredCharm(c *gc.C) {
	charmDir := s.makeCharmDir(c, "multi-series")
	multiSeriesURL := charm.MustParseURL("local:trusty/multi-series-1")
	fakeAPI := s.fakeAPI()
	withLocalCharmDeployable(fakeAPI, multiSeriesURL, charmDir, false)
	withCharmDeployable(fakeAPI, multiSeriesURL, "trusty", charmDir.Meta(), charmDir.Metrics(), true, false, 1, nil, nil)

	_, err := s.runDeploy(c, fakeAPI, charmDir.Path, "--series", "trusty")
	c.Assert(err, jc.ErrorIsNil)

	// We never attempt to set metric credentials
	for _, call := range fakeAPI.Calls() {
		if call.FuncName == "FacadeCall" {
			c.Assert(call.Args[0], gc.Not(gc.Matches), "SetMetricCredentials")
		}
	}
}

func (s *DeployUnitTestSuite) TestRedeployLocalCharmSucceedsWhenDeployed(c *gc.C) {
	charmDir := s.makeCharmDir(c, "dummy")
	fakeAPI := s.fakeAPI()
	dummyURL := charm.MustParseURL("local:trusty/dummy-0")
	withLocalCharmDeployable(fakeAPI, dummyURL, charmDir, false)
	withCharmDeployable(fakeAPI, dummyURL, "trusty", charmDir.Meta(), charmDir.Metrics(), false, false, 1, nil, nil)

	context, err := s.runDeploy(c, fakeAPI, dummyURL.String())
	c.Assert(err, jc.ErrorIsNil)

	c.Check(cmdtesting.Stderr(context), gc.Equals, ""+
		`Located charm "local:trusty/dummy-0".`+"\n"+
		`Deploying charm "local:trusty/dummy-0".`+"\n",
	)
}

func (s *DeployUnitTestSuite) TestDeployBundle_OutputsCorrectMessage(c *gc.C) {
	bundleDir := testcharms.RepoWithSeries("bionic").BundleArchive(c.MkDir(), "wordpress-simple")

	fakeAPI := s.fakeAPI()
	withAllWatcher(fakeAPI)

	fakeBundleURL := charm.MustParseURL("cs:bundle/wordpress-simple")
	withCharmRepoResolvable(fakeAPI, fakeBundleURL)
	fakeAPI.Call("GetBundle", fakeBundleURL).Returns(bundleDir, error(nil))

	mysqlURL := charm.MustParseURL("cs:mysql")
	withCharmRepoResolvable(fakeAPI, mysqlURL)
	withCharmDeployable(
		fakeAPI,
		mysqlURL,
		"bionic",
		&charm.Meta{Series: []string{"bionic"}},
		&charm.Metrics{},
		false,
		false,
		0,
		nil,
		nil,
	)
	fakeAPI.Call("AddUnits", application.AddUnitsParams{
		ApplicationName: "mysql",
		NumUnits:        1,
	}).Returns([]string{"mysql/0"}, error(nil))

	wordpressURL := charm.MustParseURL("cs:wordpress")
	withCharmRepoResolvable(fakeAPI, wordpressURL)
	withCharmDeployable(
		fakeAPI,
		wordpressURL,
		"bionic",
		&charm.Meta{Series: []string{"bionic"}},
		&charm.Metrics{},
		false,
		false,
		0,
		nil,
		nil,
	)
	fakeAPI.Call("AddUnits", application.AddUnitsParams{
		ApplicationName: "wordpress",
		NumUnits:        1,
	}).Returns([]string{"wordpress/0"}, error(nil))

	fakeAPI.Call("AddRelation", []interface{}{"wordpress:db", "mysql:server"}, []interface{}{}).Returns(
		&params.AddRelationResults{},
		error(nil),
	)

	fakeAPI.Call("SetAnnotation", map[string]map[string]string{"application-wordpress": {"bundleURL": "cs:bundle/wordpress-simple"}}).Returns(
		[]params.ErrorResult{},
		error(nil),
	)

	fakeAPI.Call("SetAnnotation", map[string]map[string]string{"application-mysql": {"bundleURL": "cs:bundle/wordpress-simple"}}).Returns(
		[]params.ErrorResult{},
		error(nil),
	)

	deployCmd := NewDeployCommandForTest(func() (DeployAPI, error) {
		return fakeAPI, nil
	}, nil)
	deployCmd.SetClientStore(jujuclienttesting.MinimalStore())
	context, err := cmdtesting.RunCommand(c, deployCmd, "cs:bundle/wordpress-simple")
	c.Assert(err, jc.ErrorIsNil)

	c.Check(cmdtesting.Stderr(context), gc.Equals, ""+
		`Located bundle "cs:bundle/wordpress-simple"`+"\n"+
		"Resolving charm: mysql\n"+
		"Resolving charm: wordpress\n"+
		`Deploy of bundle completed.`+
		"\n",
	)
	c.Check(cmdtesting.Stdout(context), gc.Equals, ""+
		"Executing changes:\n"+
		"- upload charm cs:mysql\n"+
		"- deploy application mysql using cs:mysql\n"+
		"- set annotations for mysql\n"+
		"- upload charm cs:wordpress\n"+
		"- deploy application wordpress using cs:wordpress\n"+
		"- set annotations for wordpress\n"+
		"- add relation wordpress:db - mysql:server\n"+
		"- add unit mysql/0 to new machine 0\n"+
		"- add unit wordpress/0 to new machine 1\n",
	)
}

func (s *DeployUnitTestSuite) TestDeployAttachStorage(c *gc.C) {
	charmsPath := c.MkDir()
	charmDir := testcharms.RepoWithSeries("bionic").ClonedDir(charmsPath, "dummy")

	fakeAPI := vanillaFakeModelAPI(map[string]interface{}{
		"name": "name",
		"uuid": "deadbeef-0bad-400d-8000-4b1d0d06f00d",
		"type": "foo",
	})

	dummyURL := charm.MustParseURL("local:trusty/dummy-0")
	withLocalCharmDeployable(fakeAPI, dummyURL, charmDir, false)
	withCharmDeployable(
		fakeAPI, dummyURL, "trusty", charmDir.Meta(), charmDir.Metrics(), false, false, 1, []string{"foo/0", "bar/1", "baz/2"}, nil,
	)

	cmd := NewDeployCommandForTest(func() (DeployAPI, error) { return fakeAPI, nil }, nil)
	cmd.SetClientStore(jujuclienttesting.MinimalStore())
	_, err := cmdtesting.RunCommand(c, cmd, dummyURL.String(),
		"--attach-storage", "foo/0",
		"--attach-storage", "bar/1,baz/2",
	)
	c.Assert(err, jc.ErrorIsNil)
}

func (s *DeployUnitTestSuite) TestDeployAttachStorageFailContainer(c *gc.C) {
	charmsPath := c.MkDir()
	charmDir := testcharms.RepoWithSeries("bionic").ClonedDir(charmsPath, "dummy")

	fakeAPI := vanillaFakeModelAPI(map[string]interface{}{
		"name": "name",
		"uuid": "deadbeef-0bad-400d-8000-4b1d0d06f00d",
		"type": "foo",
	})

	dummyURL := charm.MustParseURL("local:trusty/dummy-0")
	withLocalCharmDeployable(fakeAPI, dummyURL, charmDir, false)
	withCharmDeployable(
		fakeAPI, dummyURL, "trusty", charmDir.Meta(), charmDir.Metrics(), false, false, 1, []string{"foo/0", "bar/1", "baz/2"}, nil,
	)

	cmd := NewDeployCommandForTest(func() (DeployAPI, error) { return fakeAPI, nil }, nil)
	cmd.SetClientStore(jujuclienttesting.MinimalStore())
	_, err := cmdtesting.RunCommand(c, cmd, dummyURL.String(),
		"--attach-storage", "foo/0", "--to", "lxd",
	)
	c.Assert(err, gc.ErrorMatches, "adding storage to lxd container not supported")
}

func (s *DeployUnitTestSuite) TestDeployAttachStorageNotSupported(c *gc.C) {
	charmsPath := c.MkDir()
	charmDir := testcharms.RepoWithSeries("bionic").ClonedDir(charmsPath, "dummy")

	fakeAPI := vanillaFakeModelAPI(map[string]interface{}{
		"name": "name",
		"uuid": "deadbeef-0bad-400d-8000-4b1d0d06f00d",
		"type": "foo",
	})
	fakeAPI.Call("BestFacadeVersion", "Application").Returns(4) // v4 doesn't support attach-storage
	dummyURL := charm.MustParseURL("local:trusty/dummy-0")
	withLocalCharmDeployable(fakeAPI, dummyURL, charmDir, false)
	withCharmDeployable(
		fakeAPI, dummyURL, "trusty", charmDir.Meta(), charmDir.Metrics(), false, false, 1, []string{"foo/0", "bar/1", "baz/2"}, nil,
	)

	cmd := NewDeployCommandForTest(func() (DeployAPI, error) { return fakeAPI, nil }, nil)
	cmd.SetClientStore(jujuclienttesting.MinimalStore())
	_, err := cmdtesting.RunCommand(c, cmd, dummyURL.String(), "--attach-storage", "foo/0")
	c.Assert(err, gc.ErrorMatches, "this juju controller does not support --attach-storage")
}

// fakeDeployAPI is a mock of the API used by the deploy command. It's
// a little muddled at the moment, but as the DeployAPI interface is
// sharpened, this will become so as well.
type fakeDeployAPI struct {
	DeployAPI
	*jujutesting.CallMocker
	planURL string
}

func (f *fakeDeployAPI) IsMetered(charmURL string) (bool, error) {
	results := f.MethodCall(f, "IsMetered", charmURL)
	return results[0].(bool), jujutesting.TypeAssertError(results[1])
}

func (f *fakeDeployAPI) SetMetricCredentials(application string, credentials []byte) error {
	results := f.MethodCall(f, "SetMetricCredentials", application, credentials)
	return jujutesting.TypeAssertError(results[0])
}

func (f *fakeDeployAPI) Close() error {
	results := f.MethodCall(f, "Close")
	return jujutesting.TypeAssertError(results[0])
}

func (f *fakeDeployAPI) Sequences() (map[string]int, error) {
	return nil, nil
}

func (f *fakeDeployAPI) ModelGet() (map[string]interface{}, error) {
	results := f.MethodCall(f, "ModelGet")
	return results[0].(map[string]interface{}), jujutesting.TypeAssertError(results[1])
}

func (f *fakeDeployAPI) ResolveWithChannel(url *charm.URL) (
	*charm.URL,
	csclientparams.Channel,
	[]string,
	error,
) {
	results := f.MethodCall(f, "ResolveWithChannel", url)

	return results[0].(*charm.URL),
		results[1].(csclientparams.Channel),
		results[2].([]string),
		jujutesting.TypeAssertError(results[3])
}

func (f *fakeDeployAPI) BestFacadeVersion(facade string) int {
	results := f.MethodCall(f, "BestFacadeVersion", facade)
	return results[0].(int)
}

func (f *fakeDeployAPI) APICall(objType string, version int, id, request string, params, response interface{}) error {
	results := f.MethodCall(f, "APICall", objType, version, id, request, params, response)
	return jujutesting.TypeAssertError(results[0])
}

func (f *fakeDeployAPI) Client() *api.Client {
	results := f.MethodCall(f, "Client")
	return results[0].(*api.Client)
}

func (f *fakeDeployAPI) ModelUUID() (string, bool) {
	results := f.MethodCall(f, "ModelUUID")
	return results[0].(string), results[1].(bool)
}

func (f *fakeDeployAPI) AddLocalCharm(url *charm.URL, ch charm.Charm, force bool) (*charm.URL, error) {
	results := f.MethodCall(f, "AddLocalCharm", url, ch, force)
	return results[0].(*charm.URL), jujutesting.TypeAssertError(results[1])
}

func (f *fakeDeployAPI) AddCharm(url *charm.URL, channel csclientparams.Channel, force bool) error {
	results := f.MethodCall(f, "AddCharm", url, channel, force)
	return jujutesting.TypeAssertError(results[0])
}

func (f *fakeDeployAPI) AddCharmWithAuthorization(
	url *charm.URL,
	channel csclientparams.Channel,
	macaroon *macaroon.Macaroon,
	force bool,
) error {
	results := f.MethodCall(f, "AddCharmWithAuthorization", url, channel, macaroon, force)
	return jujutesting.TypeAssertError(results[0])
}

func (f *fakeDeployAPI) CharmInfo(url string) (*charms.CharmInfo, error) {
	results := f.MethodCall(f, "CharmInfo", url)
	return results[0].(*charms.CharmInfo), jujutesting.TypeAssertError(results[1])
}

func (f *fakeDeployAPI) Deploy(args application.DeployArgs) error {
	results := f.MethodCall(f, "Deploy", args)
	if len(results) != 1 {
		return errors.Errorf("expected 1 result, got %d: %v", len(results), results)
	}
	return jujutesting.TypeAssertError(results[0])
}

func (f *fakeDeployAPI) GetAnnotations(tags []string) ([]params.AnnotationsGetResult, error) {
	return nil, nil
}

func (f *fakeDeployAPI) GetConfig(_ string, _ ...string) ([]map[string]interface{}, error) {
	return nil, nil
}

func (f *fakeDeployAPI) GetConstraints(appNames ...string) ([]constraints.Value, error) {
	return nil, nil
}

func (f *fakeDeployAPI) GetBundle(url *charm.URL) (charm.Bundle, error) {
	results := f.MethodCall(f, "GetBundle", url)
	return results[0].(charm.Bundle), jujutesting.TypeAssertError(results[1])
}

func (f *fakeDeployAPI) Status(patterns []string) (*params.FullStatus, error) {
	results := f.MethodCall(f, "Status", patterns)
	return results[0].(*params.FullStatus), jujutesting.TypeAssertError(results[1])
}

func (f *fakeDeployAPI) WatchAll() (*api.AllWatcher, error) {
	results := f.MethodCall(f, "WatchAll")
	return results[0].(*api.AllWatcher), jujutesting.TypeAssertError(results[1])
}

func (f *fakeDeployAPI) AddRelation(endpoints, viaCIDRs []string) (*params.AddRelationResults, error) {
	results := f.MethodCall(f, "AddRelation", stringToInterface(endpoints), stringToInterface(viaCIDRs))
	return results[0].(*params.AddRelationResults), jujutesting.TypeAssertError(results[1])
}

func (f *fakeDeployAPI) AddUnits(args application.AddUnitsParams) ([]string, error) {
	results := f.MethodCall(f, "AddUnits", args)
	return results[0].([]string), jujutesting.TypeAssertError(results[1])
}

func (f *fakeDeployAPI) Expose(application string) error {
	results := f.MethodCall(f, "Expose", application)
	return jujutesting.TypeAssertError(results[0])
}

func (f *fakeDeployAPI) SetAnnotation(annotations map[string]map[string]string) ([]params.ErrorResult, error) {
	results := f.MethodCall(f, "SetAnnotation", annotations)
	return results[0].([]params.ErrorResult), jujutesting.TypeAssertError(results[1])
}

func (f *fakeDeployAPI) SetCharm(branchName string, cfg application.SetCharmConfig) error {
	results := f.MethodCall(f, "SetCharm", branchName, cfg)
	return jujutesting.TypeAssertError(results[0])
}

func (f *fakeDeployAPI) Update(args params.ApplicationUpdate) error {
	results := f.MethodCall(f, "Update", args)
	return jujutesting.TypeAssertError(results[0])
}

func (f *fakeDeployAPI) SetConstraints(application string, constraints constraints.Value) error {
	results := f.MethodCall(f, "SetConstraints", application, constraints)
	return jujutesting.TypeAssertError(results[0])
}

func (f *fakeDeployAPI) AddMachines(machineParams []params.AddMachineParams) ([]params.AddMachinesResult, error) {
	results := f.MethodCall(f, "AddMachines", machineParams)
	return results[0].([]params.AddMachinesResult), jujutesting.TypeAssertError(results[0])
}

func (f *fakeDeployAPI) PlanURL() string {
	return f.planURL
}

func (f *fakeDeployAPI) ScaleApplication(p application.ScaleApplicationParams) (params.ScaleApplicationResult, error) {
	return params.ScaleApplicationResult{
		Info: &params.ScaleApplicationInfo{Scale: p.Scale},
	}, nil
}

func stringToInterface(args []string) []interface{} {
	interfaceArgs := make([]interface{}, len(args))
	for i, a := range args {
		interfaceArgs[i] = a
	}
	return interfaceArgs
}

func vanillaFakeModelAPI(cfgAttrs map[string]interface{}) *fakeDeployAPI {
	var logger loggo.Logger
	fakeAPI := &fakeDeployAPI{CallMocker: jujutesting.NewCallMocker(logger)}

	fakeAPI.Call("Close").Returns(error(nil))
	fakeAPI.Call("ModelGet").Returns(cfgAttrs, error(nil))
	fakeAPI.Call("ModelUUID").Returns("deadbeef-0bad-400d-8000-4b1d0d06f00d", true)
	fakeAPI.Call("BestFacadeVersion", "Application").Returns(6)

	return fakeAPI
}

func withLocalCharmDeployable(
	fakeAPI *fakeDeployAPI,
	url *charm.URL,
	c charm.Charm,
	force bool,
) {
	fakeAPI.Call("AddLocalCharm", url, c, force).Returns(url, error(nil))
}

func withCharmDeployable(
	fakeAPI *fakeDeployAPI,
	url *charm.URL,
	series string,
	meta *charm.Meta,
	metrics *charm.Metrics,
	metered bool,
	force bool,
	numUnits int,
	attachStorage []string,
	config map[string]string,
) {
	fakeAPI.Call("AddCharm", url, csclientparams.Channel(""), force).Returns(error(nil))
	fakeAPI.Call("CharmInfo", url.String()).Returns(
		&charms.CharmInfo{
			URL:     url.String(),
			Meta:    meta,
			Metrics: metrics,
		},
		error(nil),
	)
	fakeAPI.Call("Deploy", application.DeployArgs{
		CharmID:         jjcharmstore.CharmID{URL: url},
		ApplicationName: url.Name,
		Series:          series,
		NumUnits:        numUnits,
		AttachStorage:   attachStorage,
		Config:          config,
	}).Returns(error(nil))
	fakeAPI.Call("IsMetered", url.String()).Returns(metered, error(nil))

	// `"hello registration"\n` (quotes and newline from json
	// encoding) is returned by the fake http server. This is binary64
	// encoded before the call into SetMetricCredentials.
	creds := append([]byte(`"aGVsbG8gcmVnaXN0cmF0aW9u"`), 0xA)
	fakeAPI.Call("SetMetricCredentials", url.Name, creds).Returns(error(nil))
}

func withCharmRepoResolvable(
	fakeAPI *fakeDeployAPI,
	url *charm.URL,
) {
	fakeAPI.Call("ResolveWithChannel", url).Returns(
		url,
		csclientparams.Channel(""),
		[]string{"bionic"}, // Supported series
		error(nil),
	)
}

func withAllWatcher(fakeAPI *fakeDeployAPI) {
	id := "0"
	fakeAPI.Call("WatchAll").Returns(api.NewAllWatcher(fakeAPI, &id), error(nil))

	fakeAPI.Call("BestFacadeVersion", "Application").Returns(0)
	fakeAPI.Call("BestFacadeVersion", "Annotations").Returns(0)
	fakeAPI.Call("BestFacadeVersion", "AllWatcher").Returns(0)
	fakeAPI.Call("BestFacadeVersion", "Charms").Returns(0)
	fakeAPI.Call("APICall", "AllWatcher", 0, "0", "Stop", nil, nil).Returns(error(nil))
	fakeAPI.Call("Status", []string(nil)).Returns(&params.FullStatus{}, error(nil))
}<|MERGE_RESOLUTION|>--- conflicted
+++ resolved
@@ -652,201 +652,6 @@
 	c.Assert(err, jc.ErrorIsNil)
 }
 
-<<<<<<< HEAD
-func (s *DeploySuite) TestDeployBundleWithOffers(c *gc.C) {
-	cfgAttrs := map[string]interface{}{
-		"name": "name",
-		"uuid": "deadbeef-0bad-400d-8000-4b1d0d06f00d",
-		"type": "foo",
-	}
-	fakeAPI := vanillaFakeModelAPI(cfgAttrs)
-	withAllWatcher(fakeAPI)
-
-	inURL := charm.MustParseURL("cs:apache2-26")
-	withCharmRepoResolvable(fakeAPI, inURL)
-
-	withCharmDeployable(
-		fakeAPI, inURL, "bionic",
-		&charm.Meta{Name: "apache2", Series: []string{"bionic"}},
-		nil, false, false, 0, nil, nil,
-	)
-
-	fakeAPI.Call("AddUnits", application.AddUnitsParams{
-		ApplicationName: "apache2",
-		NumUnits:        1,
-	}).Returns([]string{"apache2/0"}, error(nil))
-
-	fakeAPI.Call("Offer",
-		"deadbeef-0bad-400d-8000-4b1d0d06f00d",
-		"apache2",
-		[]string{"apache-website", "website-cache"},
-		"my-offer",
-		"",
-	).Returns([]params.ErrorResult{}, nil)
-
-	fakeAPI.Call("Offer",
-		"deadbeef-0bad-400d-8000-4b1d0d06f00d",
-		"apache2",
-		[]string{"apache-website"},
-		"my-other-offer",
-		"",
-	).Returns([]params.ErrorResult{}, nil)
-
-	fakeAPI.Call("GrantOffer",
-		"admin",
-		"admin",
-		[]string{"controller.my-offer"},
-	).Returns(errors.New(`cannot grant admin access to user admin on offer admin/controller.my-offer: user already has "admin" access or greater`))
-	fakeAPI.Call("GrantOffer",
-		"bar",
-		"consume",
-		[]string{"controller.my-offer"},
-	).Returns(nil)
-
-	deploy := &DeployCommand{
-		NewAPIRoot: func() (DeployAPI, error) {
-			return fakeAPI, nil
-		},
-	}
-
-	s.SetFeatureFlags(feature.CMRAwareBundles)
-	bundlePath := testcharms.RepoWithSeries("bionic").ClonedBundleDirPath(c.MkDir(), "apache2-with-offers")
-	_, err := cmdtesting.RunCommand(c, modelcmd.Wrap(deploy), bundlePath)
-	c.Assert(err, jc.ErrorIsNil)
-
-	var offerCallCount int
-	var grantOfferCallCount int
-	for _, call := range fakeAPI.Calls() {
-		switch call.FuncName {
-		case "Offer":
-			offerCallCount++
-		case "GrantOffer":
-			grantOfferCallCount++
-		}
-	}
-	c.Assert(offerCallCount, gc.Equals, 2)
-	c.Assert(grantOfferCallCount, gc.Equals, 2)
-}
-
-func (s *DeploySuite) TestDeployBundleWithSAAS(c *gc.C) {
-	cfgAttrs := map[string]interface{}{
-		"name": "name",
-		"uuid": "deadbeef-0bad-400d-8000-4b1d0d06f00d",
-		"type": "foo",
-	}
-	fakeAPI := vanillaFakeModelAPI(cfgAttrs)
-	withAllWatcher(fakeAPI)
-
-	inURL := charm.MustParseURL("wordpress")
-	withCharmRepoResolvable(fakeAPI, inURL)
-
-	withCharmDeployable(
-		fakeAPI, inURL, "bionic",
-		&charm.Meta{Name: "wordpress", Series: []string{"bionic"}},
-		nil, false, false, 0, nil, nil,
-	)
-
-	mac, err := apitesting.NewMacaroon("id")
-	c.Assert(err, jc.ErrorIsNil)
-
-	fakeAPI.Call("AddUnits", application.AddUnitsParams{
-		ApplicationName: "wordpress",
-		NumUnits:        1,
-	}).Returns([]string{"wordpress/0"}, error(nil))
-
-	fakeAPI.Call("GetConsumeDetails",
-		"admin/default.mysql",
-	).Returns(params.ConsumeOfferDetails{
-		Offer: &params.ApplicationOfferDetails{
-			OfferName: "mysql",
-			OfferURL:  "admin/default.mysql",
-		},
-		Macaroon: mac,
-		ControllerInfo: &params.ExternalControllerInfo{
-			ControllerTag: coretesting.ControllerTag.String(),
-			Addrs:         []string{"192.168.1.0"},
-			Alias:         "controller-alias",
-			CACert:        coretesting.CACert,
-		},
-	}, nil)
-
-	fakeAPI.Call("Consume",
-		crossmodel.ConsumeApplicationArgs{
-			Offer: params.ApplicationOfferDetails{
-				OfferName: "mysql",
-				OfferURL:  "kontroll:admin/default.mysql",
-			},
-			ApplicationAlias: "mysql",
-			Macaroon:         mac,
-			ControllerInfo: &crossmodel.ControllerInfo{
-				ControllerTag: coretesting.ControllerTag,
-				Alias:         "controller-alias",
-				Addrs:         []string{"192.168.1.0"},
-				CACert:        coretesting.CACert,
-			},
-		},
-	).Returns("mysql", nil)
-
-	fakeAPI.Call("AddRelation",
-		[]interface{}{"wordpress:db", "mysql:db"}, []interface{}{},
-	).Returns(
-		&params.AddRelationResults{},
-		error(nil),
-	)
-
-	deploy := &DeployCommand{
-		NewAPIRoot: func() (DeployAPI, error) {
-			return fakeAPI, nil
-		},
-	}
-
-	s.SetFeatureFlags(feature.CMRAwareBundles)
-	bundlePath := testcharms.RepoWithSeries("bionic").ClonedBundleDirPath(c.MkDir(), "wordpress-with-saas")
-	_, err = cmdtesting.RunCommand(c, modelcmd.Wrap(deploy), bundlePath)
-	c.Assert(err, jc.ErrorIsNil)
-}
-
-func (s *DeploySuite) TestDeployBundleWithSAASAndNoLocalController(c *gc.C) {
-	cfgAttrs := map[string]interface{}{
-		"name": "name",
-		"uuid": "deadbeef-0bad-400d-8000-4b1d0d06f00d",
-		"type": "foo",
-	}
-	fakeAPI := vanillaFakeModelAPI(cfgAttrs)
-	withAllWatcher(fakeAPI)
-
-	inURL := charm.MustParseURL("wordpress")
-	withCharmRepoResolvable(fakeAPI, inURL)
-
-	withCharmDeployable(
-		fakeAPI, inURL, "bionic",
-		&charm.Meta{Name: "wordpress", Series: []string{"bionic"}},
-		nil, false, false, 0, nil, nil,
-	)
-
-	fakeAPI.Call("AddUnits", application.AddUnitsParams{
-		ApplicationName: "wordpress",
-		NumUnits:        1,
-	}).Returns([]string{"wordpress/0"}, error(nil))
-
-	deploy := &DeployCommand{
-		NewAPIRoot: func() (DeployAPI, error) {
-			return fakeAPI, nil
-		},
-		NewConsumeDetailsAPI: func(url *charm.OfferURL) (ConsumeDetails, error) {
-			return fakeAPI, nil
-		},
-	}
-
-	s.SetFeatureFlags(feature.CMRAwareBundles)
-	bundlePath := testcharms.RepoWithSeries("bionic").ClonedBundleDirPath(c.MkDir(), "wordpress-with-saas-no-local-ctrl")
-	_, err := cmdtesting.RunCommand(c, modelcmd.Wrap(deploy), bundlePath)
-	c.Assert(err, gc.NotNil)
-	c.Assert(err.Error(), jc.Contains, `Controller "doesnotexist" not found locally`)
-}
-
-=======
->>>>>>> 1c2caa93
 type fakeProvider struct {
 	caas.ContainerEnvironProvider
 }
