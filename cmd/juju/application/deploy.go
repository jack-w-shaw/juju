--- conflicted
+++ resolved
@@ -145,14 +145,7 @@
 }
 
 func (a *deployAPIAdapter) GetModelConstraints() (constraints.Value, error) {
-<<<<<<< HEAD
 	return a.modelConfigClient.GetModelConstraints()
-=======
-	if a.modelConfigAPIVersion > 2 {
-		return a.modelConfigClient.GetModelConstraints()
-	}
-	return a.legacyClient.GetModelConstraints()
->>>>>>> 1d4245d5
 }
 
 func (a *deployAPIAdapter) AddCharm(curl *charm.URL, origin commoncharm.Origin, force bool) (commoncharm.Origin, error) {
