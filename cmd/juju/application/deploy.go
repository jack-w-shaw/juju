--- conflicted
+++ resolved
@@ -678,308 +678,6 @@
 	return useExisting, mapping, nil
 }
 
-<<<<<<< HEAD
-=======
-type ModelConfigGetter interface {
-	ModelGet() (map[string]interface{}, error)
-}
-
-var getModelConfig = func(api ModelConfigGetter) (*config.Config, error) {
-	// Separated into a variable for easy overrides
-	attrs, err := api.ModelGet()
-	if err != nil {
-		return nil, errors.Wrap(err, errors.New("cannot fetch model settings"))
-	}
-
-	return config.New(config.NoDefaults, attrs)
-}
-
-func (c *DeployCommand) deployBundle(spec bundleDeploySpec) (rErr error) {
-	bakeryClient, err := c.BakeryClient()
-	if err != nil {
-		return errors.Trace(err)
-	}
-
-	var ok bool
-	if spec.targetModelUUID, ok = spec.apiRoot.ModelUUID(); !ok {
-		return errors.New("API connection is controller-only (should never happen)")
-	}
-
-	if spec.targetModelName, _, err = c.ModelDetails(); err != nil {
-		return errors.Annotatef(err, "could not retrieve model name")
-	}
-
-	controllerName, err := c.ControllerName()
-	if err != nil {
-		return errors.Trace(err)
-	}
-	spec.controllerName = controllerName
-	accountDetails, err := c.CurrentAccountDetails()
-	if err != nil {
-		return errors.Trace(err)
-	}
-	spec.accountUser = accountDetails.User
-
-	// Compose bundle to be deployed and check its validity before running
-	// any pre/post checks.
-	var bundleData *charm.BundleData
-	if bundleData, err = composeAndVerifyBundle(spec.bundleDataSource, spec.bundleOverlayFile); err != nil {
-		return errors.Annotatef(err, "cannot deploy bundle")
-	}
-	spec.bundleDir = spec.bundleDataSource.BasePath()
-
-	// Short-circuit trust checks if the operator specifies '--force'
-	if !c.Trust {
-		if tl := appsRequiringTrust(bundleData.Applications); len(tl) != 0 && !c.Force {
-			return errors.Errorf(`Bundle cannot be deployed without trusting applications with your cloud credentials.
-Please repeat the deploy command with the --trust argument if you consent to trust the following application(s):
-  - %s`, strings.Join(tl, "\n  - "))
-		}
-	}
-
-	for application, applicationSpec := range bundleData.Applications {
-		if applicationSpec.Plan != "" {
-			for _, step := range c.Steps {
-				s := step
-				charmURL, err := charm.ParseURL(applicationSpec.Charm)
-				if err != nil {
-					return errors.Trace(err)
-				}
-
-				deployInfo := DeploymentInfo{
-					CharmID:         charmstore.CharmID{URL: charmURL},
-					ApplicationName: application,
-					ApplicationPlan: applicationSpec.Plan,
-					ModelUUID:       spec.targetModelUUID,
-					Force:           c.Force,
-				}
-
-				err = s.RunPre(spec.apiRoot, bakeryClient, spec.ctx, deployInfo)
-				if err != nil {
-					return errors.Trace(err)
-				}
-
-				defer func() {
-					err = errors.Trace(s.RunPost(spec.apiRoot, bakeryClient, spec.ctx, deployInfo, rErr))
-					if err != nil {
-						rErr = err
-					}
-				}()
-			}
-		}
-	}
-
-	// set the consumer details API factory method on the spec, so it makes it
-	// possible to communicate with other controllers, that are found within
-	// the local cache.
-	// If no controller is found within the local cache, an error will be raised
-	// which should ask the user to login.
-	spec.getConsumeDetailsAPI = func(url *charm.OfferURL) (ConsumeDetails, error) {
-		// Ensure that we have a url source when querying the controller.
-		if url.Source == "" {
-			url.Source = controllerName
-		}
-		return c.NewConsumeDetailsAPI(url)
-	}
-
-	// TODO(ericsnow) Do something with the CS macaroons that were returned?
-	// Deploying bundles does not allow the use force, it's expected that the
-	// bundle is correct and therefore the charms are also.
-	if _, err := deployBundle(bundleData, spec); err != nil {
-		return errors.Annotate(err, "cannot deploy bundle")
-	}
-	return nil
-}
-
-func (c *DeployCommand) deployCharm(
-	id charmstore.CharmID,
-	csMac *macaroon.Macaroon,
-	series string,
-	ctx *cmd.Context,
-	apiRoot DeployAPI,
-) (rErr error) {
-	charmInfo, err := apiRoot.CharmInfo(id.URL.String())
-	if err != nil {
-		return err
-	}
-
-	if len(c.AttachStorage) > 0 && apiRoot.BestFacadeVersion("Application") < 5 {
-		// DeployArgs.AttachStorage is only supported from
-		// Application API version 5 and onwards.
-		return errors.New("this juju controller does not support --attach-storage")
-	}
-
-	// Storage cannot be added to a container.
-	if len(c.Storage) > 0 || len(c.AttachStorage) > 0 {
-		for _, placement := range c.Placement {
-			if t, err := instance.ParseContainerType(placement.Scope); err == nil {
-				return errors.NotSupportedf("adding storage to %s container", string(t))
-			}
-		}
-	}
-
-	numUnits := c.NumUnits
-	if charmInfo.Meta.Subordinate {
-		if !constraints.IsEmpty(&c.Constraints) {
-			return errors.New("cannot use --constraints with subordinate application")
-		}
-		if numUnits == 1 && c.PlacementSpec == "" {
-			numUnits = 0
-		} else {
-			return errors.New("cannot use --num-units or --to with subordinate application")
-		}
-	}
-	applicationName := c.ApplicationName
-	if applicationName == "" {
-		applicationName = charmInfo.Meta.Name
-	}
-
-	// Process the --config args.
-	// We may have a single file arg specified, in which case
-	// it points to a YAML file keyed on the charm name and
-	// containing values for any charm settings.
-	// We may also have key/value pairs representing
-	// charm settings which overrides anything in the YAML file.
-	// If more than one file is specified, that is an error.
-	var configYAML []byte
-	files, err := c.ConfigOptions.AbsoluteFileNames(ctx)
-	if err != nil {
-		return errors.Trace(err)
-	}
-	if len(files) > 1 {
-		return errors.Errorf("only a single config YAML file can be specified, got %d", len(files))
-	}
-	if len(files) == 1 {
-		configYAML, err = ioutil.ReadFile(files[0])
-		if err != nil {
-			return errors.Trace(err)
-		}
-	}
-	attr, err := c.ConfigOptions.ReadConfigPairs(ctx)
-	if err != nil {
-		return errors.Trace(err)
-	}
-	appConfig := make(map[string]string)
-	for k, v := range attr {
-		appConfig[k] = v.(string)
-
-		// Handle @ syntax for including file contents as values so we
-		// are consistent to how 'juju config' works
-		if len(appConfig[k]) < 1 || appConfig[k][0] != '@' {
-			continue
-		}
-
-		if appConfig[k], err = readValue(ctx, appConfig[k][1:]); err != nil {
-			return errors.Trace(err)
-		}
-	}
-
-	// Expand the trust flag into the appConfig
-	if c.Trust {
-		appConfig[app.TrustConfigOptionName] = strconv.FormatBool(c.Trust)
-	}
-
-	// Application facade V5 expects charm config to either all be in YAML
-	// or config map. If config map is specified, that overrides YAML.
-	// So we need to combine the two here to have only one.
-	if apiRoot.BestFacadeVersion("Application") < 6 && len(appConfig) > 0 {
-		var configFromFile map[string]map[string]string
-		err := yaml.Unmarshal(configYAML, &configFromFile)
-		if err != nil {
-			return errors.Annotate(err, "badly formatted YAML config file")
-		}
-		if configFromFile == nil {
-			configFromFile = make(map[string]map[string]string)
-		}
-		charmSettings, ok := configFromFile[applicationName]
-		if !ok {
-			charmSettings = make(map[string]string)
-		}
-		for k, v := range appConfig {
-			charmSettings[k] = v
-		}
-		appConfig = nil
-		configFromFile[applicationName] = charmSettings
-		configYAML, err = yaml.Marshal(configFromFile)
-		if err != nil {
-			return errors.Trace(err)
-		}
-	}
-
-	bakeryClient, err := c.BakeryClient()
-	if err != nil {
-		return errors.Trace(err)
-	}
-
-	uuid, ok := apiRoot.ModelUUID()
-	if !ok {
-		return errors.New("API connection is controller-only (should never happen)")
-	}
-
-	deployInfo := DeploymentInfo{
-		CharmID:         id,
-		ApplicationName: applicationName,
-		ModelUUID:       uuid,
-		CharmInfo:       charmInfo,
-		Force:           c.Force,
-	}
-
-	for _, step := range c.Steps {
-		err = step.RunPre(apiRoot, bakeryClient, ctx, deployInfo)
-		if err != nil {
-			return errors.Trace(err)
-		}
-	}
-
-	defer func() {
-		for _, step := range c.Steps {
-			err = errors.Trace(step.RunPost(apiRoot, bakeryClient, ctx, deployInfo, rErr))
-			if err != nil {
-				rErr = err
-			}
-		}
-	}()
-
-	if id.URL != nil && id.URL.Schema != "local" && len(charmInfo.Meta.Terms) > 0 {
-		ctx.Infof("Deployment under prior agreement to terms: %s",
-			strings.Join(charmInfo.Meta.Terms, " "))
-	}
-
-	ids, err := c.DeployResources(
-		applicationName,
-		id,
-		csMac,
-		c.Resources,
-		charmInfo.Meta.Resources,
-		apiRoot,
-	)
-	if err != nil {
-		return errors.Trace(err)
-	}
-
-	if len(appConfig) == 0 {
-		appConfig = nil
-	}
-
-	args := application.DeployArgs{
-		CharmID:          id,
-		Cons:             c.Constraints,
-		ApplicationName:  applicationName,
-		Series:           series,
-		NumUnits:         numUnits,
-		ConfigYAML:       string(configYAML),
-		Config:           appConfig,
-		Placement:        c.Placement,
-		Storage:          c.Storage,
-		Devices:          c.Devices,
-		AttachStorage:    c.AttachStorage,
-		Resources:        ids,
-		EndpointBindings: c.Bindings,
-	}
-	return errors.Trace(apiRoot.Deploy(args))
-}
-
->>>>>>> 672babec
 func (c *DeployCommand) Run(ctx *cmd.Context) error {
 	if c.unknownModel {
 		if err := c.validateStorageByModelType(); err != nil {
