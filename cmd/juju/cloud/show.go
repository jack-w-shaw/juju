--- conflicted
+++ resolved
@@ -109,11 +109,8 @@
 }
 
 func (c *showCloudCommand) Run(ctxt *cmd.Context) error {
-<<<<<<< HEAD
-	details, err := GetAllCloudDetails()
-=======
 	var (
-		cloud *cloudDetails
+		cloud *CloudDetails
 		err   error
 	)
 	if c.controllerName == "" {
@@ -121,7 +118,6 @@
 	} else {
 		cloud, err = c.getControllerCloud()
 	}
->>>>>>> 2110804c
 	if err != nil {
 		return err
 	}
@@ -139,11 +135,7 @@
 	return nil
 }
 
-<<<<<<< HEAD
-// RegionDetails holds region details.
-type RegionDetails struct {
-=======
-func (c *showCloudCommand) getControllerCloud() (*cloudDetails, error) {
+func (c *showCloudCommand) getControllerCloud() (*CloudDetails, error) {
 	api, err := c.showCloudAPIFunc(c.controllerName)
 	if err != nil {
 		return nil, err
@@ -157,8 +149,8 @@
 	return cloud, nil
 }
 
-func (c *showCloudCommand) getLocalCloud() (*cloudDetails, error) {
-	details, err := getCloudDetails()
+func (c *showCloudCommand) getLocalCloud() (*CloudDetails, error) {
+	details, err := GetAllCloudDetails()
 	if err != nil {
 		return nil, err
 	}
@@ -169,8 +161,8 @@
 	return cloud, nil
 }
 
-type regionDetails struct {
->>>>>>> 2110804c
+// RegionDetails holds region details.
+type RegionDetails struct {
 	Name             string `yaml:"-" json:"-"`
 	Endpoint         string `yaml:"endpoint,omitempty" json:"endpoint,omitempty"`
 	IdentityEndpoint string `yaml:"identity-endpoint,omitempty" json:"identity-endpoint,omitempty"`
