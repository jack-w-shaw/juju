// Copyright 2012, 2013 Canonical Ltd.
// Licensed under the AGPLv3, see LICENCE file for details.

package main

import (
	"fmt"
	"os"
	"path/filepath"
	"runtime"
	"time"

	"github.com/juju/loggo"
	"launchpad.net/gnuflag"
	"launchpad.net/tomb"

	"launchpad.net/juju-core/agent"
	"launchpad.net/juju-core/agent/mongo"
	"launchpad.net/juju-core/charm"
	"launchpad.net/juju-core/cmd"
	"launchpad.net/juju-core/container/kvm"
	"launchpad.net/juju-core/environs"
	"launchpad.net/juju-core/errors"
	"launchpad.net/juju-core/instance"
	"launchpad.net/juju-core/names"
	"launchpad.net/juju-core/provider"
	"launchpad.net/juju-core/state"
	"launchpad.net/juju-core/state/api"
	apiagent "launchpad.net/juju-core/state/api/agent"
	"launchpad.net/juju-core/state/api/params"
	"launchpad.net/juju-core/state/apiserver"
	"launchpad.net/juju-core/upgrades"
	"launchpad.net/juju-core/upstart"
	"launchpad.net/juju-core/utils"
	"launchpad.net/juju-core/utils/voyeur"
	"launchpad.net/juju-core/version"
	"launchpad.net/juju-core/worker"
	"launchpad.net/juju-core/worker/apiaddressupdater"
	"launchpad.net/juju-core/worker/authenticationworker"
	"launchpad.net/juju-core/worker/charmrevisionworker"
	"launchpad.net/juju-core/worker/cleaner"
	"launchpad.net/juju-core/worker/deployer"
	"launchpad.net/juju-core/worker/firewaller"
	"launchpad.net/juju-core/worker/instancepoller"
	"launchpad.net/juju-core/worker/localstorage"
	workerlogger "launchpad.net/juju-core/worker/logger"
	"launchpad.net/juju-core/worker/machineenvironmentworker"
	"launchpad.net/juju-core/worker/machiner"
	"launchpad.net/juju-core/worker/minunitsworker"
	"launchpad.net/juju-core/worker/peergrouper"
	"launchpad.net/juju-core/worker/provisioner"
	"launchpad.net/juju-core/worker/resumer"
	"launchpad.net/juju-core/worker/rsyslog"
	"launchpad.net/juju-core/worker/singular"
	"launchpad.net/juju-core/worker/terminationworker"
	"launchpad.net/juju-core/worker/upgrader"
)

var logger = loggo.GetLogger("juju.cmd.jujud")

var newRunner = worker.NewRunner

const bootstrapMachineId = "0"

// eitherState can be either a *state.State or a *api.State.
type eitherState interface{}

var (
	retryDelay               = 3 * time.Second
	jujuRun                  = "/usr/local/bin/juju-run"
	useMultipleCPUs          = utils.UseMultipleCPUs
	ensureMongoServer        = mongo.EnsureMongoServer
<<<<<<< HEAD
	maybeInitiateMongoServer = peergrouper.MaybeInitiateMongoServer
=======
	maybeInitiateMongoServer = mongo.MaybeInitiateMongoServer

	// reportOpenedAPI is exposed for tests to know when
	// the State has been successfully opened.
	reportOpenedState = func(eitherState) {}

	// reportOpenedAPI is exposed for tests to know when
	// the API has been successfully opened.
	reportOpenedAPI = func(eitherState) {}
>>>>>>> 65f36f4e
)

var NewSingularRunner = singular.New

type singularAPIConn struct {
	apiState   *api.State
	agentState *apiagent.State
}

func (c singularAPIConn) IsMaster() (bool, error) {
	return c.agentState.IsMaster()
}

func (c singularAPIConn) Ping() error {
	return c.apiState.Ping()
}

type singularStateConn struct {
	state   *state.State
	machine *state.Machine
}

func (c singularStateConn) IsMaster() (bool, error) {
	return mongo.IsMaster(c.state.MongoSession(), c.machine)
}

func (c singularStateConn) Ping() error {
	return c.state.Ping()
}

// MachineAgent is a cmd.Command responsible for running a machine agent.
type MachineAgent struct {
	cmd.CommandBase
	tomb tomb.Tomb
	AgentConf
	MachineId        string
	runner           worker.Runner
	configChangedVal voyeur.Value
	upgradeComplete  chan struct{}
	workersStarted   chan struct{}
	st               *state.State
}

// Info returns usage information for the command.
func (a *MachineAgent) Info() *cmd.Info {
	return &cmd.Info{
		Name:    "machine",
		Purpose: "run a juju machine agent",
	}
}

func (a *MachineAgent) SetFlags(f *gnuflag.FlagSet) {
	a.AgentConf.AddFlags(f)
	f.StringVar(&a.MachineId, "machine-id", "", "id of the machine to run")
}

// Init initializes the command for running.
func (a *MachineAgent) Init(args []string) error {
	if !names.IsMachine(a.MachineId) {
		return fmt.Errorf("--machine-id option must be set, and expects a non-negative integer")
	}
	if err := a.AgentConf.CheckArgs(args); err != nil {
		return err
	}
	a.runner = newRunner(isFatal, moreImportant)
	a.upgradeComplete = make(chan struct{})
	a.workersStarted = make(chan struct{})
	return nil
}

// Wait waits for the machine agent to finish.
func (a *MachineAgent) Wait() error {
	return a.tomb.Wait()
}

// Stop stops the machine agent.
func (a *MachineAgent) Stop() error {
	a.runner.Kill()
	return a.tomb.Wait()
}

// Run runs a machine agent.
func (a *MachineAgent) Run(_ *cmd.Context) error {
	// Due to changes in the logging, and needing to care about old
	// environments that have been upgraded, we need to explicitly remove the
	// file writer if one has been added, otherwise we will get duplicate
	// lines of all logging in the log file.
	loggo.RemoveWriter("logfile")
	defer a.tomb.Done()
	logger.Infof("machine agent %v start (%s [%s])", a.Tag(), version.Current, runtime.Compiler)
	if err := a.ReadConfig(a.Tag()); err != nil {
		return fmt.Errorf("cannot read agent configuration: %v", err)
	}
	a.configChangedVal.Set(struct{}{})
	agentConfig := a.CurrentConfig()
	charm.CacheDir = filepath.Join(agentConfig.DataDir(), "charmcache")
	if err := a.createJujuRun(agentConfig.DataDir()); err != nil {
		return fmt.Errorf("cannot create juju run symlink: %v", err)
	}
	a.runner.StartWorker("api", a.APIWorker)
	a.runner.StartWorker("statestarter", a.newStateStarterWorker)
	a.runner.StartWorker("termination", func() (worker.Worker, error) {
		return terminationworker.NewWorker(), nil
	})
	// At this point, all workers will have been configured to start
	close(a.workersStarted)
	err := a.runner.Wait()
	if err == worker.ErrTerminateAgent {
		err = a.uninstallAgent(agentConfig)
	}
	err = agentDone(err)
	a.tomb.Kill(err)
	return err
}

func (a *MachineAgent) ChangeConfig(mutate func(config agent.ConfigSetter)) error {
	err := a.AgentConf.ChangeConfig(mutate)
	a.configChangedVal.Set(struct{}{})
	return err
}

// newStateStarterWorker wraps stateStarter in a simple worker for use in
// a.runner.StartWorker.
func (a *MachineAgent) newStateStarterWorker() (worker.Worker, error) {
	return worker.NewSimpleWorker(a.stateStarter), nil
}

// stateStarter watches for changes to the agent configuration, and
// starts or stops the state worker as appropriate. We watch the agent
// configuration because the agent configuration has all the details
// that we need to start a state server, whether they have been cached
// or read from the state.
//
// It will stop working as soon as stopch is closed.
func (a *MachineAgent) stateStarter(stopch <-chan struct{}) error {
	confWatch := a.configChangedVal.Watch()
	defer confWatch.Close()
	watchCh := make(chan struct{})
	go func() {
		for confWatch.Next() {
			watchCh <- struct{}{}
		}
	}()
	for {
		select {
		case <-watchCh:
			agentConfig := a.CurrentConfig()

			// N.B. StartWorker and StopWorker are idempotent.
			_, ok := agentConfig.StateServingInfo()
			if ok {
				a.runner.StartWorker("state", func() (worker.Worker, error) {
					return a.StateWorker()
				})
			} else {
				a.runner.StopWorker("state")
			}
		case <-stopch:
			return nil
		}
	}
}

// APIWorker returns a Worker that connects to the API and starts any
// workers that need an API connection.
func (a *MachineAgent) APIWorker() (worker.Worker, error) {
	agentConfig := a.CurrentConfig()
	st, entity, err := openAPIState(agentConfig, a)
	if err != nil {
		return nil, err
	}
	reportOpenedAPI(st)

	for _, job := range entity.Jobs() {
		if job.NeedsState() {
			info, err := st.Agent().StateServingInfo()
			if err != nil {
				return nil, fmt.Errorf("cannot get state serving info: %v", err)
			}
			err = a.ChangeConfig(func(config agent.ConfigSetter) {
				config.SetStateServingInfo(info)
			})
			if err != nil {
				return nil, err
			}
			break
		}
	}

	runner := newRunner(connectionIsFatal(st), moreImportant)
	var singularRunner worker.Runner
	rsyslogMode := rsyslog.RsyslogModeForwarding
	for _, job := range entity.Jobs() {
		if job == params.JobManageEnviron {
			conn := singularAPIConn{st, st.Agent()}
			singularRunner, err = NewSingularRunner(runner, conn)
			if err != nil {
				return nil, fmt.Errorf("cannot make singular Runner: %v", err)
			}
			rsyslogMode = rsyslog.RsyslogModeAccumulate
			break
		}
	}

	// Run the upgrader and the upgrade-steps worker without waiting for
	// the upgrade steps to complete.
	runner.StartWorker("upgrader", func() (worker.Worker, error) {
		return upgrader.NewUpgrader(st.Upgrader(), agentConfig), nil
	})
	runner.StartWorker("upgrade-steps", func() (worker.Worker, error) {
		return a.upgradeWorker(st, entity.Jobs(), agentConfig), nil
	})

	// All other workers must wait for the upgrade steps to complete
	// before starting.
	a.startWorkerAfterUpgrade(runner, "machiner", func() (worker.Worker, error) {
		return machiner.NewMachiner(st.Machiner(), agentConfig), nil
	})
	a.startWorkerAfterUpgrade(runner, "apiaddressupdater", func() (worker.Worker, error) {
		return apiaddressupdater.NewAPIAddressUpdater(st.Machiner(), a), nil
	})
	a.startWorkerAfterUpgrade(runner, "logger", func() (worker.Worker, error) {
		return workerlogger.NewLogger(st.Logger(), agentConfig), nil
	})
	a.startWorkerAfterUpgrade(runner, "machineenvironmentworker", func() (worker.Worker, error) {
		return machineenvironmentworker.NewMachineEnvironmentWorker(st.Environment(), agentConfig), nil
	})
	a.startWorkerAfterUpgrade(runner, "rsyslog", func() (worker.Worker, error) {
		return newRsyslogConfigWorker(st.Rsyslog(), agentConfig, rsyslogMode)
	})

	// If not a local provider bootstrap machine, start the worker to
	// manage SSH keys.
	providerType := agentConfig.Value(agent.ProviderType)
	if providerType != provider.Local || a.MachineId != bootstrapMachineId {
		a.startWorkerAfterUpgrade(runner, "authenticationworker", func() (worker.Worker, error) {
			return authenticationworker.NewWorker(st.KeyUpdater(), agentConfig), nil
		})
	}

	// Perform the operations needed to set up hosting for containers.
	if err := a.setupContainerSupport(runner, st, entity, agentConfig); err != nil {
		return nil, fmt.Errorf("setting up container support: %v", err)
	}
	for _, job := range entity.Jobs() {
		switch job {
		case params.JobHostUnits:
			a.startWorkerAfterUpgrade(runner, "deployer", func() (worker.Worker, error) {
				apiDeployer := st.Deployer()
				context := newDeployContext(apiDeployer, agentConfig)
				return deployer.NewDeployer(apiDeployer, context), nil
			})
		case params.JobManageEnviron:
			a.startWorkerAfterUpgrade(singularRunner, "environ-provisioner", func() (worker.Worker, error) {
				return provisioner.NewEnvironProvisioner(st.Provisioner(), agentConfig), nil
			})
			// TODO(axw) 2013-09-24 bug #1229506
			// Make another job to enable the firewaller. Not all
			// environments are capable of managing ports
			// centrally.
			a.startWorkerAfterUpgrade(singularRunner, "firewaller", func() (worker.Worker, error) {
				return firewaller.NewFirewaller(st.Firewaller())
			})
			a.startWorkerAfterUpgrade(singularRunner, "charm-revision-updater", func() (worker.Worker, error) {
				return charmrevisionworker.NewRevisionUpdateWorker(st.CharmRevisionUpdater()), nil
			})
		case params.JobManageStateDeprecated:
			// Legacy environments may set this, but we ignore it.
		default:
			// TODO(dimitern): Once all workers moved over to using
			// the API, report "unknown job type" here.
		}
	}
	return newCloseWorker(runner, st), nil // Note: a worker.Runner is itself a worker.Worker.
}

// setupContainerSupport determines what containers can be run on this machine and
// initialises suitable infrastructure to support such containers.
func (a *MachineAgent) setupContainerSupport(runner worker.Runner, st *api.State, entity *apiagent.Entity, agentConfig agent.Config) error {
	var supportedContainers []instance.ContainerType
	// We don't yet support nested lxc containers but anything else can run an LXC container.
	if entity.ContainerType() != instance.LXC {
		supportedContainers = append(supportedContainers, instance.LXC)
	}
	supportsKvm, err := kvm.IsKVMSupported()
	if err != nil {
		logger.Warningf("determining kvm support: %v\nno kvm containers possible", err)
	}
	if err == nil && supportsKvm {
		supportedContainers = append(supportedContainers, instance.KVM)
	}
	return a.updateSupportedContainers(runner, st, entity.Tag(), supportedContainers, agentConfig)
}

// updateSupportedContainers records in state that a machine can run the specified containers.
// It starts a watcher and when a container of a given type is first added to the machine,
// the watcher is killed, the machine is set up to be able to start containers of the given type,
// and a suitable provisioner is started.
func (a *MachineAgent) updateSupportedContainers(
	runner worker.Runner,
	st *api.State,
	tag string,
	containers []instance.ContainerType,
	agentConfig agent.Config,
) error {
	pr := st.Provisioner()
	machine, err := pr.Machine(tag)
	if err != nil {
		return fmt.Errorf("%s is not in state: %v", tag, err)
	}
	if len(containers) == 0 {
		if err := machine.SupportsNoContainers(); err != nil {
			return fmt.Errorf("clearing supported containers for %s: %v", tag, err)
		}
		return nil
	}
	if err := machine.SetSupportedContainers(containers...); err != nil {
		return fmt.Errorf("setting supported containers for %s: %v", tag, err)
	}
	// Start the watcher to fire when a container is first requested on the machine.
	watcherName := fmt.Sprintf("%s-container-watcher", machine.Id())
	handler := provisioner.NewContainerSetupHandler(
		runner,
		watcherName,
		containers,
		machine,
		pr,
		agentConfig,
	)
	a.startWorkerAfterUpgrade(runner, watcherName, func() (worker.Worker, error) {
		return worker.NewStringsWorker(handler), nil
	})
	return nil
}

// StateJobs returns a worker running all the workers that require
// a *state.State connection.
func (a *MachineAgent) StateWorker() (worker.Worker, error) {
	agentConfig := a.CurrentConfig()

<<<<<<< HEAD
	servingInfo, ok := agentConfig.StateServingInfo()
	if !ok {
		return nil, fmt.Errorf("state worker was started with no state serving info")
=======
	namespace := agentConfig.Value(agent.Namespace)
	info, exist := agentConfig.StateServingInfo()
	if !exist {
		return nil, fmt.Errorf("no state info in agent config")
>>>>>>> 65f36f4e
	}
	err := ensureMongoServer(
		agentConfig.DataDir(),
		agentConfig.Value(agent.Namespace),
		servingInfo,
	)
	if err != nil {
		return nil, err
	}
	// TODO(rog) call maybeInitiateMongoServer to upgrade mongo
	// from old environments. We'll need to acquire a non-localhost
	// address for the current instance before we do.

	st, m, err := openState(agentConfig)
	if err != nil {
		return nil, err
	}
	reportOpenedState(st)

	singularStateConn := singularStateConn{st, m}
	runner := newRunner(connectionIsFatal(st), moreImportant)

	singularRunner, err := NewSingularRunner(runner, singularStateConn)
	if err != nil {
		return nil, fmt.Errorf("cannot make singular Runner: %v", err)
	}

	// Take advantage of special knowledge here in that we will only ever want
	// the storage provider on one machine, and that is the "bootstrap" node.
	providerType := agentConfig.Value(agent.ProviderType)
	if (providerType == provider.Local || provider.IsManual(providerType)) && m.Id() == bootstrapMachineId {
		a.startWorkerAfterUpgrade(runner, "local-storage", func() (worker.Worker, error) {
			// TODO(axw) 2013-09-24 bug #1229507
			// Make another job to enable storage.
			// There's nothing special about this.
			return localstorage.NewWorker(agentConfig), nil
		})
	}
	for _, job := range m.Jobs() {
		switch job {
		case state.JobHostUnits:
			// Implemented in APIWorker.
		case state.JobManageEnviron:
			useMultipleCPUs()
			a.startWorkerAfterUpgrade(runner, "instancepoller", func() (worker.Worker, error) {
				return instancepoller.NewWorker(st), nil
			})
			runner.StartWorker("peergrouper", func() (worker.Worker, error) {
				return peergrouper.New(st)
			})
			runner.StartWorker("apiserver", func() (worker.Worker, error) {
				// If the configuration does not have the required information,
				// it is currently not a recoverable error, so we kill the whole
				// agent, potentially enabling human intervention to fix
				// the agent's configuration file. In the future, we may retrieve
				// the state server certificate and key from the state, and
				// this should then change.
				info, ok := agentConfig.StateServingInfo()
				if !ok {
					return nil, &fatalError{"StateServingInfo not available and we need it"}
				}
				port := info.APIPort
				cert := []byte(info.Cert)
				key := []byte(info.PrivateKey)

				if len(cert) == 0 || len(key) == 0 {
					return nil, &fatalError{"configuration does not have state server cert/key"}
				}
				dataDir := agentConfig.DataDir()
				logDir := agentConfig.LogDir()
				return apiserver.NewServer(
					st, fmt.Sprintf(":%d", port), cert, key, dataDir, logDir)
			})
			a.startWorkerAfterUpgrade(singularRunner, "cleaner", func() (worker.Worker, error) {
				return cleaner.NewCleaner(st), nil
			})
			a.startWorkerAfterUpgrade(singularRunner, "resumer", func() (worker.Worker, error) {
				// The action of resumer is so subtle that it is not tested,
				// because we can't figure out how to do so without brutalising
				// the transaction log.
				return resumer.NewResumer(st), nil
			})
			a.startWorkerAfterUpgrade(singularRunner, "minunitsworker", func() (worker.Worker, error) {
				return minunitsworker.NewMinUnitsWorker(st), nil
			})
		case state.JobManageStateDeprecated:
			// Legacy environments may set this, but we ignore it.
		default:
			logger.Warningf("ignoring unknown job %q", job)
		}
	}
	return newCloseWorker(runner, st), nil
}

func openState(agentConfig agent.Config) (_ *state.State, _ *state.Machine, err error) {
	st, err := state.Open(agentConfig.StateInfo(), state.DialOpts{}, environs.NewStatePolicy())
	if err != nil {
		return nil, nil, err
	}
	defer func() {
		if err != nil {
			st.Close()
		}
	}()
	m0, err := st.FindEntity(agentConfig.Tag())
	if err != nil {
		if errors.IsNotFoundError(err) {
			err = worker.ErrTerminateAgent
		}
		return nil, nil, err
	}
	m := m0.(*state.Machine)
	if m.Life() == state.Dead {
		return nil, nil, worker.ErrTerminateAgent
	}
	// Check the machine nonce as provisioned matches the agent.Conf value.
	if !m.CheckProvisioned(agentConfig.Nonce()) {
		// The agent is running on a different machine to the one it
		// should be according to state. It must stop immediately.
		logger.Errorf("running machine %v agent on inappropriate instance", m)
		return nil, nil, worker.ErrTerminateAgent
	}
	return st, m, nil
}

// startWorker starts a worker to run the specified child worker but only after waiting for upgrades to complete.
func (a *MachineAgent) startWorkerAfterUpgrade(runner worker.Runner, name string, start func() (worker.Worker, error)) {
	runner.StartWorker(name, func() (worker.Worker, error) {
		return a.upgradeWaiterWorker(start), nil
	})
}

// upgradeWaiterWorker runs the specified worker after upgrades have completed.
func (a *MachineAgent) upgradeWaiterWorker(start func() (worker.Worker, error)) worker.Worker {
	return worker.NewSimpleWorker(func(stop <-chan struct{}) error {
		// wait for the upgrade to complete (or for us to be stopped)
		select {
		case <-stop:
			return nil
		case <-a.upgradeComplete:
		}
		w, err := start()
		if err != nil {
			return err
		}
		waitCh := make(chan error)
		go func() {
			waitCh <- w.Wait()
		}()
		select {
		case err := <-waitCh:
			return err
		case <-stop:
			w.Kill()
		}
		return <-waitCh
	})
}

// upgradeWorker runs the required upgrade operations to upgrade to the current Juju version.
func (a *MachineAgent) upgradeWorker(
	apiState *api.State,
	jobs []params.MachineJob,
	agentConfig agent.Config,
) worker.Worker {
	return worker.NewSimpleWorker(func(stop <-chan struct{}) error {
		select {
		case <-a.upgradeComplete:
			// Our work is already done (we're probably being restarted
			// because the API connection has gone down), so do nothing.
			<-stop
			return nil
		default:
		}
		// If the machine agent is a state server, wait until state is opened.
		needsState := false
		for _, job := range jobs {
			if job == params.JobManageEnviron {
				needsState = true
			}
		}
		// We need a *state.State for upgrades. We open it independently
		// of StateWorker, because we have no guarantees about when
		// and how often StateWorker might run.
		var st *state.State
		if needsState {
			var err error
			st, err = state.Open(agentConfig.StateInfo(), state.DialOpts{}, environs.NewStatePolicy())
			if err != nil {
				return err
			}
			defer st.Close()
		}
		err := a.runUpgrades(st, apiState, jobs, agentConfig)
		if err != nil {
			return err
		}
		logger.Infof("upgrade to %v completed.", version.Current)
		close(a.upgradeComplete)
		<-stop
		return nil
	})
}

// runUpgrades runs the upgrade operations for each job type and updates the updatedToVersion on success.
func (a *MachineAgent) runUpgrades(
	st *state.State,
	apiState *api.State,
	jobs []params.MachineJob,
	agentConfig agent.Config,
) error {
	from := version.Current
	from.Number = agentConfig.UpgradedToVersion()
	if from == version.Current {
		logger.Infof("upgrade to %v already completed.", version.Current)
		return nil
	}
	var err error
	writeErr := a.ChangeConfig(func(agentConfig agent.ConfigSetter) {
		context := upgrades.NewContext(agentConfig, apiState, st)
		for _, job := range jobs {
			target := upgradeTarget(job)
			if target == "" {
				continue
			}
			logger.Infof("starting upgrade from %v to %v for %v %q", from, version.Current, target, a.Tag())
			if err = upgrades.PerformUpgrade(from.Number, target, context); err != nil {
				err = fmt.Errorf("cannot perform upgrade from %v to %v for %v %q: %v", from, version.Current, target, a.Tag(), err)
				return
			}
		}
		agentConfig.SetUpgradedToVersion(version.Current.Number)
	})
	if writeErr != nil {
		return fmt.Errorf("cannot write updated agent configuration: %v", writeErr)
	}
	return nil
}

func upgradeTarget(job params.MachineJob) upgrades.Target {
	switch job {
	case params.JobManageEnviron:
		return upgrades.StateServer
	case params.JobHostUnits:
		return upgrades.HostMachine
	}
	return ""
}

// WorkersStarted returns a channel that's closed once all top level workers
// have been started. This is provided for testing purposes.
func (a *MachineAgent) WorkersStarted() <-chan struct{} {
	return a.workersStarted

}

func (a *MachineAgent) Tag() string {
	return names.MachineTag(a.MachineId)
}

func (a *MachineAgent) createJujuRun(dataDir string) error {
	// TODO do not remove the symlink if it already points
	// to the right place.
	if err := os.Remove(jujuRun); err != nil && !os.IsNotExist(err) {
		return err
	}
	jujud := filepath.Join(dataDir, "tools", a.Tag(), "jujud")
	return os.Symlink(jujud, jujuRun)
}

func (a *MachineAgent) uninstallAgent(agentConfig agent.Config) error {
	var errors []error
	agentServiceName := agentConfig.Value(agent.AgentServiceName)
	if agentServiceName == "" {
		// For backwards compatibility, handle lack of AgentServiceName.
		agentServiceName = os.Getenv("UPSTART_JOB")
	}
	if agentServiceName != "" {
		if err := upstart.NewService(agentServiceName).Remove(); err != nil {
			errors = append(errors, fmt.Errorf("cannot remove service %q: %v", agentServiceName, err))
		}
	}
	// Remove the juju-run symlink.
	if err := os.Remove(jujuRun); err != nil && !os.IsNotExist(err) {
		errors = append(errors, err)
	}

	namespace := agentConfig.Value(agent.Namespace)
	if err := mongo.RemoveService(namespace); err != nil {
		errors = append(errors, fmt.Errorf("cannot stop/remove mongo service with namespace %q: %v", namespace, err))
	}
	if err := os.RemoveAll(agentConfig.DataDir()); err != nil {
		errors = append(errors, err)
	}
	if len(errors) == 0 {
		return nil
	}
	return fmt.Errorf("uninstall failed: %v", errors)
}<|MERGE_RESOLUTION|>--- conflicted
+++ resolved
@@ -70,10 +70,7 @@
 	jujuRun                  = "/usr/local/bin/juju-run"
 	useMultipleCPUs          = utils.UseMultipleCPUs
 	ensureMongoServer        = mongo.EnsureMongoServer
-<<<<<<< HEAD
 	maybeInitiateMongoServer = peergrouper.MaybeInitiateMongoServer
-=======
-	maybeInitiateMongoServer = mongo.MaybeInitiateMongoServer
 
 	// reportOpenedAPI is exposed for tests to know when
 	// the State has been successfully opened.
@@ -82,7 +79,6 @@
 	// reportOpenedAPI is exposed for tests to know when
 	// the API has been successfully opened.
 	reportOpenedAPI = func(eitherState) {}
->>>>>>> 65f36f4e
 )
 
 var NewSingularRunner = singular.New
@@ -423,16 +419,9 @@
 func (a *MachineAgent) StateWorker() (worker.Worker, error) {
 	agentConfig := a.CurrentConfig()
 
-<<<<<<< HEAD
 	servingInfo, ok := agentConfig.StateServingInfo()
 	if !ok {
 		return nil, fmt.Errorf("state worker was started with no state serving info")
-=======
-	namespace := agentConfig.Value(agent.Namespace)
-	info, exist := agentConfig.StateServingInfo()
-	if !exist {
-		return nil, fmt.Errorf("no state info in agent config")
->>>>>>> 65f36f4e
 	}
 	err := ensureMongoServer(
 		agentConfig.DataDir(),
