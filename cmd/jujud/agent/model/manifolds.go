// Copyright 2016 Canonical Ltd.
// Licensed under the AGPLv3, see LICENCE file for details.

package model

import (
	"time"

	"github.com/juju/clock"
	"github.com/juju/loggo"
	"github.com/juju/utils/voyeur"
	"gopkg.in/juju/names.v2"
	"gopkg.in/juju/worker.v1"
	"gopkg.in/juju/worker.v1/dependency"

	coreagent "github.com/juju/juju/agent"
	"github.com/juju/juju/api"
	"github.com/juju/juju/api/base"
	caasfirewallerapi "github.com/juju/juju/api/caasfirewaller"
	caasunitprovisionerapi "github.com/juju/juju/api/caasunitprovisioner"
	"github.com/juju/juju/apiserver/params"
	"github.com/juju/juju/caas"
	"github.com/juju/juju/cmd/jujud/agent/engine"
	"github.com/juju/juju/core/life"
	"github.com/juju/juju/environs"
	"github.com/juju/juju/worker/actionpruner"
	"github.com/juju/juju/worker/agent"
	"github.com/juju/juju/worker/apicaller"
	"github.com/juju/juju/worker/apiconfigwatcher"
	"github.com/juju/juju/worker/applicationscaler"
	"github.com/juju/juju/worker/caasbroker"
	"github.com/juju/juju/worker/caasenvironupgrader"
	"github.com/juju/juju/worker/caasfirewaller"
	"github.com/juju/juju/worker/caasoperatorprovisioner"
	"github.com/juju/juju/worker/caasunitprovisioner"
	"github.com/juju/juju/worker/charmrevision"
	"github.com/juju/juju/worker/charmrevision/charmrevisionmanifold"
	"github.com/juju/juju/worker/cleaner"
	"github.com/juju/juju/worker/common"
	"github.com/juju/juju/worker/credentialvalidator"
	"github.com/juju/juju/worker/environ"
	"github.com/juju/juju/worker/firewaller"
	"github.com/juju/juju/worker/fortress"
	"github.com/juju/juju/worker/gate"
	"github.com/juju/juju/worker/instancemutater"
	"github.com/juju/juju/worker/instancepoller"
	"github.com/juju/juju/worker/lifeflag"
	"github.com/juju/juju/worker/logforwarder"
	"github.com/juju/juju/worker/logforwarder/sinks"
	"github.com/juju/juju/worker/machineundertaker"
	"github.com/juju/juju/worker/metricworker"
	"github.com/juju/juju/worker/migrationflag"
	"github.com/juju/juju/worker/migrationmaster"
	"github.com/juju/juju/worker/modelupgrader"
	"github.com/juju/juju/worker/provisioner"
	"github.com/juju/juju/worker/pruner"
	"github.com/juju/juju/worker/remoterelations"
	"github.com/juju/juju/worker/singular"
	"github.com/juju/juju/worker/statushistorypruner"
	"github.com/juju/juju/worker/storageprovisioner"
	"github.com/juju/juju/worker/undertaker"
	"github.com/juju/juju/worker/unitassigner"
)

// ManifoldsConfig holds the dependencies and configuration options for a
// model agent: that is, for the set of interdependent workers that observe
// and manipulate a single model.
type ManifoldsConfig struct {
	// Agent identifies, and exposes configuration for, the controller
	// machine running these manifolds and the model the manifolds
	// should administer.
	//
	// You should almost certainly set this value to one created by
	// model.WrapAgent.
	Agent coreagent.Agent

	// AgentConfigChanged will be set whenever the agent's api config
	// is updated
	AgentConfigChanged *voyeur.Value

	// Clock supplies timing services to any manifolds that need them.
	// Only a few workers have been converted to use them fo far.
	Clock clock.Clock

	// InstPollerAggregationDelay is the delay before sending a batch of
	// requests in the instancepoller.Worker's aggregate loop.
	InstPollerAggregationDelay time.Duration

	// RunFlagDuration defines for how long this controller will ask
	// for model administration rights; most of the workers controlled
	// by this agent will only be started when the run flag is known
	// to be held.
	RunFlagDuration time.Duration

	// CharmRevisionUpdateInterval determines how often the charm-
	// revision worker will check for new revisions of known charms.
	CharmRevisionUpdateInterval time.Duration

	// StatusHistoryPruner* values control status-history pruning
	// behaviour.
	StatusHistoryPrunerInterval time.Duration

	// ActionPrunerInterval controls the rate at which the action pruner
	// worker is run.
	ActionPrunerInterval time.Duration

	// NewEnvironFunc is a function opens a provider "environment"
	// (typically environs.New).
	NewEnvironFunc environs.NewEnvironFunc

	// NewContainerBrokerFunc is a function opens a CAAS provider.
	NewContainerBrokerFunc caas.NewContainerBrokerFunc

	// NewMigrationMaster is called to create a new migrationmaster
	// worker.
	NewMigrationMaster func(migrationmaster.Config) (worker.Worker, error)
}

// commonManifolds returns a set of interdependent dependency manifolds that will
// run together to administer a model, as configured. These manifolds are used
// by both IAAS and CAAS models.
func commonManifolds(config ManifoldsConfig) dependency.Manifolds {
	agentConfig := config.Agent.CurrentConfig()
	machineTag := agentConfig.Tag().(names.MachineTag)
	modelTag := agentConfig.Model()
	result := dependency.Manifolds{
		// The first group are foundational; the agent and clock
		// which wrap those supplied in config, and the api-caller
		// through which everything else communicates with the
		// controller.
		agentName: agent.Manifold(config.Agent),
		clockName: clockManifold(config.Clock),
		apiConfigWatcherName: apiconfigwatcher.Manifold(apiconfigwatcher.ManifoldConfig{
			AgentName:          agentName,
			AgentConfigChanged: config.AgentConfigChanged,
		}),
		apiCallerName: apicaller.Manifold(apicaller.ManifoldConfig{
			AgentName:     agentName,
			APIOpen:       api.Open,
			NewConnection: apicaller.OnlyConnect,
			Filter:        apiConnectFilter,
		}),

		// All other manifolds should depend on at least one of these
		// three, which handle all the tasks that are safe and sane
		// to run in *all* controller machines.
		notDeadFlagName: lifeflag.Manifold(lifeflag.ManifoldConfig{
			APICallerName: apiCallerName,
			Entity:        modelTag,
			Result:        life.IsNotDead,
			Filter:        LifeFilter,

			NewFacade: lifeflag.NewFacade,
			NewWorker: lifeflag.NewWorker,
		}),
		notAliveFlagName: lifeflag.Manifold(lifeflag.ManifoldConfig{
			APICallerName: apiCallerName,
			Entity:        modelTag,
			Result:        life.IsNotAlive,
			Filter:        LifeFilter,

			NewFacade: lifeflag.NewFacade,
			NewWorker: lifeflag.NewWorker,
		}),
		isResponsibleFlagName: singular.Manifold(singular.ManifoldConfig{
			ClockName:     clockName,
			APICallerName: apiCallerName,
			Duration:      config.RunFlagDuration,
			Claimant:      machineTag,
			Entity:        modelTag,

			NewFacade: singular.NewFacade,
			NewWorker: singular.NewWorker,
		}),
		// This flag runs on all models, and
		// indicates if model's cloud credential is valid.
		validCredentialFlagName: credentialvalidator.Manifold(credentialvalidator.ManifoldConfig{
			APICallerName: apiCallerName,
			NewFacade:     credentialvalidator.NewFacade,
			NewWorker:     credentialvalidator.NewWorker,
		}),

		// The migration workers collaborate to run migrations;
		// and to create a mechanism for running other workers
		// so they can't accidentally interfere with a migration
		// in progress. Such a manifold should (1) depend on the
		// migration-inactive flag, to know when to start or die;
		// and (2) occupy the migration-fortress, so as to avoid
		// possible interference with the minion (which will not
		// take action until it's gained sole control of the
		// fortress).
		//
		// Note that the fortress and flag will only exist while
		// the model is not dead, and not upgrading; this frees
		// their dependencies from model-lifetime/upgrade concerns.
		migrationFortressName: ifNotUpgrading(ifNotDead(fortress.Manifold())),
		migrationInactiveFlagName: ifNotUpgrading(ifNotDead(migrationflag.Manifold(migrationflag.ManifoldConfig{
			APICallerName: apiCallerName,
			Check:         migrationflag.IsTerminal,
			NewFacade:     migrationflag.NewFacade,
			NewWorker:     migrationflag.NewWorker,
		}))),
		migrationMasterName: ifNotUpgrading(ifNotDead(migrationmaster.Manifold(migrationmaster.ManifoldConfig{
			AgentName:     agentName,
			APICallerName: apiCallerName,
			FortressName:  migrationFortressName,
			Clock:         config.Clock,
			NewFacade:     migrationmaster.NewFacade,
			NewWorker:     config.NewMigrationMaster,
		}))),

		// Everything else should be wrapped in ifResponsible,
		// ifNotAlive, ifNotDead, or ifNotMigrating (which also
		// implies NotDead), to ensure that only a single
		// controller is attempting to administer this model at
		// any one time.
		//
		// NOTE: not perfectly reliable at this stage? i.e. a
		// worker that ignores its stop signal for "too long"
		// might continue to take admin actions after the window
		// of responsibility closes. This *is* a pre-existing
		// problem, but demands some thought/care: e.g. should
		// we make sure the apiserver also closes any
		// connections that lose responsibility..? can we make
		// sure all possible environ operations are either time-
		// bounded or interruptible? etc
		//
		// On the other hand, all workers *should* be written in
		// the expectation of dealing with sucky infrastructure
		// running things in parallel unexpectedly, just because
		// the universe hates us and will engineer matters such
		// that it happens sometimes, even when we try to avoid
		// it.

		charmRevisionUpdaterName: ifNotMigrating(charmrevisionmanifold.Manifold(charmrevisionmanifold.ManifoldConfig{
			APICallerName: apiCallerName,
			ClockName:     clockName,
			Period:        config.CharmRevisionUpdateInterval,

			NewFacade: charmrevisionmanifold.NewAPIFacade,
			NewWorker: charmrevision.NewWorker,
		})),
		remoteRelationsName: ifNotMigrating(remoterelations.Manifold(remoterelations.ManifoldConfig{
			AgentName:                agentName,
			APICallerName:            apiCallerName,
			NewControllerConnection:  apicaller.NewExternalControllerConnection,
			NewRemoteRelationsFacade: remoterelations.NewRemoteRelationsFacade,
			NewWorker:                remoterelations.NewWorker,
		})),
		stateCleanerName: ifNotMigrating(cleaner.Manifold(cleaner.ManifoldConfig{
			APICallerName: apiCallerName,
			ClockName:     clockName,
		})),
		statusHistoryPrunerName: ifNotMigrating(pruner.Manifold(pruner.ManifoldConfig{
			APICallerName: apiCallerName,
			EnvironName:   environTrackerName,
			ClockName:     clockName,
			NewWorker:     statushistorypruner.New,
			NewFacade:     statushistorypruner.NewFacade,
			PruneInterval: config.StatusHistoryPrunerInterval,
		})),
		actionPrunerName: ifNotMigrating(pruner.Manifold(pruner.ManifoldConfig{
			APICallerName: apiCallerName,
			EnvironName:   environTrackerName,
			ClockName:     clockName,
			NewWorker:     actionpruner.New,
			NewFacade:     actionpruner.NewFacade,
			PruneInterval: config.ActionPrunerInterval,
		})),
		logForwarderName: ifNotDead(logforwarder.Manifold(logforwarder.ManifoldConfig{
			APICallerName: apiCallerName,
			Sinks: []logforwarder.LogSinkSpec{{
				Name:   "juju-log-forward",
				OpenFn: sinks.OpenSyslog,
			}},
		})),
		// The environ upgrader runs on all controller agents, and
		// unlocks the gate when the environ is up-to-date. The
		// environ tracker will be supplied only to the leader,
		// which is the agent that will run the upgrade steps;
		// the other controller agents will wait for it to complete
		// running those steps before allowing logins to the model.
		modelUpgradeGateName: gate.Manifold(),
		modelUpgradedFlagName: gate.FlagManifold(gate.FlagManifoldConfig{
			GateName:  modelUpgradeGateName,
			NewWorker: gate.NewFlagWorker,
		}),
	}
	return result
}

// IAASManifolds returns a set of interdependent dependency manifolds that will
// run together to administer an IAAS model, as configured.
func IAASManifolds(config ManifoldsConfig) dependency.Manifolds {
	agentConfig := config.Agent.CurrentConfig()
	controllerTag := agentConfig.Controller()
	modelTag := agentConfig.Model()
	manifolds := dependency.Manifolds{
		environTrackerName: ifCredentialValid(ifResponsible(environ.Manifold(environ.ManifoldConfig{
			APICallerName:  apiCallerName,
			NewEnvironFunc: config.NewEnvironFunc,
		}))),

		// Everything else should be wrapped in ifResponsible,
		// ifNotAlive, ifNotDead, or ifNotMigrating (which also
		// implies NotDead), to ensure that only a single
		// controller is attempting to administer this model at
		// any one time.
		//
		// NOTE: not perfectly reliable at this stage? i.e. a
		// worker that ignores its stop signal for "too long"
		// might continue to take admin actions after the window
		// of responsibility closes. This *is* a pre-existing
		// problem, but demands some thought/care: e.g. should
		// we make sure the apiserver also closes any
		// connections that lose responsibility..? can we make
		// sure all possible environ operations are either time-
		// bounded or interruptible? etc
		//
		// On the other hand, all workers *should* be written in
		// the expectation of dealing with sucky infrastructure
		// running things in parallel unexpectedly, just because
		// the universe hates us and will engineer matters such
		// that it happens sometimes, even when we try to avoid
		// it.

		// The undertaker is currently the only ifNotAlive worker.
		undertakerName: ifNotUpgrading(ifNotAlive(ifCredentialValid(undertaker.Manifold(undertaker.ManifoldConfig{
			APICallerName:      apiCallerName,
			CloudDestroyerName: environTrackerName,

			Logger:                       loggo.GetLogger("juju.worker.undertaker"),
			NewFacade:                    undertaker.NewFacade,
			NewWorker:                    undertaker.NewWorker,
			NewCredentialValidatorFacade: common.NewCredentialInvalidatorFacade,
		})))),

		// All the rest depend on ifNotMigrating.
		computeProvisionerName: ifNotMigrating(ifCredentialValid(provisioner.Manifold(provisioner.ManifoldConfig{
			AgentName:     agentName,
			APICallerName: apiCallerName,
			EnvironName:   environTrackerName,
			Logger:        loggo.GetLogger("juju.worker.provisioner"),

			NewProvisionerFunc:           provisioner.NewEnvironProvisioner,
			NewCredentialValidatorFacade: common.NewCredentialInvalidatorFacade,
		}))),
		storageProvisionerName: ifNotMigrating(ifCredentialValid(storageprovisioner.ModelManifold(storageprovisioner.ModelManifoldConfig{
			APICallerName:                apiCallerName,
			ClockName:                    clockName,
			StorageRegistryName:          environTrackerName,
			Model:                        modelTag,
			NewCredentialValidatorFacade: common.NewCredentialInvalidatorFacade,
			NewWorker:                    storageprovisioner.NewStorageProvisioner,
		}))),
		firewallerName: ifNotMigrating(ifCredentialValid(firewaller.Manifold(firewaller.ManifoldConfig{
			AgentName:               agentName,
			APICallerName:           apiCallerName,
			EnvironName:             environTrackerName,
			NewControllerConnection: apicaller.NewExternalControllerConnection,

			NewFirewallerWorker:          firewaller.NewWorker,
			NewFirewallerFacade:          firewaller.NewFirewallerFacade,
			NewRemoteRelationsFacade:     firewaller.NewRemoteRelationsFacade,
			NewCredentialValidatorFacade: common.NewCredentialInvalidatorFacade,
		}))),
		unitAssignerName: ifNotMigrating(unitassigner.Manifold(unitassigner.ManifoldConfig{
			APICallerName: apiCallerName,
		})),
		applicationScalerName: ifNotMigrating(applicationscaler.Manifold(applicationscaler.ManifoldConfig{
			APICallerName: apiCallerName,
			NewFacade:     applicationscaler.NewFacade,
			NewWorker:     applicationscaler.New,
		})),
		instancePollerName: ifNotMigrating(ifCredentialValid(instancepoller.Manifold(instancepoller.ManifoldConfig{
			APICallerName:                apiCallerName,
			EnvironName:                  environTrackerName,
			ClockName:                    clockName,
			Delay:                        config.InstPollerAggregationDelay,
			NewCredentialValidatorFacade: common.NewCredentialInvalidatorFacade,
		}))),
		metricWorkerName: ifNotMigrating(metricworker.Manifold(metricworker.ManifoldConfig{
			APICallerName: apiCallerName,
		})),
		machineUndertakerName: ifNotMigrating(ifCredentialValid(machineundertaker.Manifold(machineundertaker.ManifoldConfig{
			APICallerName:                apiCallerName,
			EnvironName:                  environTrackerName,
			NewWorker:                    machineundertaker.NewWorker,
			NewCredentialValidatorFacade: common.NewCredentialInvalidatorFacade,
		}))),
<<<<<<< HEAD
		modelUpgraderName: ifNotDead(ifCredentialValid(modelupgrader.Manifold(modelupgrader.ManifoldConfig{
=======
		environUpgraderName: ifNotDead(ifCredentialValid(modelupgrader.Manifold(modelupgrader.ManifoldConfig{
>>>>>>> 79496f23
			APICallerName:                apiCallerName,
			EnvironName:                  environTrackerName,
			GateName:                     modelUpgradeGateName,
			ControllerTag:                controllerTag,
			ModelTag:                     modelTag,
			NewFacade:                    modelupgrader.NewFacade,
			NewWorker:                    modelupgrader.NewWorker,
			NewCredentialValidatorFacade: common.NewCredentialInvalidatorFacade,
		}))),
		instanceMutaterName: ifNotMigrating(instancemutater.ModelManifold(instancemutater.ModelManifoldConfig{
			AgentName:     agentName,
			APICallerName: apiCallerName,
			EnvironName:   environTrackerName,
			Logger:        loggo.GetLogger("juju.worker.instancemutater"),
			NewClient:     instancemutater.NewClient,
			NewWorker:     instancemutater.NewEnvironWorker,
		})),
	}

	result := commonManifolds(config)
	for name, manifold := range manifolds {
		result[name] = manifold
	}
	return result
}

// CAASManifolds returns a set of interdependent dependency manifolds that will
// run together to administer a CAAS model, as configured.
func CAASManifolds(config ManifoldsConfig) dependency.Manifolds {
	agentConfig := config.Agent.CurrentConfig()
	modelTag := agentConfig.Model()
	manifolds := dependency.Manifolds{
		// The undertaker is currently the only ifNotAlive worker.
		undertakerName: ifNotUpgrading(ifNotAlive(ifCredentialValid(undertaker.Manifold(undertaker.ManifoldConfig{
			APICallerName:      apiCallerName,
			CloudDestroyerName: caasBrokerTrackerName,

			Logger:                       loggo.GetLogger("juju.worker.undertaker"),
			NewFacade:                    undertaker.NewFacade,
			NewWorker:                    undertaker.NewWorker,
			NewCredentialValidatorFacade: common.NewCredentialInvalidatorFacade,
		})))),

		caasBrokerTrackerName: ifResponsible(caasbroker.Manifold(caasbroker.ManifoldConfig{
			APICallerName:          apiCallerName,
			NewContainerBrokerFunc: config.NewContainerBrokerFunc,
		})),
		caasFirewallerName: ifNotMigrating(caasfirewaller.Manifold(
			caasfirewaller.ManifoldConfig{
				APICallerName:  apiCallerName,
				BrokerName:     caasBrokerTrackerName,
				ControllerUUID: agentConfig.Controller().Id(),
				ModelUUID:      agentConfig.Model().Id(),
				NewClient: func(caller base.APICaller) caasfirewaller.Client {
					return caasfirewallerapi.NewClient(caller)
				},
				NewWorker: caasfirewaller.NewWorker,
			},
		)),
		caasOperatorProvisionerName: ifNotMigrating(caasoperatorprovisioner.Manifold(
			caasoperatorprovisioner.ManifoldConfig{
				AgentName:     agentName,
				APICallerName: apiCallerName,
				BrokerName:    caasBrokerTrackerName,
				ClockName:     clockName,
				NewWorker:     caasoperatorprovisioner.NewProvisionerWorker,
			},
		)),
		caasUnitProvisionerName: ifNotMigrating(caasunitprovisioner.Manifold(
			caasunitprovisioner.ManifoldConfig{
				APICallerName: apiCallerName,
				BrokerName:    caasBrokerTrackerName,
				NewClient: func(caller base.APICaller) caasunitprovisioner.Client {
					return caasunitprovisionerapi.NewClient(caller)
				},
				NewWorker: caasunitprovisioner.NewWorker,
			},
		)),
		modelUpgraderName: caasenvironupgrader.Manifold(caasenvironupgrader.ManifoldConfig{
			APICallerName: apiCallerName,
			GateName:      modelUpgradeGateName,
			ModelTag:      modelTag,
			NewFacade:     caasenvironupgrader.NewFacade,
			NewWorker:     caasenvironupgrader.NewWorker,
		}),
		caasStorageProvisionerName: ifNotMigrating(ifCredentialValid(storageprovisioner.ModelManifold(storageprovisioner.ModelManifoldConfig{
			APICallerName:                apiCallerName,
			ClockName:                    clockName,
			StorageRegistryName:          caasBrokerTrackerName,
			Model:                        modelTag,
			NewCredentialValidatorFacade: common.NewCredentialInvalidatorFacade,
			NewWorker:                    storageprovisioner.NewCaasWorker,
		}))),
	}
	result := commonManifolds(config)
	for name, manifold := range manifolds {
		result[name] = manifold
	}
	return result
}

// clockManifold expresses a Clock as a ValueWorker manifold.
func clockManifold(clock clock.Clock) dependency.Manifold {
	return dependency.Manifold{
		Start: func(_ dependency.Context) (worker.Worker, error) {
			return engine.NewValueWorker(clock)
		},
		Output: engine.ValueWorkerOutput,
	}
}

func apiConnectFilter(err error) error {
	// If the model is no longer there, then convert to ErrRemoved so
	// that the dependency engine for the model is stopped.
	// See http://pad.lv/1614809
	if params.IsCodeModelNotFound(err) {
		return ErrRemoved
	}
	return err
}

var (
	// ifResponsible wraps a manifold such that it only runs if the
	// responsibility flag is set.
	ifResponsible = engine.Housing{
		Flags: []string{
			isResponsibleFlagName,
		},
	}.Decorate

	// ifNotAlive wraps a manifold such that it only runs if the
	// responsibility flag is set and the model is Dying or Dead.
	ifNotAlive = engine.Housing{
		Flags: []string{
			isResponsibleFlagName,
			notAliveFlagName,
		},
	}.Decorate

	// ifNotDead wraps a manifold such that it only runs if the
	// responsibility flag is set and the model is Alive or Dying.
	ifNotDead = engine.Housing{
		Flags: []string{
			isResponsibleFlagName,
			notDeadFlagName,
		},
	}.Decorate

	// ifNotMigrating wraps a manifold such that it only runs if the
	// migration-inactive flag is set; and then runs workers only
	// within Visits to the migration fortress. To avoid redundancy,
	// it takes advantage of the fact that those migration manifolds
	// themselves depend on ifNotDead, and eschews repeating those
	// dependencies.
	ifNotMigrating = engine.Housing{
		Flags: []string{
			migrationInactiveFlagName,
		},
		Occupy: migrationFortressName,
	}.Decorate

	// ifNotUpgrading wraps a manifold such that it only runs after
	// the environ upgrade worker has completed.
	ifNotUpgrading = engine.Housing{
		Flags: []string{
			modelUpgradedFlagName,
		},
	}.Decorate

	// ifCredentialValid wraps a manifold such that it only runs if
	// the model has a valid credential.
	ifCredentialValid = engine.Housing{
		Flags: []string{
			validCredentialFlagName,
		},
	}.Decorate
)

const (
	agentName            = "agent"
	clockName            = "clock"
	apiConfigWatcherName = "api-config-watcher"
	apiCallerName        = "api-caller"

	isResponsibleFlagName = "is-responsible-flag"
	notDeadFlagName       = "not-dead-flag"
	notAliveFlagName      = "not-alive-flag"

	migrationFortressName     = "migration-fortress"
	migrationInactiveFlagName = "migration-inactive-flag"
	migrationMasterName       = "migration-master"

	modelUpgradeGateName  = "model-upgrade-gate"
	modelUpgradedFlagName = "model-upgraded-flag"
	modelUpgraderName     = "model-upgrader"

	environTrackerName       = "environ-tracker"
	undertakerName           = "undertaker"
	computeProvisionerName   = "compute-provisioner"
	storageProvisionerName   = "storage-provisioner"
	firewallerName           = "firewaller"
	unitAssignerName         = "unit-assigner"
	applicationScalerName    = "application-scaler"
	instancePollerName       = "instance-poller"
	charmRevisionUpdaterName = "charm-revision-updater"
	metricWorkerName         = "metric-worker"
	stateCleanerName         = "state-cleaner"
	statusHistoryPrunerName  = "status-history-pruner"
	actionPrunerName         = "action-pruner"
	machineUndertakerName    = "machine-undertaker"
	remoteRelationsName      = "remote-relations"
	logForwarderName         = "log-forwarder"
	instanceMutaterName      = "instance-mutater"

	caasFirewallerName          = "caas-firewaller"
	caasOperatorProvisionerName = "caas-operator-provisioner"
	caasUnitProvisionerName     = "caas-unit-provisioner"
	caasStorageProvisionerName  = "caas-storage-provisioner"
	caasBrokerTrackerName       = "caas-broker-tracker"

	validCredentialFlagName = "valid-credential-flag"
)<|MERGE_RESOLUTION|>--- conflicted
+++ resolved
@@ -388,11 +388,7 @@
 			NewWorker:                    machineundertaker.NewWorker,
 			NewCredentialValidatorFacade: common.NewCredentialInvalidatorFacade,
 		}))),
-<<<<<<< HEAD
 		modelUpgraderName: ifNotDead(ifCredentialValid(modelupgrader.Manifold(modelupgrader.ManifoldConfig{
-=======
-		environUpgraderName: ifNotDead(ifCredentialValid(modelupgrader.Manifold(modelupgrader.ManifoldConfig{
->>>>>>> 79496f23
 			APICallerName:                apiCallerName,
 			EnvironName:                  environTrackerName,
 			GateName:                     modelUpgradeGateName,
