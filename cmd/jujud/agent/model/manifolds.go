// Copyright 2016 Canonical Ltd.
// Licensed under the AGPLv3, see LICENCE file for details.

package model

import (
	"context"
	"time"

	"github.com/juju/clock"
	"github.com/juju/loggo"
	"github.com/juju/utils/v3/voyeur"
	"github.com/juju/worker/v3"
	"github.com/juju/worker/v3/dependency"

	coreagent "github.com/juju/juju/agent"
	"github.com/juju/juju/agent/engine"
	"github.com/juju/juju/api"
	"github.com/juju/juju/api/base"
	caasfirewallerapi "github.com/juju/juju/api/controller/caasfirewaller"
	controllerlifeflag "github.com/juju/juju/api/controller/lifeflag"
	"github.com/juju/juju/apiserver/apiserverhttp"
	"github.com/juju/juju/caas"
	"github.com/juju/juju/core/life"
	corelogger "github.com/juju/juju/core/logger"
	"github.com/juju/juju/environs"
	"github.com/juju/juju/pki"
	"github.com/juju/juju/rpc/params"
	"github.com/juju/juju/worker/actionpruner"
	"github.com/juju/juju/worker/agent"
	"github.com/juju/juju/worker/apicaller"
	"github.com/juju/juju/worker/apiconfigwatcher"
	"github.com/juju/juju/worker/applicationscaler"
	"github.com/juju/juju/worker/caasapplicationprovisioner"
	"github.com/juju/juju/worker/caasbroker"
	"github.com/juju/juju/worker/caasenvironupgrader"
	"github.com/juju/juju/worker/caasfirewaller"
	"github.com/juju/juju/worker/caasmodelconfigmanager"
	"github.com/juju/juju/worker/caasmodeloperator"
	"github.com/juju/juju/worker/charmdownloader"
	"github.com/juju/juju/worker/charmrevision"
	"github.com/juju/juju/worker/cleaner"
	"github.com/juju/juju/worker/common"
	"github.com/juju/juju/worker/credentialvalidator"
	"github.com/juju/juju/worker/environ"
	"github.com/juju/juju/worker/environupgrader"
	"github.com/juju/juju/worker/firewaller"
	"github.com/juju/juju/worker/fortress"
	"github.com/juju/juju/worker/gate"
	"github.com/juju/juju/worker/instancemutater"
	"github.com/juju/juju/worker/instancepoller"
	"github.com/juju/juju/worker/lifeflag"
	"github.com/juju/juju/worker/logforwarder"
	"github.com/juju/juju/worker/logforwarder/sinks"
	"github.com/juju/juju/worker/logger"
	"github.com/juju/juju/worker/machineundertaker"
	"github.com/juju/juju/worker/metricworker"
	"github.com/juju/juju/worker/migrationflag"
	"github.com/juju/juju/worker/migrationmaster"
	"github.com/juju/juju/worker/provisioner"
	"github.com/juju/juju/worker/pruner"
	"github.com/juju/juju/worker/remoterelations"
	"github.com/juju/juju/worker/singular"
	"github.com/juju/juju/worker/statushistorypruner"
	"github.com/juju/juju/worker/storageprovisioner"
	"github.com/juju/juju/worker/undertaker"
	"github.com/juju/juju/worker/unitassigner"
)

// ManifoldsConfig holds the dependencies and configuration options for a
// model agent: that is, for the set of interdependent workers that observe
// and manipulate a single model.
type ManifoldsConfig struct {
	// Agent identifies, and exposes configuration for, the controller
	// machine running these manifolds and the model the manifolds
	// should administer.
	//
	// You should almost certainly set this value to one created by
	// model.WrapAgent.
	Agent coreagent.Agent

	// AgentConfigChanged will be set whenever the agent's api config
	// is updated
	AgentConfigChanged *voyeur.Value

	Authority pki.Authority

	// Clock supplies timing services to any manifolds that need them.
	// Only a few workers have been converted to use them fo far.
	Clock clock.Clock

	// LoggingContext holds the model writers so that the loggers
	// for the workers running on behalf of other models get their logs
	// written into the model's logging collection rather than the controller's.
	LoggingContext *loggo.Context

	// HTTP server mux for registering caas admission controllers
	Mux *apiserverhttp.Mux

	// RunFlagDuration defines for how long this controller will ask
	// for model administration rights; most of the workers controlled
	// by this agent will only be started when the run flag is known
	// to be held.
	RunFlagDuration time.Duration

	// CharmRevisionUpdateInterval determines how often the charm-
	// revision worker will check for new revisions of known charms.
	CharmRevisionUpdateInterval time.Duration

	// StatusHistoryPruner* values control status-history pruning
	// behaviour.
	StatusHistoryPrunerInterval time.Duration

	// ActionPrunerInterval controls the rate at which the action pruner
	// worker is run.
	ActionPrunerInterval time.Duration

	// NewEnvironFunc is a function opens a provider "environment"
	// (typically environs.New).
	NewEnvironFunc environs.NewEnvironFunc

	// NewContainerBrokerFunc is a function opens a CAAS provider.
	NewContainerBrokerFunc caas.NewContainerBrokerFunc

	// NewMigrationMaster is called to create a new migrationmaster
	// worker.
	NewMigrationMaster func(migrationmaster.Config) (worker.Worker, error)
}

// commonManifolds returns a set of interdependent dependency manifolds that will
// run together to administer a model, as configured. These manifolds are used
// by both IAAS and CAAS models.
func commonManifolds(config ManifoldsConfig) dependency.Manifolds {
	agentConfig := config.Agent.CurrentConfig()
	agentTag := agentConfig.Tag()
	modelTag := agentConfig.Model()
	result := dependency.Manifolds{
		// The first group are foundational; the agent and clock
		// which wrap those supplied in config, and the api-caller
		// through which everything else communicates with the
		// controller.
		agentName: agent.Manifold(config.Agent),
		clockName: clockManifold(config.Clock),
		apiConfigWatcherName: apiconfigwatcher.Manifold(apiconfigwatcher.ManifoldConfig{
			AgentName:          agentName,
			AgentConfigChanged: config.AgentConfigChanged,
			Logger:             config.LoggingContext.GetLogger("juju.worker.apiconfigwatcher"),
		}),
		apiCallerName: apicaller.Manifold(apicaller.ManifoldConfig{
			AgentName:     agentName,
			APIOpen:       api.Open,
			NewConnection: apicaller.OnlyConnect,
			Filter:        apiConnectFilter,
			Logger:        config.LoggingContext.GetLogger("juju.worker.apicaller"),
		}),

		// The logging config updater listens for logging config updates
		// for the model and configures the logging context appropriately.
		loggingConfigUpdaterName: ifNotMigrating(logger.Manifold(logger.ManifoldConfig{
			AgentName:      agentName,
			APICallerName:  apiCallerName,
			LoggingContext: config.LoggingContext,
			Logger:         config.LoggingContext.GetLogger("juju.worker.logger"),
		})),

		// All other manifolds should depend on at least one of these
		// three, which handle all the tasks that are safe and sane
		// to run in *all* controller machines.
		notDeadFlagName: lifeflag.Manifold(lifeflag.ManifoldConfig{
			APICallerName: apiCallerName,
			Entity:        modelTag,
			Result:        life.IsNotDead,
			Filter:        LifeFilter,

			NewFacade: func(b base.APICaller) (lifeflag.Facade, error) {
				return controllerlifeflag.NewClient(b), nil
			},
			NewWorker: lifeflag.NewWorker,
			// No Logger defined in lifeflag package.
		}),
		notAliveFlagName: lifeflag.Manifold(lifeflag.ManifoldConfig{
			APICallerName: apiCallerName,
			Entity:        modelTag,
			Result:        life.IsNotAlive,
			Filter:        LifeFilter,

			NewFacade: func(b base.APICaller) (lifeflag.Facade, error) {
				return controllerlifeflag.NewClient(b), nil
			},
			NewWorker: lifeflag.NewWorker,
			// No Logger defined in lifeflag package.
		}),
		isResponsibleFlagName: singular.Manifold(singular.ManifoldConfig{
			Clock:         config.Clock,
			APICallerName: apiCallerName,
			Duration:      config.RunFlagDuration,
			Claimant:      agentTag,
			Entity:        modelTag,

			NewFacade: singular.NewFacade,
			NewWorker: singular.NewWorker,
			// No Logger defined in singular package.
		}),
		// This flag runs on all models, and
		// indicates if model's cloud credential is valid.
		validCredentialFlagName: credentialvalidator.Manifold(credentialvalidator.ManifoldConfig{
			APICallerName: apiCallerName,
			NewFacade:     credentialvalidator.NewFacade,
			NewWorker:     credentialvalidator.NewWorker,
			Logger:        config.LoggingContext.GetLogger("juju.worker.credentialvalidator"),
		}),

		// The migration workers collaborate to run migrations;
		// and to create a mechanism for running other workers
		// so they can't accidentally interfere with a migration
		// in progress. Such a manifold should (1) depend on the
		// migration-inactive flag, to know when to start or die;
		// and (2) occupy the migration-fortress, so as to avoid
		// possible interference with the minion (which will not
		// take action until it's gained sole control of the
		// fortress).
		//
		// Note that the fortress and flag will only exist while
		// the model is not dead, and not upgrading; this frees
		// their dependencies from model-lifetime/upgrade concerns.
		migrationFortressName: ifNotUpgrading(ifNotDead(fortress.Manifold(
		// No Logger defined in fortress package.
		))),
		migrationInactiveFlagName: ifNotUpgrading(ifNotDead(migrationflag.Manifold(migrationflag.ManifoldConfig{
			APICallerName: apiCallerName,
			Check:         migrationflag.IsTerminal,
			NewFacade:     migrationflag.NewFacade,
			NewWorker:     migrationflag.NewWorker,
			// No Logger defined in migrationflag package.
		}))),
		migrationMasterName: ifNotUpgrading(ifNotDead(migrationmaster.Manifold(migrationmaster.ManifoldConfig{
			AgentName:     agentName,
			APICallerName: apiCallerName,
			FortressName:  migrationFortressName,
			Clock:         config.Clock,
			NewFacade:     migrationmaster.NewFacade,
			NewWorker:     config.NewMigrationMaster,
			// No Logger defined in migrationmaster package.
		}))),

		// Everything else should be wrapped in ifResponsible,
		// ifNotAlive, ifNotDead, or ifNotMigrating (which also
		// implies NotDead), to ensure that only a single
		// controller is attempting to administer this model at
		// any one time.
		//
		// NOTE: not perfectly reliable at this stage? i.e. a
		// worker that ignores its stop signal for "too long"
		// might continue to take admin actions after the window
		// of responsibility closes. This *is* a pre-existing
		// problem, but demands some thought/care: e.g. should
		// we make sure the apiserver also closes any
		// connections that lose responsibility..? can we make
		// sure all possible environ operations are either time-
		// bounded or interruptible? etc
		//
		// On the other hand, all workers *should* be written in
		// the expectation of dealing with sucky infrastructure
		// running things in parallel unexpectedly, just because
		// the universe hates us and will engineer matters such
		// that it happens sometimes, even when we try to avoid
		// it.

		charmRevisionUpdaterName: ifNotMigrating(charmrevision.Manifold(charmrevision.ManifoldConfig{
			APICallerName: apiCallerName,
			Clock:         config.Clock,
			Period:        config.CharmRevisionUpdateInterval,

			NewFacade: charmrevision.NewAPIFacade,
			NewWorker: charmrevision.NewWorker,
			Logger:    config.LoggingContext.GetLogger("juju.worker.charmrevision"),
		})),
		remoteRelationsName: ifNotMigrating(remoterelations.Manifold(remoterelations.ManifoldConfig{
			AgentName:                agentName,
			APICallerName:            apiCallerName,
			NewControllerConnection:  apicaller.NewExternalControllerConnection,
			NewRemoteRelationsFacade: remoterelations.NewRemoteRelationsFacade,
			NewWorker:                remoterelations.NewWorker,
			Logger:                   config.LoggingContext.GetLogger("juju.worker.remoterelations", corelogger.CMR),
		})),
		stateCleanerName: ifNotMigrating(cleaner.Manifold(cleaner.ManifoldConfig{
			APICallerName: apiCallerName,
			Clock:         config.Clock,
			Logger:        config.LoggingContext.GetLogger("juju.worker.cleaner"),
		})),
		statusHistoryPrunerName: ifNotMigrating(pruner.Manifold(pruner.ManifoldConfig{
			APICallerName: apiCallerName,
			Clock:         config.Clock,
			NewWorker:     statushistorypruner.New,
			NewClient:     statushistorypruner.NewClient,
			PruneInterval: config.StatusHistoryPrunerInterval,
			Logger:        config.LoggingContext.GetLogger("juju.worker.pruner.statushistory"),
		})),
		actionPrunerName: ifNotMigrating(pruner.Manifold(pruner.ManifoldConfig{
			APICallerName: apiCallerName,
			Clock:         config.Clock,
			NewWorker:     actionpruner.New,
			NewClient:     actionpruner.NewClient,
			PruneInterval: config.ActionPrunerInterval,
			Logger:        config.LoggingContext.GetLogger("juju.worker.pruner.action"),
		})),
		logForwarderName: ifNotDead(logforwarder.Manifold(logforwarder.ManifoldConfig{
			APICallerName: apiCallerName,
			Sinks: []logforwarder.LogSinkSpec{{
				Name:   "juju-log-forward",
				OpenFn: sinks.OpenSyslog,
			}},
			Logger: config.LoggingContext.GetLogger("juju.worker.logforwarder"),
		})),
		// The environ upgrader runs on all controller agents, and
		// unlocks the gate when the environ is up-to-date. The
		// environ tracker will be supplied only to the leader,
		// which is the agent that will run the upgrade steps;
		// the other controller agents will wait for it to complete
		// running those steps before allowing logins to the model.
		environUpgradeGateName: gate.Manifold(),
		environUpgradedFlagName: gate.FlagManifold(gate.FlagManifoldConfig{
			GateName:  environUpgradeGateName,
			NewWorker: gate.NewFlagWorker,
			// No Logger defined in gate package.
		}),
	}
	return result
}

// IAASManifolds returns a set of interdependent dependency manifolds that will
// run together to administer an IAAS model, as configured.
func IAASManifolds(config ManifoldsConfig) dependency.Manifolds {
	agentConfig := config.Agent.CurrentConfig()
	controllerTag := agentConfig.Controller()
	modelTag := agentConfig.Model()
	manifolds := dependency.Manifolds{
		environTrackerName: ifCredentialValid(ifResponsible(environ.Manifold(environ.ManifoldConfig{
			APICallerName:  apiCallerName,
			NewEnvironFunc: config.NewEnvironFunc,
			Logger:         config.LoggingContext.GetLogger("juju.worker.environ"),
		}))),

		// Everything else should be wrapped in ifResponsible,
		// ifNotAlive, ifNotDead, or ifNotMigrating (which also
		// implies NotDead), to ensure that only a single
		// controller is attempting to administer this model at
		// any one time.
		//
		// NOTE: not perfectly reliable at this stage? i.e. a
		// worker that ignores its stop signal for "too long"
		// might continue to take admin actions after the window
		// of responsibility closes. This *is* a pre-existing
		// problem, but demands some thought/care: e.g. should
		// we make sure the apiserver also closes any
		// connections that lose responsibility..? can we make
		// sure all possible environ operations are either time-
		// bounded or interruptible? etc
		//
		// On the other hand, all workers *should* be written in
		// the expectation of dealing with sucky infrastructure
		// running things in parallel unexpectedly, just because
		// the universe hates us and will engineer matters such
		// that it happens sometimes, even when we try to avoid
		// it.

		// The undertaker is currently the only ifNotAlive worker.
		undertakerName: ifNotAlive(undertaker.Manifold(undertaker.ManifoldConfig{
			APICallerName: apiCallerName,

			Clock:                        config.Clock,
			Logger:                       config.LoggingContext.GetLogger("juju.worker.undertaker"),
			NewFacade:                    undertaker.NewFacade,
			NewWorker:                    undertaker.NewWorker,
			NewCredentialValidatorFacade: common.NewCredentialInvalidatorFacade,
			NewCloudDestroyerFunc: func(ctx context.Context, params environs.OpenParams) (environs.CloudDestroyer, error) {
				return config.NewEnvironFunc(ctx, params)
			},
		})),

		// All the rest depend on ifNotMigrating.
		computeProvisionerName: ifNotMigrating(provisioner.Manifold(provisioner.ManifoldConfig{
			AgentName:     agentName,
			APICallerName: apiCallerName,
			EnvironName:   environTrackerName,
			Logger:        config.LoggingContext.GetLogger("juju.worker.provisioner"),

			NewProvisionerFunc:           provisioner.NewEnvironProvisioner,
			NewCredentialValidatorFacade: common.NewCredentialInvalidatorFacade,
		})),
		storageProvisionerName: ifNotMigrating(storageprovisioner.ModelManifold(storageprovisioner.ModelManifoldConfig{
			APICallerName:                apiCallerName,
			Clock:                        config.Clock,
			Logger:                       config.LoggingContext.GetLogger("juju.worker.storageprovisioner"),
			StorageRegistryName:          environTrackerName,
			Model:                        modelTag,
			NewCredentialValidatorFacade: common.NewCredentialInvalidatorFacade,
			NewWorker:                    storageprovisioner.NewStorageProvisioner,
		})),
		firewallerName: ifNotMigrating(firewaller.Manifold(firewaller.ManifoldConfig{
			AgentName:     agentName,
			APICallerName: apiCallerName,
			EnvironName:   environTrackerName,
			Logger:        config.LoggingContext.GetLogger("juju.worker.firewaller"),

			NewControllerConnection:      apicaller.NewExternalControllerConnection,
			NewFirewallerWorker:          firewaller.NewWorker,
			NewFirewallerFacade:          firewaller.NewFirewallerFacade,
			NewRemoteRelationsFacade:     firewaller.NewRemoteRelationsFacade,
			NewCredentialValidatorFacade: common.NewCredentialInvalidatorFacade,
		})),
		charmDownloaderName: ifNotMigrating(ifCredentialValid(charmdownloader.Manifold(charmdownloader.ManifoldConfig{
			APICallerName: apiCallerName,
			Logger:        config.LoggingContext.GetLogger("juju.worker.charmdownloader"),
		}))),
		unitAssignerName: ifNotMigrating(unitassigner.Manifold(unitassigner.ManifoldConfig{
			APICallerName: apiCallerName,
			Logger:        config.LoggingContext.GetLogger("juju.worker.unitassigner"),
		})),
		applicationScalerName: ifNotMigrating(applicationscaler.Manifold(applicationscaler.ManifoldConfig{
			APICallerName: apiCallerName,
			NewFacade:     applicationscaler.NewFacade,
			NewWorker:     applicationscaler.New,
			// No Logger defined in applicationscaler package.
		})),
		instancePollerName: ifNotMigrating(instancepoller.Manifold(instancepoller.ManifoldConfig{
			APICallerName:                apiCallerName,
			EnvironName:                  environTrackerName,
			ClockName:                    clockName,
			Logger:                       config.LoggingContext.GetLogger("juju.worker.instancepoller"),
			NewCredentialValidatorFacade: common.NewCredentialInvalidatorFacade,
		})),
		metricWorkerName: ifNotMigrating(metricworker.Manifold(metricworker.ManifoldConfig{
			APICallerName: apiCallerName,
			Logger:        config.LoggingContext.GetLogger("juju.worker.metricworker"),
		})),
		machineUndertakerName: ifNotMigrating(machineundertaker.Manifold(machineundertaker.ManifoldConfig{
			APICallerName:                apiCallerName,
			EnvironName:                  environTrackerName,
			NewWorker:                    machineundertaker.NewWorker,
			NewCredentialValidatorFacade: common.NewCredentialInvalidatorFacade,
			Logger:                       config.LoggingContext.GetLogger("juju.worker.machineundertaker"),
		})),
		environUpgraderName: ifNotDead(ifCredentialValid(environupgrader.Manifold(environupgrader.ManifoldConfig{
			APICallerName:                apiCallerName,
			EnvironName:                  environTrackerName,
			GateName:                     environUpgradeGateName,
			ControllerTag:                controllerTag,
			ModelTag:                     modelTag,
			NewFacade:                    environupgrader.NewFacade,
			NewWorker:                    environupgrader.NewWorker,
			NewCredentialValidatorFacade: common.NewCredentialInvalidatorFacade,
			Logger:                       config.LoggingContext.GetLogger("juju.worker.environupgrader"),
		}))),
		instanceMutaterName: ifNotMigrating(instancemutater.ModelManifold(instancemutater.ModelManifoldConfig{
			AgentName:     agentName,
			APICallerName: apiCallerName,
			EnvironName:   environTrackerName,
			Logger:        config.LoggingContext.GetLogger("juju.worker.instancemutater.environ"),
			NewClient:     instancemutater.NewClient,
			NewWorker:     instancemutater.NewEnvironWorker,
		})),
	}

	result := commonManifolds(config)
	for name, manifold := range manifolds {
		result[name] = manifold
	}
	return result
}

// CAASManifolds returns a set of interdependent dependency manifolds that will
// run together to administer a CAAS model, as configured.
func CAASManifolds(config ManifoldsConfig) dependency.Manifolds {
	agentConfig := config.Agent.CurrentConfig()
	modelTag := agentConfig.Model()
	manifolds := dependency.Manifolds{
		// The undertaker is currently the only ifNotAlive worker.
		undertakerName: ifNotAlive(undertaker.Manifold(undertaker.ManifoldConfig{
			APICallerName:                apiCallerName,
			Clock:                        config.Clock,
			Logger:                       config.LoggingContext.GetLogger("juju.worker.undertaker"),
			NewFacade:                    undertaker.NewFacade,
			NewWorker:                    undertaker.NewWorker,
			NewCredentialValidatorFacade: common.NewCredentialInvalidatorFacade,
			NewCloudDestroyerFunc: func(ctx context.Context, params environs.OpenParams) (environs.CloudDestroyer, error) {
				return config.NewContainerBrokerFunc(ctx, params)
			},
		})),

		caasBrokerTrackerName: ifResponsible(caasbroker.Manifold(caasbroker.ManifoldConfig{
			APICallerName:          apiCallerName,
			NewContainerBrokerFunc: config.NewContainerBrokerFunc,
			Logger:                 config.LoggingContext.GetLogger("juju.worker.caas"),
		})),

		caasFirewallerName: ifNotMigrating(caasfirewaller.Manifold(
			caasfirewaller.ManifoldConfig{
				APICallerName:  apiCallerName,
				BrokerName:     caasBrokerTrackerName,
				ControllerUUID: agentConfig.Controller().Id(),
				ModelUUID:      agentConfig.Model().Id(),
				NewClient: func(caller base.APICaller) caasfirewaller.Client {
					return caasfirewallerapi.NewClient(caller)
				},
				NewWorker: caasfirewaller.NewWorker,
				Logger:    config.LoggingContext.GetLogger("juju.worker.caasfirewaller"),
			},
		)),

		caasModelOperatorName: ifResponsible(caasmodeloperator.Manifold(caasmodeloperator.ManifoldConfig{
			AgentName:     agentName,
			APICallerName: apiCallerName,
			BrokerName:    caasBrokerTrackerName,
			Logger:        config.LoggingContext.GetLogger("juju.worker.caasmodeloperator"),
			ModelUUID:     agentConfig.Model().Id(),
		})),

		caasmodelconfigmanagerName: ifResponsible(caasmodelconfigmanager.Manifold(caasmodelconfigmanager.ManifoldConfig{
			APICallerName: apiCallerName,
			BrokerName:    caasBrokerTrackerName,
			Logger:        config.LoggingContext.GetLogger("juju.worker.caasmodelconfigmanager"),
			NewWorker:     caasmodelconfigmanager.NewWorker,
			NewFacade:     caasmodelconfigmanager.NewFacade,
			Clock:         config.Clock,
		})),

		caasApplicationProvisionerName: ifNotMigrating(caasapplicationprovisioner.Manifold(
			caasapplicationprovisioner.ManifoldConfig{
				APICallerName: apiCallerName,
				BrokerName:    caasBrokerTrackerName,
				ClockName:     clockName,
				NewWorker:     caasapplicationprovisioner.NewProvisionerWorker,
				Logger:        config.LoggingContext.GetLogger("juju.worker.caasapplicationprovisioner"),
			},
		)),

<<<<<<< HEAD
		environUpgraderName: ifAlive(ifCredentialValid(caasenvironupgrader.Manifold(caasenvironupgrader.ManifoldConfig{
=======
		caasUnitProvisionerName: ifNotMigrating(caasunitprovisioner.Manifold(
			caasunitprovisioner.ManifoldConfig{
				APICallerName: apiCallerName,
				BrokerName:    caasBrokerTrackerName,
				NewClient: func(caller base.APICaller) caasunitprovisioner.Client {
					return caasunitprovisionerapi.NewClient(caller)
				},
				NewWorker: caasunitprovisioner.NewWorker,
				Logger:    config.LoggingContext.GetLogger("juju.worker.caasunitprovisioner"),
			},
		)),
		environUpgraderName: ifNotDead(ifCredentialValid(caasenvironupgrader.Manifold(caasenvironupgrader.ManifoldConfig{
>>>>>>> 1e5d0843
			APICallerName: apiCallerName,
			GateName:      environUpgradeGateName,
			ModelTag:      modelTag,
			NewFacade:     caasenvironupgrader.NewFacade,
			NewWorker:     caasenvironupgrader.NewWorker,
			// No Logger defined in caasenvironupgrader package.
		}))),
		caasStorageProvisionerName: ifNotMigrating(ifCredentialValid(storageprovisioner.ModelManifold(storageprovisioner.ModelManifoldConfig{
			APICallerName:                apiCallerName,
			Clock:                        config.Clock,
			Logger:                       config.LoggingContext.GetLogger("juju.worker.storageprovisioner"),
			StorageRegistryName:          caasBrokerTrackerName,
			Model:                        modelTag,
			NewCredentialValidatorFacade: common.NewCredentialInvalidatorFacade,
			NewWorker:                    storageprovisioner.NewCaasWorker,
		}))),

		charmDownloaderName: ifNotMigrating(ifCredentialValid(charmdownloader.Manifold(charmdownloader.ManifoldConfig{
			APICallerName: apiCallerName,
			Logger:        config.LoggingContext.GetLogger("juju.worker.charmdownloader"),
		}))),
	}
	result := commonManifolds(config)
	for name, manifold := range manifolds {
		result[name] = manifold
	}
	return result
}

// clockManifold expresses a Clock as a ValueWorker manifold.
func clockManifold(clock clock.Clock) dependency.Manifold {
	return dependency.Manifold{
		Start: func(_ dependency.Context) (worker.Worker, error) {
			return engine.NewValueWorker(clock)
		},
		Output: engine.ValueWorkerOutput,
	}
}

func apiConnectFilter(err error) error {
	// If the model is no longer there, then convert to ErrRemoved so
	// that the dependency engine for the model is stopped.
	// See http://pad.lv/1614809
	if params.IsCodeModelNotFound(err) {
		return ErrRemoved
	}
	return err
}

var (
	// ifResponsible wraps a manifold such that it only runs if the
	// responsibility flag is set.
	ifResponsible = engine.Housing{
		Flags: []string{
			isResponsibleFlagName,
		},
	}.Decorate

	// ifNotAlive wraps a manifold such that it only runs if the
	// responsibility flag is set and the model is Dying or Dead.
	ifNotAlive = engine.Housing{
		Flags: []string{
			isResponsibleFlagName,
			notAliveFlagName,
		},
	}.Decorate

	// ifNotDead wraps a manifold such that it only runs if the
	// responsibility flag is set and the model is Alive or Dying.
	ifNotDead = engine.Housing{
		Flags: []string{
			isResponsibleFlagName,
			notDeadFlagName,
		},
	}.Decorate

	// ifNotMigrating wraps a manifold such that it only runs if the
	// migration-inactive flag is set; and then runs workers only
	// within Visits to the migration fortress. To avoid redundancy,
	// it takes advantage of the fact that those migration manifolds
	// themselves depend on ifNotDead, and eschews repeating those
	// dependencies.
	ifNotMigrating = engine.Housing{
		Flags: []string{
			migrationInactiveFlagName,
		},
		Occupy: migrationFortressName,
	}.Decorate

	// ifNotUpgrading wraps a manifold such that it only runs after
	// the environ upgrade worker has completed.
	ifNotUpgrading = engine.Housing{
		Flags: []string{
			environUpgradedFlagName,
		},
	}.Decorate

	// ifCredentialValid wraps a manifold such that it only runs if
	// the model has a valid credential.
	ifCredentialValid = engine.Housing{
		Flags: []string{
			validCredentialFlagName,
		},
	}.Decorate
)

const (
	agentName            = "agent"
	clockName            = "clock"
	apiConfigWatcherName = "api-config-watcher"
	apiCallerName        = "api-caller"

	isResponsibleFlagName = "is-responsible-flag"
	notDeadFlagName       = "not-dead-flag"
	notAliveFlagName      = "not-alive-flag"

	migrationFortressName     = "migration-fortress"
	migrationInactiveFlagName = "migration-inactive-flag"
	migrationMasterName       = "migration-master"

	environUpgradeGateName  = "environ-upgrade-gate"
	environUpgradedFlagName = "environ-upgraded-flag"
	environUpgraderName     = "environ-upgrader"

	environTrackerName       = "environ-tracker"
	undertakerName           = "undertaker"
	computeProvisionerName   = "compute-provisioner"
	storageProvisionerName   = "storage-provisioner"
	charmDownloaderName      = "charm-downloader"
	firewallerName           = "firewaller"
	unitAssignerName         = "unit-assigner"
	applicationScalerName    = "application-scaler"
	instancePollerName       = "instance-poller"
	charmRevisionUpdaterName = "charm-revision-updater"
	metricWorkerName         = "metric-worker"
	stateCleanerName         = "state-cleaner"
	statusHistoryPrunerName  = "status-history-pruner"
	actionPrunerName         = "action-pruner"
	machineUndertakerName    = "machine-undertaker"
	remoteRelationsName      = "remote-relations"
	logForwarderName         = "log-forwarder"
	loggingConfigUpdaterName = "logging-config-updater"
	instanceMutaterName      = "instance-mutater"

	caasFirewallerName             = "caas-firewaller"
	caasModelOperatorName          = "caas-model-operator"
	caasmodelconfigmanagerName     = "caas-model-config-manager"
	caasApplicationProvisionerName = "caas-application-provisioner"
	caasStorageProvisionerName     = "caas-storage-provisioner"
	caasBrokerTrackerName          = "caas-broker-tracker"

	validCredentialFlagName = "valid-credential-flag"
)<|MERGE_RESOLUTION|>--- conflicted
+++ resolved
@@ -535,22 +535,7 @@
 			},
 		)),
 
-<<<<<<< HEAD
-		environUpgraderName: ifAlive(ifCredentialValid(caasenvironupgrader.Manifold(caasenvironupgrader.ManifoldConfig{
-=======
-		caasUnitProvisionerName: ifNotMigrating(caasunitprovisioner.Manifold(
-			caasunitprovisioner.ManifoldConfig{
-				APICallerName: apiCallerName,
-				BrokerName:    caasBrokerTrackerName,
-				NewClient: func(caller base.APICaller) caasunitprovisioner.Client {
-					return caasunitprovisionerapi.NewClient(caller)
-				},
-				NewWorker: caasunitprovisioner.NewWorker,
-				Logger:    config.LoggingContext.GetLogger("juju.worker.caasunitprovisioner"),
-			},
-		)),
 		environUpgraderName: ifNotDead(ifCredentialValid(caasenvironupgrader.Manifold(caasenvironupgrader.ManifoldConfig{
->>>>>>> 1e5d0843
 			APICallerName: apiCallerName,
 			GateName:      environUpgradeGateName,
 			ModelTag:      modelTag,
