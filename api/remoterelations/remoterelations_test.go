--- conflicted
+++ resolved
@@ -81,11 +81,11 @@
 	c.Assert(err, gc.ErrorMatches, `application name "!@#" not valid`)
 }
 
-func (s *remoteRelationsSuite) TestWatchLocalRelationUnits(c *gc.C) {
-	var callCount int
-	apiCaller := testing.APICallerFunc(func(objType string, version int, id, request string, arg, result interface{}) error {
-		c.Check(objType, gc.Equals, "RemoteRelations")
-		c.Check(version, gc.Equals, 1) // Explicitly set to 1 temporarily as fix coming.
+func (s *remoteRelationsSuite) TestWatchLocalRelationChanges(c *gc.C) {
+	var callCount int
+	apiCaller := testing.APICallerFunc(func(objType string, version int, id, request string, arg, result interface{}) error {
+		c.Check(objType, gc.Equals, "RemoteRelations")
+		c.Check(version, gc.Equals, 0)
 		c.Check(id, gc.Equals, "")
 		c.Check(request, gc.Equals, "WatchLocalRelationChanges")
 		c.Assert(result, gc.FitsTypeOf, &params.RemoteRelationWatchResults{})
@@ -143,49 +143,6 @@
 	c.Check(err, gc.ErrorMatches, `expected 1 result\(s\), got 2`)
 }
 
-<<<<<<< HEAD
-func (s *remoteRelationsSuite) TestRelationUnitSettings(c *gc.C) {
-	var callCount int
-	apiCaller := testing.APICallerFunc(func(objType string, version int, id, request string, arg, result interface{}) error {
-		c.Check(objType, gc.Equals, "RemoteRelations")
-		c.Check(version, gc.Equals, 1) // Explicitly set to 1 temporarily as fix coming.
-		c.Check(id, gc.Equals, "")
-		c.Check(request, gc.Equals, "RelationUnitSettings")
-		c.Check(arg, gc.DeepEquals, params.RelationUnits{RelationUnits: []params.RelationUnit{{Relation: "r", Unit: "u"}}})
-		c.Assert(result, gc.FitsTypeOf, &params.SettingsResults{})
-		*(result.(*params.SettingsResults)) = params.SettingsResults{
-			Results: []params.SettingsResult{{
-				Error: &params.Error{Message: "FAIL"},
-			}},
-		}
-		callCount++
-		return nil
-	})
-	client := remoterelations.NewClient(apiCaller)
-	result, err := client.RelationUnitSettings([]params.RelationUnit{{Relation: "r", Unit: "u"}})
-	c.Check(err, jc.ErrorIsNil)
-	c.Assert(result, gc.HasLen, 1)
-	c.Check(result[0].Error, gc.ErrorMatches, "FAIL")
-	c.Check(callCount, gc.Equals, 1)
-}
-
-func (s *remoteRelationsSuite) TestRelationUnitSettingsResultsCount(c *gc.C) {
-	apiCaller := testing.APICallerFunc(func(objType string, version int, id, request string, arg, result interface{}) error {
-		*(result.(*params.SettingsResults)) = params.SettingsResults{
-			Results: []params.SettingsResult{
-				{Error: &params.Error{Message: "FAIL"}},
-				{Error: &params.Error{Message: "FAIL"}},
-			},
-		}
-		return nil
-	})
-	client := remoterelations.NewClient(apiCaller)
-	_, err := client.RelationUnitSettings([]params.RelationUnit{{Relation: "r", Unit: "u"}})
-	c.Check(err, gc.ErrorMatches, `expected 1 result\(s\), got 2`)
-}
-
-=======
->>>>>>> 343b684e
 func (s *remoteRelationsSuite) TestRelations(c *gc.C) {
 	var callCount int
 	apiCaller := testing.APICallerFunc(func(objType string, version int, id, request string, arg, result interface{}) error {
