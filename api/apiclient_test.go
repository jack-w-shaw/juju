// Copyright 2014 Canonical Ltd.
// Licensed under the AGPLv3, see LICENCE file for details.

package api_test

import (
	"bytes"
	"context"
	"crypto/tls"
	"crypto/x509"
	"encoding/pem"
	"fmt"
	"net"
	"net/http"
	"net/http/httptest"
	"net/url"
	"os"
	"reflect"
	"strings"
	"sync"
	"sync/atomic"
	"time"

	"github.com/juju/clock"
	"github.com/juju/clock/testclock"
	"github.com/juju/errors"
	"github.com/juju/loggo/v2"
	"github.com/juju/names/v5"
	proxyutils "github.com/juju/proxy"
	"github.com/juju/testing"
	jc "github.com/juju/testing/checkers"
	gc "gopkg.in/check.v1"

	"github.com/juju/juju/api"
	"github.com/juju/juju/api/base"
	apiclient "github.com/juju/juju/api/client/client"
	"github.com/juju/juju/api/common"
	apitesting "github.com/juju/juju/api/testing"
	apiservererrors "github.com/juju/juju/apiserver/errors"
	apiservertesting "github.com/juju/juju/apiserver/testing"
	"github.com/juju/juju/core/network"
	loggertesting "github.com/juju/juju/internal/logger/testing"
	proxy "github.com/juju/juju/internal/proxy/config"
	"github.com/juju/juju/rpc"
	"github.com/juju/juju/rpc/jsoncodec"
	"github.com/juju/juju/rpc/params"
	jtesting "github.com/juju/juju/testing"
	jujuversion "github.com/juju/juju/version"
)

type apiclientSuite struct {
	jtesting.BaseSuite
}

var _ = gc.Suite(&apiclientSuite{})

type testRootAPI struct {
	serverAddrs [][]params.HostPort
}

func (r testRootAPI) Admin(id string) (testAdminAPI, error) {
	return testAdminAPI{r: r}, nil
}

type testAdminAPI struct {
	r testRootAPI
}

func (a testAdminAPI) Login(req params.LoginRequest) params.LoginResult {
	return params.LoginResult{
		ControllerTag: jtesting.ControllerTag.String(),
		ModelTag:      jtesting.ModelTag.String(),
		Servers:       a.r.serverAddrs,
		ServerVersion: jujuversion.Current.String(),
		PublicDNSName: "somewhere.example.com",
	}
}

func (s *apiclientSuite) APIInfo() *api.Info {
	srv := apiservertesting.NewAPIServer(func(modelUUID string) (interface{}, error) {
		var err error
		if modelUUID != "" && modelUUID != jtesting.ModelTag.Id() {
			err = fmt.Errorf("%w: %q", apiservererrors.UnknownModelError, modelUUID)
		}
		return &testRootAPI{}, err
	})
	s.AddCleanup(func(_ *gc.C) { srv.Close() })
	info := &api.Info{
		Addrs:          srv.Addrs,
		CACert:         jtesting.CACert,
		ControllerUUID: jtesting.ControllerTag.Id(),
		ModelTag:       jtesting.ModelTag,
	}
	return info
}

func (s *apiclientSuite) TestDialAPIToModel(c *gc.C) {
	info := s.APIInfo()
	conn, location, err := api.DialAPI(info, api.DialOpts{})
	c.Assert(err, jc.ErrorIsNil)
	defer conn.Close()
	assertConnAddrForModel(c, location, info.Addrs[0], info.ModelTag.Id())
}

func (s *apiclientSuite) TestDialAPIToRoot(c *gc.C) {
	info := s.APIInfo()
	info.ModelTag = names.NewModelTag("")
	conn, location, err := api.DialAPI(info, api.DialOpts{})
	c.Assert(err, jc.ErrorIsNil)
	defer conn.Close()
	assertConnAddrForRoot(c, location, info.Addrs[0])
}

func (s *apiclientSuite) TestDialAPIMultiple(c *gc.C) {
	// Create a socket that proxies to the API server.
	info := s.APIInfo()
	serverAddr := info.Addrs[0]
	proxy := testing.NewTCPProxy(c, serverAddr)
	defer proxy.Close()

	// Check that we can use the proxy to connect.
	info.Addrs = []string{proxy.Addr()}
	conn, location, err := api.DialAPI(info, api.DialOpts{})
	c.Assert(err, jc.ErrorIsNil)
	conn.Close()
	assertConnAddrForModel(c, location, proxy.Addr(), info.ModelTag.Id())

	// Now break Addrs[0], and ensure that Addrs[1]
	// is successfully connected to.
	proxy.Close()

	info.Addrs = []string{proxy.Addr(), serverAddr}
	conn, location, err = api.DialAPI(info, api.DialOpts{})
	c.Assert(err, jc.ErrorIsNil)
	conn.Close()
	assertConnAddrForModel(c, location, serverAddr, info.ModelTag.Id())
}

func (s *apiclientSuite) TestDialAPIWithProxy(c *gc.C) {
	info := s.APIInfo()
	opts := api.DialOpts{IPAddrResolver: apitesting.IPAddrResolverMap{
		"testing.invalid": {"0.1.1.1"},
	}}
	fakeAddr := "testing.invalid:1234"

	// Confirm that the proxy configuration is used. See:
	//     https://bugs.launchpad.net/juju/+bug/1698989
	//
	// TODO(axw) use github.com/elazarl/goproxy set up a real
	// forward proxy, and confirm that we can dial a successful
	// connection.
	handler := func(w http.ResponseWriter, r *http.Request) {
		if r.Method != "CONNECT" {
			http.Error(w, fmt.Sprintf("invalid method %s", r.Method), http.StatusMethodNotAllowed)
			return
		}
		if r.URL.Host != fakeAddr {
			http.Error(w, fmt.Sprintf("unexpected host %s", r.URL.Host), http.StatusBadRequest)
			return
		}
		http.Error(w, "🍵", http.StatusTeapot)
	}
	proxyServer := httptest.NewServer(http.HandlerFunc(handler))
	defer proxyServer.Close()

	err := proxy.DefaultConfig.Set(proxyutils.Settings{
		Https: proxyServer.Listener.Addr().String(),
	})
	c.Assert(err, jc.ErrorIsNil)
	defer proxy.DefaultConfig.Set(proxyutils.Settings{})

	// Check that we can use the proxy to connect.
	info.Addrs = []string{fakeAddr}
	_, _, err = api.DialAPI(info, opts)
	c.Assert(err, gc.ErrorMatches, "unable to connect to API: I'm a teapot")
}

func (s *apiclientSuite) TestDialAPIMultipleError(c *gc.C) {
	var addrs []string

	// count holds the number of times we've accepted a connection.
	var count int32
	for i := 0; i < 3; i++ {
		listener, err := net.Listen("tcp", "127.0.0.1:0")
		c.Assert(err, jc.ErrorIsNil)
		defer listener.Close()
		addrs = append(addrs, listener.Addr().String())
		go func() {
			for {
				client, err := listener.Accept()
				if err != nil {
					return
				}
				atomic.AddInt32(&count, 1)
				client.Close()
			}
		}()
	}
	info := s.APIInfo()
	info.Addrs = addrs
	_, _, err := api.DialAPI(info, api.DialOpts{})
	c.Assert(err, gc.ErrorMatches, `unable to connect to API: .*`)
	c.Assert(atomic.LoadInt32(&count), gc.Equals, int32(3))
}

func (s *apiclientSuite) TestVerifyCA(c *gc.C) {
	decodedCACert, _ := pem.Decode([]byte(jtesting.CACert))
	serverCertWithoutCA, _ := tls.X509KeyPair([]byte(jtesting.ServerCert), []byte(jtesting.ServerKey))
	serverCertWithSelfSignedCA, _ := tls.X509KeyPair([]byte(jtesting.ServerCert), []byte(jtesting.ServerKey))
	serverCertWithSelfSignedCA.Certificate = append(serverCertWithSelfSignedCA.Certificate, decodedCACert.Bytes)

	specs := []struct {
		descr        string
		serverCert   tls.Certificate
		verifyCA     func(host, endpoint string, caCert *x509.Certificate) error
		expConnCount int32
		errRegex     string
	}{
		{
			descr:      "VerifyCA provided but server does not present a CA cert",
			serverCert: serverCertWithoutCA,
			verifyCA: func(host, endpoint string, caCert *x509.Certificate) error {
				return errors.New("VerifyCA should not be called")
			},
			// Dial tries to fetch CAs, doesn't find any and
			// proceeds with the connection to the servers. This
			// would be the case where we connect to an older juju
			// controller.
			expConnCount: 2,
			errRegex:     `unable to connect to API: .*`,
		},
		{
			descr:      "no VerifyCA provided",
			serverCert: serverCertWithSelfSignedCA,
			// Dial connects to all servers
			expConnCount: 1,
			errRegex:     `unable to connect to API: .*`,
		},
		{
			descr:      "VerifyCA that always rejects certs",
			serverCert: serverCertWithSelfSignedCA,
			verifyCA: func(host, endpoint string, caCert *x509.Certificate) error {
				return errors.New("CA not trusted")
			},
			// Dial aborts after fetching CAs
			expConnCount: 1,
			errRegex:     "CA not trusted",
		},
		{
			descr:      "VerifyCA that always accepts certs",
			serverCert: serverCertWithSelfSignedCA,
			verifyCA: func(host, endpoint string, caCert *x509.Certificate) error {
				return nil
			},
			// Dial fetches CAs and then proceeds with the connection to the servers
			expConnCount: 2,
			errRegex:     `unable to connect to API: .*`,
		},
	}

	info := s.APIInfo()
	for specIndex, spec := range specs {
		c.Logf("test %d: %s", specIndex, spec.descr)

		// connCount holds the number of times we've accepted a connection.
		var connCount int32
		tlsConf := &tls.Config{
			Certificates: []tls.Certificate{spec.serverCert},
		}

		listener, err := tls.Listen("tcp", "127.0.0.1:0", tlsConf)
		c.Assert(err, jc.ErrorIsNil)
		defer listener.Close()
		go func() {
			buf := make([]byte, 4)
			for {
				client, err := listener.Accept()
				if err != nil {
					return
				}
				atomic.AddInt32(&connCount, 1)

				// Do a dummy read to prevent the connection from
				// closing before the client can access the certs.
				_, _ = client.Read(buf)
				_ = client.Close()
			}
		}()

		atomic.StoreInt32(&connCount, 0)
		info.Addrs = []string{listener.Addr().String()}
		_, _, err = api.DialAPI(info, api.DialOpts{
			VerifyCA: spec.verifyCA,
		})
		c.Assert(err, gc.ErrorMatches, spec.errRegex)
		c.Assert(atomic.LoadInt32(&connCount), gc.Equals, spec.expConnCount)
	}
}

func (s *apiclientSuite) TestOpen(c *gc.C) {
	info := s.APIInfo()

	conn, err := api.Open(info, api.DialOpts{})
	c.Assert(err, jc.ErrorIsNil)
	c.Assert(conn.Addr(), gc.Equals, info.Addrs[0])
	modelTag, ok := conn.ModelTag()
	c.Assert(ok, jc.IsTrue)
	c.Assert(modelTag, gc.Equals, info.ModelTag)

	remoteVersion, versionSet := conn.ServerVersion()
	c.Assert(versionSet, jc.IsTrue)
	c.Assert(remoteVersion, gc.Equals, jujuversion.Current)

	c.Assert(api.CookieURL(conn).String(), gc.Equals, "https://deadbeef-1bad-500d-9000-4b1d0d06f00d/")
}

func (s *apiclientSuite) TestOpenCookieURLUsesSNIHost(c *gc.C) {
	info := s.APIInfo()
	info.SNIHostName = "somehost"
	st, err := api.Open(info, api.DialOpts{})
	c.Assert(err, jc.ErrorIsNil)
	defer st.Close()

	c.Assert(api.CookieURL(st).String(), gc.Equals, "https://somehost/")
}

func (s *apiclientSuite) TestOpenCookieURLDefaultsToAddress(c *gc.C) {
	info := s.APIInfo()
	info.ControllerUUID = ""

	st, err := api.Open(info, api.DialOpts{})
	c.Assert(err, jc.ErrorIsNil)
	defer st.Close()

	c.Assert(api.CookieURL(st).String(), gc.Matches, "https://127.0.0.1:.*/")
}

func (s *apiclientSuite) TestOpenHonorsModelTag(c *gc.C) {
	info := s.APIInfo()

	// TODO(jam): 2014-06-05 http://pad.lv/1326802
	// we want to test this eventually, but for now s.APIInfo uses
	// conn.StateInfo() which doesn't know about ModelTag.
	// c.Check(info.ModelTag, gc.Equals, model.Tag())
	// c.Assert(info.ModelTag, gc.Not(gc.Equals), "")

	// We start by ensuring we have an invalid tag, and Open should fail.
	info.ModelTag = names.NewModelTag("0b501e7e-cafe-f00d-ba1d-b1a570c0e199")
	_, err := api.Open(info, api.DialOpts{})
	c.Assert(errors.Cause(err), gc.DeepEquals, &rpc.RequestError{
		Message: `unknown model: "0b501e7e-cafe-f00d-ba1d-b1a570c0e199"`,
		Code:    "model not found",
	})
	c.Check(params.ErrCode(err), gc.Equals, params.CodeModelNotFound)

	// Now set it to the right tag, and we should succeed.
	info.ModelTag = jtesting.ModelTag
	st, err := api.Open(info, api.DialOpts{})
	c.Assert(err, jc.ErrorIsNil)
	st.Close()
}

func (s *apiclientSuite) TestServerRoot(c *gc.C) {
	srv := apiservertesting.NewAPIServer(func(modelUUID string) (interface{}, error) {
		return &testRootAPI{}, nil
	})
	s.AddCleanup(func(_ *gc.C) { srv.Close() })
	info := &api.Info{
		Addrs:          srv.Addrs,
		CACert:         jtesting.CACert,
		ControllerUUID: jtesting.ControllerTag.Id(),
		ModelTag:       jtesting.ModelTag,
	}
	conn, err := api.Open(info, api.DialOpts{})
	c.Assert(err, jc.ErrorIsNil)
	url := api.ServerRoot(conn)
	c.Assert(url, gc.Matches, "https://127.0.0.1:[0-9]+")
}

func (s *apiclientSuite) TestDialWebsocketStopsOtherDialAttempts(c *gc.C) {
	// Try to open the API with two addresses.
	// Wait for connection attempts to both.
	// Let one succeed.
	// Wait for the other to be canceled.

	type dialResponse struct {
		conn jsoncodec.JSONConn
	}
	type dialInfo struct {
		ctx      context.Context
		location string
		replyc   chan<- dialResponse
	}
	dialed := make(chan dialInfo)
	fakeDialer := func(ctx context.Context, urlStr string, tlsConfig *tls.Config, ipAddr string) (jsoncodec.JSONConn, error) {
		reply := make(chan dialResponse)
		dialed <- dialInfo{
			ctx:      ctx,
			location: urlStr,
			replyc:   reply,
		}
		r := <-reply
		return r.conn, nil
	}
	conn0 := fakeConn{}
	clock := testclock.NewClock(time.Now())
	openDone := make(chan struct{})
	const dialAddressInterval = 50 * time.Millisecond
	go func() {
		defer close(openDone)
		conn, err := api.Open(&api.Info{
			Addrs: []string{
				"place1.example:1234",
				"place2.example:1234",
			},
			SkipLogin: true,
			CACert:    jtesting.CACert,
		}, api.DialOpts{
			Timeout:             5 * time.Second,
			RetryDelay:          1 * time.Second,
			DialAddressInterval: dialAddressInterval,
			DialWebsocket:       fakeDialer,
			Clock:               clock,
			IPAddrResolver: apitesting.IPAddrResolverMap{
				"place1.example": {"0.1.1.1"},
				"place2.example": {"0.2.2.2"},
			},
		})
		c.Check(api.UnderlyingConn(conn), gc.Equals, conn0)
		c.Check(err, jc.ErrorIsNil)
	}()

	place1 := "wss://place1.example:1234/api"
	place2 := "wss://place2.example:1234/api"
	// Wait for first connection, but don't
	// reply immediately because we want
	// to wait for the second connection before
	// letting the first one succeed.
	var info0 dialInfo
	select {
	case info0 = <-dialed:
	case <-time.After(jtesting.LongWait):
		c.Fatalf("timed out waiting for dial")
	}
	this := place1
	other := place2
	if info0.location != place1 {
		// We now randomly order what we will connect to. So we check
		// whether we first tried to connect to place1 or place2.
		// However, we should still be able to interrupt a second dial by
		// having the first one succeed.
		this = place2
		other = place1
	}

	c.Assert(info0.location, gc.Equals, this)

	var info1 dialInfo
	// Wait for the next dial to be made. Note that we wait for two
	// waiters because ContextWithTimeout as created by the
	// outer level of api.Open also waits.
	err := clock.WaitAdvance(dialAddressInterval, time.Second, 2)
	c.Assert(err, jc.ErrorIsNil)

	select {
	case info1 = <-dialed:
	case <-time.After(jtesting.LongWait):
		c.Fatalf("timed out waiting for dial")
	}
	c.Assert(info1.location, gc.Equals, other)

	// Allow the first dial to succeed.
	info0.replyc <- dialResponse{
		conn: conn0,
	}

	// The Open returns immediately without waiting
	// for the second dial to complete.
	select {
	case <-openDone:
	case <-time.After(jtesting.LongWait):
		c.Fatalf("timed out waiting for connection")
	}

	// The second dial's context is canceled to tell
	// it to stop.
	select {
	case <-info1.ctx.Done():
	case <-time.After(jtesting.LongWait):
		c.Fatalf("timed out waiting for context to be closed")
	}
	conn1 := fakeConn{
		closed: make(chan struct{}),
	}
	// Allow the second dial to succeed.
	info1.replyc <- dialResponse{
		conn: conn1,
	}
	// Check that the connection it returns is closed.
	select {
	case <-conn1.closed:
	case <-time.After(jtesting.LongWait):
		c.Fatalf("timed out waiting for connection to be closed")
	}
}

type apiDialInfo struct {
	location   string
	hasRootCAs bool
	serverName string
}

var openWithSNIHostnameTests = []struct {
	about      string
	info       *api.Info
	expectDial apiDialInfo
}{{
	about: "no cert; DNS name - use SNI hostname",
	info: &api.Info{
		Addrs:       []string{"foo.com:1234"},
		SNIHostName: "foo.com",
		SkipLogin:   true,
	},
	expectDial: apiDialInfo{
		location:   "wss://foo.com:1234/api",
		hasRootCAs: false,
		serverName: "foo.com",
	},
}, {
	about: "no cert; numeric IP address - use SNI hostname",
	info: &api.Info{
		Addrs:       []string{"0.1.2.3:1234"},
		SNIHostName: "foo.com",
		SkipLogin:   true,
	},
	expectDial: apiDialInfo{
		location:   "wss://0.1.2.3:1234/api",
		hasRootCAs: false,
		serverName: "foo.com",
	},
}, {
	about: "with cert; DNS name - use cert",
	info: &api.Info{
		Addrs:       []string{"0.1.1.1:1234"},
		SNIHostName: "foo.com",
		SkipLogin:   true,
		CACert:      jtesting.CACert,
	},
	expectDial: apiDialInfo{
		location:   "wss://0.1.1.1:1234/api",
		hasRootCAs: true,
		serverName: "juju-apiserver",
	},
}, {
	about: "with cert; numeric IP address - use cert",
	info: &api.Info{
		Addrs:       []string{"0.1.2.3:1234"},
		SNIHostName: "foo.com",
		SkipLogin:   true,
		CACert:      jtesting.CACert,
	},
	expectDial: apiDialInfo{
		location:   "wss://0.1.2.3:1234/api",
		hasRootCAs: true,
		serverName: "juju-apiserver",
	},
}}

func (s *apiclientSuite) TestOpenWithSNIHostname(c *gc.C) {
	for i, test := range openWithSNIHostnameTests {
		c.Logf("test %d: %v", i, test.about)
		s.testOpenDialError(c, dialTest{
			apiInfo:         test.info,
			expectOpenError: `unable to connect to API: nope`,
			expectDials: []dialAttempt{{
				check: func(info dialInfo) {
					c.Check(info.location, gc.Equals, test.expectDial.location)
					c.Assert(info.tlsConfig, gc.NotNil)
					c.Check(info.tlsConfig.RootCAs != nil, gc.Equals, test.expectDial.hasRootCAs)
					c.Check(info.tlsConfig.ServerName, gc.Equals, test.expectDial.serverName)
				},
				returnError: errors.New("nope"),
			}},
			allowMoreDials: true,
		})
	}
}

func (s *apiclientSuite) TestFallbackToSNIHostnameOnCertErrorAndNonNumericHostname(c *gc.C) {
	s.testOpenDialError(c, dialTest{
		apiInfo: &api.Info{
			Addrs:       []string{"x.com:1234"},
			CACert:      jtesting.CACert,
			SNIHostName: "foo.com",
		},
		// go 1.9 says "is not authorized to sign for this name"
		// go 1.10 says "is not authorized to sign for this domain"
		expectOpenError: `unable to connect to API: x509: a root or intermediate certificate is not authorized to sign.*`,
		expectDials: []dialAttempt{{
			// The first dial attempt should use the private CA cert.
			check: func(info dialInfo) {
				c.Assert(info.tlsConfig, gc.NotNil)
				c.Check(info.tlsConfig.RootCAs.Subjects(), gc.HasLen, 1)
				c.Check(info.tlsConfig.ServerName, gc.Equals, "juju-apiserver")
			},
			returnError: x509.CertificateInvalidError{
				Reason: x509.CANotAuthorizedForThisName,
			},
		}, {
			// The second dial attempt should fall back to using the
			// SNI hostname.
			check: func(info dialInfo) {
				c.Assert(info.tlsConfig, gc.NotNil)
				c.Check(info.tlsConfig.RootCAs, gc.IsNil)
				c.Check(info.tlsConfig.ServerName, gc.Equals, "foo.com")
			},
			// Note: we return another certificate error so that
			// the Open logic returns immediately rather than waiting
			// for the timeout.
			returnError: x509.SystemRootsError{},
		}},
	})
}

func (s *apiclientSuite) TestFailImmediatelyOnCertErrorAndNumericHostname(c *gc.C) {
	s.testOpenDialError(c, dialTest{
		apiInfo: &api.Info{
			Addrs:  []string{"0.1.2.3:1234"},
			CACert: jtesting.CACert,
		},
		// go 1.9 says "is not authorized to sign for this name"
		// go 1.10 says "is not authorized to sign for this domain"
		expectOpenError: `unable to connect to API: x509: a root or intermediate certificate is not authorized to sign.*`,
		expectDials: []dialAttempt{{
			// The first dial attempt should use the private CA cert.
			check: func(info dialInfo) {
				c.Assert(info.tlsConfig, gc.NotNil)
				c.Check(info.tlsConfig.RootCAs.Subjects(), gc.HasLen, 1)
				c.Check(info.tlsConfig.ServerName, gc.Equals, "juju-apiserver")
			},
			returnError: x509.CertificateInvalidError{
				Reason: x509.CANotAuthorizedForThisName,
			},
		}},
	})
}

type dialTest struct {
	apiInfo *api.Info
	// expectDials holds an entry for each dial
	// attempt that's expected to be made.
	// If allowMoreDials is true, any number of
	// attempts will be allowed and the last entry
	// of expectDials will be used when the
	// number exceeds
	expectDials     []dialAttempt
	allowMoreDials  bool
	expectOpenError string
}

type dialAttempt struct {
	check       func(info dialInfo)
	returnError error
}

type dialInfo struct {
	location  string
	tlsConfig *tls.Config
	errc      chan<- error
}

func (s *apiclientSuite) testOpenDialError(c *gc.C, t dialTest) {
	dialed := make(chan dialInfo)
	fakeDialer := func(ctx context.Context, urlStr string, tlsConfig *tls.Config, ipAddr string) (jsoncodec.JSONConn, error) {
		reply := make(chan error)
		dialed <- dialInfo{
			location:  urlStr,
			tlsConfig: tlsConfig,
			errc:      reply,
		}
		return nil, <-reply
	}
	done := make(chan struct{})
	go func() {
		defer close(done)
		conn, err := api.Open(t.apiInfo, api.DialOpts{
			DialWebsocket:  fakeDialer,
			IPAddrResolver: seqResolver(t.apiInfo.Addrs...),
			Clock:          &fakeClock{},
		})
		c.Check(conn, gc.Equals, nil)
		c.Check(err, gc.ErrorMatches, t.expectOpenError)
	}()
	for i := 0; t.allowMoreDials || i < len(t.expectDials); i++ {
		c.Logf("attempt %d", i)
		var attempt dialAttempt
		if i < len(t.expectDials) {
			attempt = t.expectDials[i]
		} else if t.allowMoreDials {
			attempt = t.expectDials[len(t.expectDials)-1]
		} else {
			break
		}
		select {
		case info := <-dialed:
			attempt.check(info)
			info.errc <- attempt.returnError
		case <-done:
			if i < len(t.expectDials) {
				c.Fatalf("Open returned early - expected dials not made")
			}
			return
		case <-time.After(jtesting.LongWait):
			c.Fatalf("timed out waiting for dial")
		}
	}
	select {
	case <-done:
	case <-time.After(jtesting.LongWait):
		c.Fatalf("timed out waiting for API open")
	}
}

func (s *apiclientSuite) TestOpenWithNoCACert(c *gc.C) {
	// This is hard to test as we have no way of affecting the system roots,
	// so instead we check that the error that we get implies that
	// we're using the system roots.

	info := s.APIInfo()
	info.CACert = ""

	// This test used to use a long timeout so that we can check that the retry
	// logic doesn't retry, but that got all messed up with dualstack IPs.
	// The api server was only listening on IPv4, but localhost resolved to both
	// IPv4 and IPv6. The IPv4 didn't retry, but the IPv6 one did, because it was
	// retrying the dial. The parallel try doesn't have a fatal error type yet.
	_, err := api.Open(info, api.DialOpts{
		Timeout:    2 * time.Second,
		RetryDelay: 200 * time.Millisecond,
	})
	switch errType := errors.Cause(err).(type) {
	case *tls.CertificateVerificationError:
	default:
		c.Fatalf("unexpected error type %v", errType)
	}
}

func (s *apiclientSuite) TestOpenWithRedirect(c *gc.C) {
	redirectToHosts := []string{"0.1.2.3:1234", "0.1.2.4:1235"}
	redirectToCACert := "fake CA cert"

	srv := apiservertesting.NewAPIServer(func(modelUUID string) (interface{}, error) {
		return &redirectAPI{
			modelUUID:        modelUUID,
			redirectToHosts:  redirectToHosts,
			redirectToCACert: redirectToCACert,
		}, nil
	})
	defer srv.Close()

	_, err := api.Open(&api.Info{
		Addrs:    srv.Addrs,
		CACert:   jtesting.CACert,
		ModelTag: names.NewModelTag("beef1beef1-0000-0000-000011112222"),
	}, api.DialOpts{})
	c.Assert(err, gc.ErrorMatches, `redirection to alternative server required`)

	hps := make(network.MachineHostPorts, len(redirectToHosts))
	for i, addr := range redirectToHosts {
		hp, err := network.ParseMachineHostPort(addr)
		c.Assert(err, jc.ErrorIsNil)
		hps[i] = *hp
	}

	c.Assert(errors.Cause(err), jc.DeepEquals, &api.RedirectError{
		Servers:        []network.MachineHostPorts{hps},
		CACert:         redirectToCACert,
		FollowRedirect: true,
	})
}

func (s *apiclientSuite) TestOpenCachesDNS(c *gc.C) {
	fakeDialer := func(ctx context.Context, urlStr string, tlsConfig *tls.Config, ipAddr string) (jsoncodec.JSONConn, error) {
		return fakeConn{}, nil
	}
	dnsCache := make(dnsCacheMap)
	conn, err := api.Open(&api.Info{
		Addrs: []string{
			"place1.example:1234",
		},
		SkipLogin: true,
		CACert:    jtesting.CACert,
	}, api.DialOpts{
		DialWebsocket: fakeDialer,
		IPAddrResolver: apitesting.IPAddrResolverMap{
			"place1.example": {"0.1.1.1"},
		},
		DNSCache: dnsCache,
	})
	c.Assert(err, jc.ErrorIsNil)
	c.Assert(conn, gc.NotNil)
	c.Assert(dnsCache.Lookup("place1.example"), jc.DeepEquals, []string{"0.1.1.1"})
}

func (s *apiclientSuite) TestDNSCacheUsed(c *gc.C) {
	var dialed string
	fakeDialer := func(ctx context.Context, urlStr string, tlsConfig *tls.Config, ipAddr string) (jsoncodec.JSONConn, error) {
		dialed = ipAddr
		return fakeConn{}, nil
	}
	conn, err := api.Open(&api.Info{
		Addrs: []string{
			"place1.example:1234",
		},
		SkipLogin: true,
		CACert:    jtesting.CACert,
	}, api.DialOpts{
		DialWebsocket: fakeDialer,
		// Note: don't resolve any addresses. If we resolve one,
		// then there's a possibility that the resolving will
		// happen and a second dial attempt will happen before
		// the Open returns, giving rise to a race.
		IPAddrResolver: apitesting.IPAddrResolverMap{},
		DNSCache: dnsCacheMap{
			"place1.example": {"0.1.1.1"},
		},
	})
	c.Assert(err, jc.ErrorIsNil)
	c.Assert(conn, gc.NotNil)
	// The dialed IP address should have come from the cache, not the IP address
	// resolver.
	c.Assert(dialed, gc.Equals, "0.1.1.1:1234")
	c.Assert(conn.IPAddr(), gc.Equals, "0.1.1.1:1234")
}

func (s *apiclientSuite) TestNumericAddressIsNotAddedToCache(c *gc.C) {
	fakeDialer := func(ctx context.Context, urlStr string, tlsConfig *tls.Config, ipAddr string) (jsoncodec.JSONConn, error) {
		return fakeConn{}, nil
	}
	dnsCache := make(dnsCacheMap)
	conn, err := api.Open(&api.Info{
		Addrs: []string{
			"0.1.2.3:1234",
		},
		SkipLogin: true,
		CACert:    jtesting.CACert,
	}, api.DialOpts{
		DialWebsocket:  fakeDialer,
		IPAddrResolver: apitesting.IPAddrResolverMap{},
		DNSCache:       dnsCache,
	})
	c.Assert(err, jc.ErrorIsNil)
	c.Assert(conn, gc.NotNil)
	c.Assert(conn.Addr(), gc.Equals, "0.1.2.3:1234")
	c.Assert(conn.IPAddr(), gc.Equals, "0.1.2.3:1234")
	c.Assert(dnsCache, gc.HasLen, 0)
}

func (s *apiclientSuite) TestFallbackToIPLookupWhenCacheOutOfDate(c *gc.C) {
	dialc := make(chan string)
	start := make(chan struct{})
	fakeDialer := func(ctx context.Context, urlStr string, tlsConfig *tls.Config, ipAddr string) (jsoncodec.JSONConn, error) {
		dialc <- ipAddr
		<-start
		if ipAddr == "0.2.2.2:1234" {
			return fakeConn{}, nil
		}
		return nil, errors.Errorf("bad address")
	}
	dnsCache := dnsCacheMap{
		"place1.example": {"0.1.1.1"},
	}
	type openResult struct {
		conn api.Connection
		err  error
	}
	openc := make(chan openResult)
	go func() {
		conn, err := api.Open(&api.Info{
			Addrs: []string{
				"place1.example:1234",
			},
			SkipLogin: true,
			CACert:    jtesting.CACert,
		}, api.DialOpts{
			// Note: zero timeout means each address attempt
			// will only try once only.
			DialWebsocket: fakeDialer,
			IPAddrResolver: apitesting.IPAddrResolverMap{
				"place1.example": {"0.2.2.2"},
			},
			DNSCache: dnsCache,
		})
		openc <- openResult{conn, err}
	}()
	// Wait for both dial attempts to happen.
	// If we don't, then the second attempt might
	// happen before the first one and the first
	// attempt might then never happen.
	dialed := make(map[string]bool)
	for i := 0; i < 2; i++ {
		select {
		case hostPort := <-dialc:
			dialed[hostPort] = true
		case <-time.After(jtesting.LongWait):
			c.Fatalf("timed out waiting for dial attempt")
		}
	}
	// Allow the dial attempts to return.
	close(start)
	// Check that no more dial attempts happen.
	select {
	case hostPort := <-dialc:
		c.Fatalf("unexpected dial attempt to %q; existing attempts: %v", hostPort, dialed)
	case <-time.After(jtesting.ShortWait):
	}
	r := <-openc
	c.Assert(r.err, jc.ErrorIsNil)
	c.Assert(r.conn, gc.NotNil)
	c.Assert(r.conn.Addr(), gc.Equals, "place1.example:1234")
	c.Assert(r.conn.IPAddr(), gc.Equals, "0.2.2.2:1234")
	c.Assert(dialed, jc.DeepEquals, map[string]bool{
		"0.2.2.2:1234": true,
		"0.1.1.1:1234": true,
	})
	c.Assert(dnsCache.Lookup("place1.example"), jc.DeepEquals, []string{"0.2.2.2"})
}

func (s *apiclientSuite) TestOpenTimesOutOnLogin(c *gc.C) {
	unblock := make(chan chan struct{})
	srv := apiservertesting.NewAPIServer(func(modelUUID string) (interface{}, error) {
		return &loginTimeoutAPI{
			unblock: unblock,
		}, nil
	})
	defer srv.Close()
	defer close(unblock)

	clk := testclock.NewClock(time.Now())
	done := make(chan error, 1)
	go func() {
		_, err := api.Open(&api.Info{
			Addrs:    srv.Addrs,
			CACert:   jtesting.CACert,
			ModelTag: names.NewModelTag("beef1beef1-0000-0000-000011112222"),
		}, api.DialOpts{
			Clock:   clk,
			Timeout: 5 * time.Second,
		})
		done <- err
	}()
	// Wait for Login to be entered before we advance the clock. Note that we don't actually unblock the request,
	// we just ensure that the other side has gotten to the point where it wants to be blocked. Otherwise we might
	// advance the clock before we even get the api.Dial to finish or before TLS handshaking finishes.
	unblocked := make(chan struct{})
	defer close(unblocked)
	select {
	case unblock <- unblocked:
	case <-time.After(jtesting.LongWait):
		c.Fatalf("timed out waiting for Login to be called")
	}
	err := clk.WaitAdvance(5*time.Second, time.Second, 1)
	c.Assert(err, jc.ErrorIsNil)
	select {
	case err := <-done:
		c.Assert(err, gc.ErrorMatches, `cannot log in: context deadline exceeded`)
	case <-time.After(time.Second):
		c.Fatalf("timed out waiting for api.Open timeout")
	}
}

func (s *apiclientSuite) TestOpenTimeoutAffectsDial(c *gc.C) {
	sync := make(chan struct{})
	fakeDialer := func(ctx context.Context, urlStr string, tlsConfig *tls.Config, ipAddr string) (jsoncodec.JSONConn, error) {
		close(sync)
		<-ctx.Done()
		return nil, ctx.Err()
	}

	clk := testclock.NewClock(time.Now())
	done := make(chan error, 1)
	go func() {
		_, err := api.Open(&api.Info{
			Addrs:     []string{"127.0.0.1:1234"},
			CACert:    jtesting.CACert,
			ModelTag:  names.NewModelTag("beef1beef1-0000-0000-000011112222"),
			SkipLogin: true,
		}, api.DialOpts{
			Clock:         clk,
			Timeout:       5 * time.Second,
			DialWebsocket: fakeDialer,
		})
		done <- err
	}()
	// Before we advance time, ensure that the parallel try mechanism
	// has entered the dial function.
	select {
	case <-sync:
	case <-time.After(testing.LongWait):
		c.Errorf("didn't enter dial")
	}
	err := clk.WaitAdvance(5*time.Second, time.Second, 1)
	c.Assert(err, jc.ErrorIsNil)
	select {
	case err := <-done:
		c.Assert(err, gc.ErrorMatches, `unable to connect to API: context deadline exceeded`)
	case <-time.After(time.Second):
		c.Fatalf("timed out waiting for api.Open timeout")
	}
}

func (s *apiclientSuite) TestOpenDialTimeoutAffectsDial(c *gc.C) {
	sync := make(chan struct{})
	fakeDialer := func(ctx context.Context, urlStr string, tlsConfig *tls.Config, ipAddr string) (jsoncodec.JSONConn, error) {
		close(sync)
		<-ctx.Done()
		return nil, ctx.Err()
	}

	clk := testclock.NewClock(time.Now())
	done := make(chan error, 1)
	go func() {
		_, err := api.Open(&api.Info{
			Addrs:     []string{"127.0.0.1:1234"},
			CACert:    jtesting.CACert,
			ModelTag:  names.NewModelTag("beef1beef1-0000-0000-000011112222"),
			SkipLogin: true,
		}, api.DialOpts{
			Clock:         clk,
			Timeout:       5 * time.Second,
			DialTimeout:   3 * time.Second,
			DialWebsocket: fakeDialer,
		})
		done <- err
	}()
	// Before we advance time, ensure that the parallel try mechanism
	// has entered the dial function.
	select {
	case <-sync:
	case <-time.After(testing.LongWait):
		c.Errorf("didn't enter dial")
	}
	err := clk.WaitAdvance(3*time.Second, time.Second, 2) // Timeout & DialTimeout
	c.Assert(err, jc.ErrorIsNil)
	select {
	case err := <-done:
		c.Assert(err, gc.ErrorMatches, `unable to connect to API: context deadline exceeded`)
	case <-time.After(time.Second):
		c.Fatalf("timed out waiting for api.Open timeout")
	}
}

func (s *apiclientSuite) TestOpenDialTimeoutDoesNotAffectLogin(c *gc.C) {
	unblock := make(chan chan struct{})
	srv := apiservertesting.NewAPIServer(func(modelUUID string) (interface{}, error) {
		return &loginTimeoutAPI{
			unblock: unblock,
		}, nil
	})
	defer srv.Close()
	defer close(unblock)

	clk := testclock.NewClock(time.Now())
	done := make(chan error, 1)
	go func() {
		_, err := api.Open(&api.Info{
			Addrs:    srv.Addrs,
			CACert:   jtesting.CACert,
			ModelTag: names.NewModelTag("beef1beef1-0000-0000-000011112222"),
		}, api.DialOpts{
			Clock:       clk,
			DialTimeout: 5 * time.Second,
		})
		done <- err
	}()

	// We should not get a response from api.Open until we
	// unblock the login.
	unblocked := make(chan struct{})
	select {
	case unblock <- unblocked:
		// We are now in the Login method of the loginTimeoutAPI.
	case <-time.After(jtesting.LongWait):
		c.Fatalf("didn't enter Login")
	}

	// There should be nothing waiting. Advance the clock to where it
	// would have triggered the DialTimeout. But this doesn't stop api.Open
	// as we have already connected and entered Login.
	err := clk.WaitAdvance(5*time.Second, 0, 0)
	c.Assert(err, jc.ErrorIsNil)

	// Ensure that api.Open doesn't return until we tell it to.
	select {
	case <-done:
		c.Fatalf("unexpected return from api.Open")
	case <-time.After(jtesting.ShortWait):
	}

	// unblock the login by sending to "unblocked", and then the
	// api.Open should return the result of the login.
	close(unblocked)
	select {
	case err := <-done:
		c.Assert(err, gc.ErrorMatches, "login failed")
	case <-time.After(jtesting.LongWait):
		c.Fatalf("timed out waiting for api.Open to return")
	}
}

func (s *apiclientSuite) TestWithUnresolvableAddr(c *gc.C) {
	fakeDialer := func(ctx context.Context, urlStr string, tlsConfig *tls.Config, ipAddr string) (jsoncodec.JSONConn, error) {
		c.Errorf("dial was called but should not have been")
		return nil, errors.Errorf("cannot dial")
	}
	conn, err := api.Open(&api.Info{
		Addrs: []string{
			"nowhere.example:1234",
		},
		SkipLogin: true,
		CACert:    jtesting.CACert,
	}, api.DialOpts{
		DialWebsocket:  fakeDialer,
		IPAddrResolver: apitesting.IPAddrResolverMap{},
	})
	c.Assert(err, gc.ErrorMatches, `cannot resolve "nowhere.example": mock resolver cannot resolve "nowhere.example"`)
	c.Assert(conn, jc.ErrorIsNil)
}

func (s *apiclientSuite) TestWithUnresolvableAddrAfterCacheFallback(c *gc.C) {
	var dialedReal bool
	fakeDialer := func(ctx context.Context, urlStr string, tlsConfig *tls.Config, ipAddr string) (jsoncodec.JSONConn, error) {
		if ipAddr == "0.2.2.2:1234" {
			dialedReal = true
			return nil, errors.Errorf("cannot connect with real address")
		}
		return nil, errors.Errorf("bad address from cache")
	}
	dnsCache := dnsCacheMap{
		"place1.example": {"0.1.1.1"},
	}
	conn, err := api.Open(&api.Info{
		Addrs: []string{
			"place1.example:1234",
		},
		SkipLogin: true,
		CACert:    jtesting.CACert,
	}, api.DialOpts{
		DialWebsocket: fakeDialer,
		IPAddrResolver: apitesting.IPAddrResolverMap{
			"place1.example": {"0.2.2.2"},
		},
		DNSCache: dnsCache,
	})
	c.Assert(err, gc.NotNil)
	c.Assert(conn, gc.Equals, nil)
	c.Assert(dnsCache.Lookup("place1.example"), jc.DeepEquals, []string{"0.2.2.2"})
	c.Assert(dialedReal, jc.IsTrue)
}

func (s *apiclientSuite) TestAPICallNoError(c *gc.C) {
	clock := &fakeClock{}
	conn := api.NewTestingConnection(api.TestingConnectionParams{
		RPCConnection: newRPCConnection(),
		Clock:         clock,
	})

	err := conn.APICall(context.Background(), "facade", 1, "id", "method", nil, nil)
	c.Check(err, jc.ErrorIsNil)
	c.Check(clock.waits, gc.HasLen, 0)
}

func (s *apiclientSuite) TestAPICallErrorBadRequest(c *gc.C) {
	clock := &fakeClock{}
	conn := api.NewTestingConnection(api.TestingConnectionParams{
		RPCConnection: newRPCConnection(errors.BadRequestf("boom")),
		Clock:         clock,
	})

	err := conn.APICall(context.Background(), "facade", 1, "id", "method", nil, nil)
	c.Check(err.Error(), gc.Equals, "boom")
	c.Check(err, jc.ErrorIs, errors.BadRequest)
<<<<<<< HEAD
=======
	c.Check(clock.waits, gc.HasLen, 0)
}

func (s *apiclientSuite) TestAPICallErrorNotImplemented(c *gc.C) {
	clock := &fakeClock{}
	conn := api.NewTestingState(api.TestingStateParams{
		RPCConnection: newRPCConnection(apiservererrors.ServerError(errors.NotImplementedf("boom"))),
		Clock:         clock,
	})

	err := conn.APICall("facade", 1, "id", "method", nil, nil)
	c.Check(err, jc.ErrorIs, errors.NotImplemented)
>>>>>>> d2d3eacd
	c.Check(clock.waits, gc.HasLen, 0)
}

func (s *apiclientSuite) TestIsBrokenOk(c *gc.C) {
	conn := api.NewTestingConnection(api.TestingConnectionParams{
		RPCConnection: newRPCConnection(),
		Clock:         new(fakeClock),
	})
	c.Assert(conn.IsBroken(context.Background()), jc.IsFalse)
}

func (s *apiclientSuite) TestIsBrokenChannelClosed(c *gc.C) {
	broken := make(chan struct{})
	close(broken)
	conn := api.NewTestingConnection(api.TestingConnectionParams{
		RPCConnection: newRPCConnection(),
		Clock:         new(fakeClock),
		Broken:        broken,
	})
	c.Assert(conn.IsBroken(context.Background()), jc.IsTrue)
}

func (s *apiclientSuite) TestIsBrokenPingFailed(c *gc.C) {
	conn := api.NewTestingConnection(api.TestingConnectionParams{
		RPCConnection: newRPCConnection(errors.New("no biscuit")),
		Clock:         new(fakeClock),
	})
	c.Assert(conn.IsBroken(context.Background()), jc.IsTrue)
}

func (s *apiclientSuite) TestLoginCapturesCLIArgs(c *gc.C) {
	s.PatchValue(&os.Args, []string{"this", "is", "the test", "command"})

	conn := newRPCConnection()
	conn.response = &params.LoginResult{
		ControllerTag: jtesting.ControllerTag.String(),
		ServerVersion: "2.3-rc2",
	}
	// Pass an already-closed channel so we don't wait for the monitor
	// to signal the rpc connection is dead when closing the state
	// (because there's no monitor running).
	broken := make(chan struct{})
	close(broken)
	testConn := api.NewTestingConnection(api.TestingConnectionParams{
		RPCConnection: conn,
		Clock:         &fakeClock{},
		Address:       "localhost:1234",
		Broken:        broken,
		Closed:        make(chan struct{}),
	})
	err := testConn.Login(context.Background(), names.NewUserTag("fred"), "secret", "", nil)
	c.Assert(err, jc.ErrorIsNil)

	calls := conn.stub.Calls()
	c.Assert(calls, gc.HasLen, 1)
	call := calls[0]
	c.Assert(call.FuncName, gc.Equals, "Admin.Login")
	c.Assert(call.Args, gc.HasLen, 2)
	request := call.Args[1].(*params.LoginRequest)
	c.Assert(request.CLIArgs, gc.Equals, `this is "the test" command`)
}

func (s *apiclientSuite) TestConnectStreamRequiresSlashPathPrefix(c *gc.C) {
	info := s.APIInfo()
	conn, err := api.Open(info, api.DialOpts{})
	c.Assert(err, jc.ErrorIsNil)
	defer conn.Close()

	reader, err := conn.ConnectStream(context.Background(), "foo", nil)
	c.Assert(err, gc.ErrorMatches, `cannot make API path from non-slash-prefixed path "foo"`)
	c.Assert(reader, gc.Equals, nil)
}

func (s *apiclientSuite) TestConnectStreamErrorBadConnection(c *gc.C) {
	s.PatchValue(&api.WebsocketDial, func(_ api.WebsocketDialer, _ string, _ http.Header) (base.Stream, error) {
		return nil, fmt.Errorf("bad connection")
	})
	info := s.APIInfo()
	conn, err := api.Open(info, api.DialOpts{})
	c.Assert(err, jc.ErrorIsNil)
	defer conn.Close()
	reader, err := conn.ConnectStream(context.Background(), "/", nil)
	c.Assert(err, gc.ErrorMatches, "bad connection")
	c.Assert(reader, gc.IsNil)
}

func (s *apiclientSuite) TestConnectStreamErrorNoData(c *gc.C) {
	s.PatchValue(&api.WebsocketDial, func(_ api.WebsocketDialer, _ string, _ http.Header) (base.Stream, error) {
		return api.NewFakeStreamReader(&bytes.Buffer{}), nil
	})
	info := s.APIInfo()
	conn, err := api.Open(info, api.DialOpts{})
	c.Assert(err, jc.ErrorIsNil)
	defer conn.Close()
	reader, err := conn.ConnectStream(context.Background(), "/", nil)
	c.Assert(err, gc.ErrorMatches, "unable to read initial response: EOF")
	c.Assert(reader, gc.IsNil)
}

func (s *apiclientSuite) TestConnectStreamErrorBadData(c *gc.C) {
	s.PatchValue(&api.WebsocketDial, func(_ api.WebsocketDialer, _ string, _ http.Header) (base.Stream, error) {
		return api.NewFakeStreamReader(strings.NewReader("junk\n")), nil
	})
	info := s.APIInfo()
	conn, err := api.Open(info, api.DialOpts{})
	c.Assert(err, jc.ErrorIsNil)
	defer conn.Close()
	reader, err := conn.ConnectStream(context.Background(), "/", nil)
	c.Assert(err, gc.ErrorMatches, "unable to unmarshal initial response: .*")
	c.Assert(reader, gc.IsNil)
}

func (s *apiclientSuite) TestConnectStreamErrorReadError(c *gc.C) {
	s.PatchValue(&api.WebsocketDial, func(_ api.WebsocketDialer, _ string, _ http.Header) (base.Stream, error) {
		err := fmt.Errorf("bad read")
		return api.NewFakeStreamReader(&badReader{err}), nil
	})
	info := s.APIInfo()
	conn, err := api.Open(info, api.DialOpts{})
	c.Assert(err, jc.ErrorIsNil)
	defer conn.Close()
	reader, err := conn.ConnectStream(context.Background(), "/", nil)
	c.Assert(err, gc.ErrorMatches, "unable to read initial response: bad read")
	c.Assert(reader, gc.IsNil)
}

// badReader raises err when Read is called.

type badReader struct {
	err error
}

func (r *badReader) Read(p []byte) (n int, err error) {
	return 0, r.err
}

func (s *apiclientSuite) TestConnectControllerStreamRejectsRelativePaths(c *gc.C) {
	info := s.APIInfo()
	conn, err := api.Open(info, api.DialOpts{})
	c.Assert(err, jc.ErrorIsNil)
	defer conn.Close()
	reader, err := conn.ConnectControllerStream(context.Background(), "foo", nil, nil)
	c.Assert(err, gc.ErrorMatches, `path "foo" is not absolute`)
	c.Assert(reader, gc.IsNil)
}

func (s *apiclientSuite) TestConnectControllerStreamRejectsModelPaths(c *gc.C) {
	info := s.APIInfo()
	conn, err := api.Open(info, api.DialOpts{})
	c.Assert(err, jc.ErrorIsNil)
	reader, err := conn.ConnectControllerStream(context.Background(), "/model/foo", nil, nil)
	c.Assert(err, gc.ErrorMatches, `path "/model/foo" is model-specific`)
	c.Assert(reader, gc.IsNil)
}

func (s *apiclientSuite) TestConnectControllerStreamAppliesHeaders(c *gc.C) {
	catcher := api.UrlCatcher{}
	headers := http.Header{}
	headers.Add("thomas", "cromwell")
	headers.Add("anne", "boleyn")
	s.PatchValue(&api.WebsocketDial, catcher.RecordLocation)

	info := s.APIInfo()
	conn, err := api.Open(info, api.DialOpts{})
	c.Assert(err, jc.ErrorIsNil)
	defer conn.Close()
	_, err = conn.ConnectControllerStream(context.Background(), "/something", nil, headers)
	c.Assert(err, jc.ErrorIsNil)
	c.Assert(catcher.Headers().Get("thomas"), gc.Equals, "cromwell")
	c.Assert(catcher.Headers().Get("anne"), gc.Equals, "boleyn")
}

func (s *apiclientSuite) TestConnectStreamWithoutLogin(c *gc.C) {
	catcher := api.UrlCatcher{}
	s.PatchValue(&api.WebsocketDial, catcher.RecordLocation)
	info := s.APIInfo()
	info.Tag = nil
	info.Password = ""
	info.SkipLogin = true
	conn, err := api.Open(info, api.DialOpts{})
	c.Assert(err, jc.ErrorIsNil)
	defer conn.Close()
	_, err = conn.ConnectStream(context.Background(), "/path", nil)
	c.Assert(err, gc.ErrorMatches, `cannot use ConnectStream without logging in`)
}

func (s *apiclientSuite) TestWatchDebugLogParamsEncoded(c *gc.C) {
	catcher := api.UrlCatcher{}
	s.PatchValue(&api.WebsocketDial, catcher.RecordLocation)

	params := common.DebugLogParams{
		IncludeEntity: []string{"a", "b"},
		IncludeModule: []string{"c", "d"},
		IncludeLabels: map[string]string{"e": "f"},
		ExcludeEntity: []string{"g", "h"},
		ExcludeModule: []string{"i", "j"},
		ExcludeLabels: map[string]string{"k": "l"},
		Limit:         100,
		Backlog:       200,
		Level:         loggo.ERROR,
		Replay:        true,
		NoTail:        true,
		Firehose:      true,
		StartTime:     time.Date(2016, 11, 30, 11, 48, 0, 100, time.UTC),
	}

	urlValues := url.Values{
		"version":       []string{"2"},
		"includeEntity": params.IncludeEntity,
		"includeModule": params.IncludeModule,
		"includeLabels": []string{"e=f"},
		"excludeEntity": params.ExcludeEntity,
		"excludeModule": params.ExcludeModule,
		"excludeLabels": []string{"k=l"},
		"maxLines":      {"100"},
		"backlog":       {"200"},
		"level":         {"ERROR"},
		"replay":        {"true"},
		"noTail":        {"true"},
		"firehose":      {"true"},
		"startTime":     {"2016-11-30T11:48:00.0000001Z"},
	}

	info := s.APIInfo()
	conn, err := api.Open(info, api.DialOpts{})
	c.Assert(err, jc.ErrorIsNil)
	defer conn.Close()
	client := apiclient.NewClient(conn, loggertesting.WrapCheckLog(c))
	_, err = client.WatchDebugLog(params)
	c.Assert(err, jc.ErrorIsNil)

	connectURL, err := url.Parse(catcher.Location())
	c.Assert(err, jc.ErrorIsNil)

	values := connectURL.Query()
	c.Assert(values, jc.DeepEquals, urlValues)
}

func (s *apiclientSuite) TestWatchDebugLogConnected(c *gc.C) {
	info := s.APIInfo()
	conn, err := api.Open(info, api.DialOpts{})
	c.Assert(err, jc.ErrorIsNil)
	defer conn.Close()
	cl := apiclient.NewClient(conn, loggertesting.WrapCheckLog(c))
	// Use the no tail option so we don't try to start a tailing cursor
	// on the oplog when there is no oplog configured in mongo as the tests
	// don't set up mongo in replicaset mode.
	messages, err := cl.WatchDebugLog(common.DebugLogParams{NoTail: true})
	c.Assert(err, jc.ErrorIsNil)
	c.Assert(messages, gc.NotNil)
}

func (s *apiclientSuite) TestConnectStreamAtUUIDPath(c *gc.C) {
	catcher := api.UrlCatcher{}
	s.PatchValue(&api.WebsocketDial, catcher.RecordLocation)
	info := s.APIInfo()
	conn, err := api.Open(info, api.DialOpts{})
	c.Assert(err, jc.ErrorIsNil)
	defer conn.Close()
	_, err = conn.ConnectStream(context.Background(), "/path", nil)
	c.Assert(err, jc.ErrorIsNil)
	connectURL, err := url.Parse(catcher.Location())
	c.Assert(err, jc.ErrorIsNil)
	c.Assert(connectURL.Path, gc.Matches, fmt.Sprintf("/model/%s/path", info.ModelTag.Id()))
}

func (s *apiclientSuite) TestOpenUsesModelUUIDPaths(c *gc.C) {
	info := s.APIInfo()
	// Passing in the correct model UUID should work
	conn, err := api.Open(info, api.DialOpts{})
	c.Assert(err, jc.ErrorIsNil)
	conn.Close()

	// Passing in an unknown model UUID should fail with a known error
	info.ModelTag = names.NewModelTag("1eaf1e55-70ad-face-b007-70ad57001999")
	conn, err = api.Open(info, api.DialOpts{})
	c.Assert(errors.Cause(err), gc.DeepEquals, &rpc.RequestError{
		Message: `unknown model: "1eaf1e55-70ad-face-b007-70ad57001999"`,
		Code:    "model not found",
	})
	c.Check(err, jc.Satisfies, params.IsCodeModelNotFound)
	c.Assert(conn, gc.IsNil)
}

func (s *apiclientSuite) TestPublicDNSName(c *gc.C) {
	info := s.APIInfo()
	conn, err := api.Open(info, api.DialOpts{})
	c.Assert(err, jc.ErrorIsNil)
	defer conn.Close()
	c.Assert(conn.PublicDNSName(), gc.Equals, "somewhere.example.com")
}

type fakeClock struct {
	clock.Clock

	mu    sync.Mutex
	now   time.Time
	waits []time.Duration
}

func (f *fakeClock) Now() time.Time {
	f.mu.Lock()
	defer f.mu.Unlock()
	if f.now.IsZero() {
		f.now = time.Now()
	}
	return f.now
}

func (f *fakeClock) After(d time.Duration) <-chan time.Time {
	f.mu.Lock()
	defer f.mu.Unlock()
	f.waits = append(f.waits, d)
	f.now = f.now.Add(d)
	return time.After(0)
}

func (f *fakeClock) NewTimer(d time.Duration) clock.Timer {
	panic("NewTimer called on fakeClock - perhaps because fakeClock can't be used with DialOpts.Timeout")
}

func newRPCConnection(errs ...error) *fakeRPCConnection {
	conn := new(fakeRPCConnection)
	conn.stub.SetErrors(errs...)
	return conn
}

type fakeRPCConnection struct {
	stub     testing.Stub
	response interface{}
}

func (f *fakeRPCConnection) Dead() <-chan struct{} {
	return nil
}

func (f *fakeRPCConnection) Close() error {
	return nil
}

func (f *fakeRPCConnection) Call(ctx context.Context, req rpc.Request, params, response interface{}) error {
	f.stub.AddCall(req.Type+"."+req.Action, req.Version, params)
	if f.response != nil {
		rv := reflect.ValueOf(response)
		target := reflect.Indirect(rv)
		target.Set(reflect.Indirect(reflect.ValueOf(f.response)))
	}
	return f.stub.NextErr()
}

type redirectAPI struct {
	redirected       bool
	modelUUID        string
	redirectToHosts  []string
	redirectToCACert string
}

func (r *redirectAPI) Admin(id string) (*redirectAPIAdmin, error) {
	return &redirectAPIAdmin{r}, nil
}

type redirectAPIAdmin struct {
	r *redirectAPI
}

func (a *redirectAPIAdmin) Login(req params.LoginRequest) (params.LoginResult, error) {
	if a.r.modelUUID != "beef1beef1-0000-0000-000011112222" {
		return params.LoginResult{}, errors.New("logged into unexpected model")
	}
	a.r.redirected = true
	return params.LoginResult{}, params.Error{
		Message: "redirect",
		Code:    params.CodeRedirect,
	}
}

func (a *redirectAPIAdmin) RedirectInfo() (params.RedirectInfoResult, error) {
	if !a.r.redirected {
		return params.RedirectInfoResult{}, errors.New("not redirected")
	}

	hps, err := network.ParseProviderHostPorts(a.r.redirectToHosts...)
	if err != nil {
		panic(err)
	}
	return params.RedirectInfoResult{
		Servers: [][]params.HostPort{params.FromProviderHostPorts(hps)},
		CACert:  a.r.redirectToCACert,
	}, nil
}

func assertConnAddrForModel(c *gc.C, location, addr, modelUUID string) {
	c.Assert(location, gc.Equals, "wss://"+addr+"/model/"+modelUUID+"/api")
}

func assertConnAddrForRoot(c *gc.C, location, addr string) {
	c.Assert(location, gc.Matches, "wss://"+addr+"/api")
}

type fakeConn struct {
	closed chan struct{}
}

func (c fakeConn) Receive(x interface{}) error {
	return errors.New("no data available from fake connection")
}

func (c fakeConn) Send(x interface{}) error {
	return errors.New("cannot write to fake connection")
}

func (c fakeConn) Close() error {
	if c.closed != nil {
		close(c.closed)
	}
	return nil
}

// seqResolver returns an implementation of
// IPAddrResolver that maps the given addresses
// to sequential IP addresses 0.1.1.1, 0.2.2.2, etc.
func seqResolver(addrs ...string) api.IPAddrResolver {
	r := make(apitesting.IPAddrResolverMap)
	for i, addr := range addrs {
		host, _, err := net.SplitHostPort(addr)
		if err != nil {
			panic(err)
		}
		r[host] = []string{fmt.Sprintf("0.%[1]d.%[1]d.%[1]d", i+1)}
	}
	return r
}

type dnsCacheMap map[string][]string

func (m dnsCacheMap) Lookup(host string) []string {
	return m[host]
}

func (m dnsCacheMap) Add(host string, ips []string) {
	m[host] = append([]string{}, ips...)
}

type loginTimeoutAPI struct {
	unblock chan chan struct{}
}

func (r *loginTimeoutAPI) Admin(id string) (*loginTimeoutAPIAdmin, error) {
	return &loginTimeoutAPIAdmin{r}, nil
}

type loginTimeoutAPIAdmin struct {
	r *loginTimeoutAPI
}

func (a *loginTimeoutAPIAdmin) Login(req params.LoginRequest) (params.LoginResult, error) {
	var unblocked chan struct{}
	select {
	case ch, ok := <-a.r.unblock:
		if !ok {
			return params.LoginResult{}, errors.New("abort")
		}
		unblocked = ch
	case <-time.After(jtesting.LongWait):
		return params.LoginResult{}, errors.New("timed out waiting to be unblocked")
	}
	select {
	case <-unblocked:
	case <-time.After(jtesting.LongWait):
		return params.LoginResult{}, errors.New("timed out sending on unblocked channel")
	}
	return params.LoginResult{}, errors.Errorf("login failed")
}<|MERGE_RESOLUTION|>--- conflicted
+++ resolved
@@ -1180,21 +1180,18 @@
 	err := conn.APICall(context.Background(), "facade", 1, "id", "method", nil, nil)
 	c.Check(err.Error(), gc.Equals, "boom")
 	c.Check(err, jc.ErrorIs, errors.BadRequest)
-<<<<<<< HEAD
-=======
 	c.Check(clock.waits, gc.HasLen, 0)
 }
 
 func (s *apiclientSuite) TestAPICallErrorNotImplemented(c *gc.C) {
 	clock := &fakeClock{}
-	conn := api.NewTestingState(api.TestingStateParams{
+	conn := api.NewTestingConnection(api.TestingConnectionParams{
 		RPCConnection: newRPCConnection(apiservererrors.ServerError(errors.NotImplementedf("boom"))),
 		Clock:         clock,
 	})
 
-	err := conn.APICall("facade", 1, "id", "method", nil, nil)
+	err := conn.APICall(context.Background(), "facade", 1, "id", "method", nil, nil)
 	c.Check(err, jc.ErrorIs, errors.NotImplemented)
->>>>>>> d2d3eacd
 	c.Check(clock.waits, gc.HasLen, 0)
 }
 
