--- conflicted
+++ resolved
@@ -7,11 +7,7 @@
 	gc "gopkg.in/check.v1"
 
 	"github.com/juju/juju/api"
-<<<<<<< HEAD
-=======
-	"github.com/juju/juju/apiserver"
 	"github.com/juju/juju/core/facades"
->>>>>>> 34350957
 	coretesting "github.com/juju/juju/testing"
 )
 
@@ -21,37 +17,8 @@
 
 var _ = gc.Suite(&facadeVersionSuite{})
 
-<<<<<<< HEAD
-func checkBestVersion(c *gc.C, desiredVersion []int, versions []int, expectedVersion int) {
-	resultVersion := api.BestVersion(desiredVersion, versions)
-=======
-func (s *facadeVersionSuite) TestFacadeVersionsMatchServerVersions(c *gc.C) {
-	// The client side code doesn't want to directly import the server side
-	// code just to list out what versions are available. However, we do
-	// want to make sure that the two sides are kept in sync.
-	clientFacadeNames := set.NewStrings()
-	for name, versions := range api.SupportedFacadeVersions() {
-		clientFacadeNames.Add(name)
-		// All versions should now be non-zero.
-		c.Check(set.NewInts(versions...).Contains(0), jc.IsFalse)
-	}
-	allServerFacades := apiserver.AllFacades().List()
-	serverFacadeNames := set.NewStrings()
-	serverFacadeBestVersions := make(facades.FacadeVersions, len(allServerFacades))
-	for _, facade := range allServerFacades {
-		serverFacadeNames.Add(facade.Name)
-		serverFacadeBestVersions[facade.Name] = facade.Versions
-	}
-	// First check that both sides know about all the same versions
-	c.Check(serverFacadeNames.Difference(clientFacadeNames).SortedValues(), gc.HasLen, 0)
-	c.Check(clientFacadeNames.Difference(serverFacadeNames).SortedValues(), gc.HasLen, 0)
-	// Next check that the best versions match
-	c.Check(api.SupportedFacadeVersions(), jc.DeepEquals, serverFacadeBestVersions)
-}
-
 func checkBestVersion(c *gc.C, desiredVersion, versions []int, expectedVersion int) {
 	resultVersion := facades.BestVersion(desiredVersion, versions)
->>>>>>> 34350957
 	c.Check(resultVersion, gc.Equals, expectedVersion)
 }
 
@@ -85,13 +52,8 @@
 }
 
 func (s *facadeVersionSuite) TestBestFacadeVersionExactMatch(c *gc.C) {
-<<<<<<< HEAD
-	s.PatchValue(&api.FacadeVersions, map[string][]int{"Client": {1}})
+	s.PatchValue(api.FacadeVersions, map[string]facades.FacadeVersion{"Client": {1}})
 	conn := api.NewTestingConnection(api.TestingConnectionParams{
-=======
-	s.PatchValue(api.FacadeVersions, map[string]facades.FacadeVersion{"Client": {1}})
-	st := api.NewTestingState(api.TestingStateParams{
->>>>>>> 34350957
 		FacadeVersions: map[string][]int{
 			"Client": {0, 1},
 		}})
@@ -99,13 +61,8 @@
 }
 
 func (s *facadeVersionSuite) TestBestFacadeVersionNewerServer(c *gc.C) {
-<<<<<<< HEAD
-	s.PatchValue(&api.FacadeVersions, map[string][]int{"Client": {1}})
+	s.PatchValue(api.FacadeVersions, map[string]facades.FacadeVersion{"Client": {1}})
 	conn := api.NewTestingConnection(api.TestingConnectionParams{
-=======
-	s.PatchValue(api.FacadeVersions, map[string]facades.FacadeVersion{"Client": {1}})
-	st := api.NewTestingState(api.TestingStateParams{
->>>>>>> 34350957
 		FacadeVersions: map[string][]int{
 			"Client": {0, 1, 2},
 		}})
@@ -113,13 +70,8 @@
 }
 
 func (s *facadeVersionSuite) TestBestFacadeVersionNewerClient(c *gc.C) {
-<<<<<<< HEAD
-	s.PatchValue(&api.FacadeVersions, map[string][]int{"Client": {1, 2}})
+	s.PatchValue(api.FacadeVersions, map[string]facades.FacadeVersion{"Client": {1, 2}})
 	conn := api.NewTestingConnection(api.TestingConnectionParams{
-=======
-	s.PatchValue(api.FacadeVersions, map[string]facades.FacadeVersion{"Client": {1, 2}})
-	st := api.NewTestingState(api.TestingStateParams{
->>>>>>> 34350957
 		FacadeVersions: map[string][]int{
 			"Client": {0, 1},
 		}})
@@ -127,13 +79,8 @@
 }
 
 func (s *facadeVersionSuite) TestBestFacadeVersionServerUnknown(c *gc.C) {
-<<<<<<< HEAD
-	s.PatchValue(&api.FacadeVersions, map[string][]int{"TestingAPI": {1, 2}})
+	s.PatchValue(api.FacadeVersions, map[string]facades.FacadeVersion{"TestingAPI": {1, 2}})
 	conn := api.NewTestingConnection(api.TestingConnectionParams{
-=======
-	s.PatchValue(api.FacadeVersions, map[string]facades.FacadeVersion{"TestingAPI": {1, 2}})
-	st := api.NewTestingState(api.TestingStateParams{
->>>>>>> 34350957
 		FacadeVersions: map[string][]int{
 			"Client": {0, 1},
 		}})
