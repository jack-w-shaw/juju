--- conflicted
+++ resolved
@@ -16,35 +16,7 @@
 
 var _ = gc.Suite(&facadeVersionSuite{})
 
-<<<<<<< HEAD
-func checkBestVersion(c *gc.C, desiredVersion int, versions []int, expectedVersion int) {
-=======
-func (s *facadeVersionSuite) TestFacadeVersionsMatchServerVersions(c *gc.C) {
-	// The client side code doesn't want to directly import the server side
-	// code just to list out what versions are available. However, we do
-	// want to make sure that the two sides are kept in sync.
-	clientFacadeNames := set.NewStrings()
-	for name, versions := range *api.FacadeVersions {
-		clientFacadeNames.Add(name)
-		// All versions should now be non-zero.
-		c.Check(set.NewInts(versions...).Contains(0), jc.IsFalse)
-	}
-	allServerFacades := apiserver.AllFacades().List()
-	serverFacadeNames := set.NewStrings()
-	serverFacadeBestVersions := make(map[string][]int, len(allServerFacades))
-	for _, facade := range allServerFacades {
-		serverFacadeNames.Add(facade.Name)
-		serverFacadeBestVersions[facade.Name] = facade.Versions
-	}
-	// First check that both sides know about all the same versions
-	c.Check(serverFacadeNames.Difference(clientFacadeNames).SortedValues(), gc.HasLen, 0)
-	c.Check(clientFacadeNames.Difference(serverFacadeNames).SortedValues(), gc.HasLen, 0)
-	// Next check that the best versions match
-	c.Check(*api.FacadeVersions, jc.DeepEquals, serverFacadeBestVersions)
-}
-
-func checkBestVersion(c *gc.C, desiredVersion, versions []int, expectedVersion int) {
->>>>>>> ded60756
+func checkBestVersion(c *gc.C, desiredVersion []int, versions []int, expectedVersion int) {
 	resultVersion := api.BestVersion(desiredVersion, versions)
 	c.Check(resultVersion, gc.Equals, expectedVersion)
 }
@@ -79,13 +51,8 @@
 }
 
 func (s *facadeVersionSuite) TestBestFacadeVersionExactMatch(c *gc.C) {
-<<<<<<< HEAD
-	s.PatchValue(&api.FacadeVersions, map[string]int{"Client": 1})
+	s.PatchValue(&api.FacadeVersions, map[string][]int{"Client": {1}})
 	conn := api.NewTestingConnection(api.TestingConnectionParams{
-=======
-	s.PatchValue(api.FacadeVersions, map[string][]int{"Client": {1}})
-	st := api.NewTestingState(api.TestingStateParams{
->>>>>>> ded60756
 		FacadeVersions: map[string][]int{
 			"Client": {0, 1},
 		}})
@@ -93,13 +60,8 @@
 }
 
 func (s *facadeVersionSuite) TestBestFacadeVersionNewerServer(c *gc.C) {
-<<<<<<< HEAD
-	s.PatchValue(&api.FacadeVersions, map[string]int{"Client": 1})
+	s.PatchValue(&api.FacadeVersions, map[string][]int{"Client": {1}})
 	conn := api.NewTestingConnection(api.TestingConnectionParams{
-=======
-	s.PatchValue(api.FacadeVersions, map[string][]int{"Client": {1}})
-	st := api.NewTestingState(api.TestingStateParams{
->>>>>>> ded60756
 		FacadeVersions: map[string][]int{
 			"Client": {0, 1, 2},
 		}})
@@ -107,13 +69,8 @@
 }
 
 func (s *facadeVersionSuite) TestBestFacadeVersionNewerClient(c *gc.C) {
-<<<<<<< HEAD
-	s.PatchValue(&api.FacadeVersions, map[string]int{"Client": 2})
+	s.PatchValue(&api.FacadeVersions, map[string][]int{"Client": {1, 2}})
 	conn := api.NewTestingConnection(api.TestingConnectionParams{
-=======
-	s.PatchValue(api.FacadeVersions, map[string][]int{"Client": {1, 2}})
-	st := api.NewTestingState(api.TestingStateParams{
->>>>>>> ded60756
 		FacadeVersions: map[string][]int{
 			"Client": {0, 1},
 		}})
@@ -121,13 +78,8 @@
 }
 
 func (s *facadeVersionSuite) TestBestFacadeVersionServerUnknown(c *gc.C) {
-<<<<<<< HEAD
-	s.PatchValue(&api.FacadeVersions, map[string]int{"TestingAPI": 2})
+	s.PatchValue(&api.FacadeVersions, map[string][]int{"TestingAPI": {1, 2}})
 	conn := api.NewTestingConnection(api.TestingConnectionParams{
-=======
-	s.PatchValue(api.FacadeVersions, map[string][]int{"TestingAPI": {1, 2}})
-	st := api.NewTestingState(api.TestingStateParams{
->>>>>>> ded60756
 		FacadeVersions: map[string][]int{
 			"Client": {0, 1},
 		}})
