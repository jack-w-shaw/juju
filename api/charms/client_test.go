// Copyright 2015 Canonical Ltd.
// Licensed under the AGPLv3, see LICENCE file for details.

package charms_test

import (
	"github.com/golang/mock/gomock"
<<<<<<< HEAD
=======
	charm "github.com/juju/charm/v8"
	csparams "github.com/juju/charmrepo/v6/csclient/params"
>>>>>>> 0189bcb6
	jc "github.com/juju/testing/checkers"
	gc "gopkg.in/check.v1"
	"gopkg.in/macaroon.v2"

	basemocks "github.com/juju/juju/api/base/mocks"
	"github.com/juju/juju/api/charms"
	apicharm "github.com/juju/juju/api/common/charm"
	"github.com/juju/juju/apiserver/params"
	coretesting "github.com/juju/juju/testing"
)

type charmsMockSuite struct {
	coretesting.BaseSuite
	charmsClient *charms.Client
}

var _ = gc.Suite(&charmsMockSuite{})

func (s *charmsMockSuite) TestIsMeteredFalse(c *gc.C) {
	ctrl := gomock.NewController(c)
	defer ctrl.Finish()

	mockFacadeCaller := basemocks.NewMockFacadeCaller(ctrl)

	url := "local:quantal/dummy-1"
	args := params.CharmURL{URL: url}
	metered := new(params.IsMeteredResult)
	p := params.IsMeteredResult{Metered: true}

	mockFacadeCaller.EXPECT().FacadeCall("IsMetered", args, metered).SetArg(2, p).Return(nil)

	client := charms.NewClientWithFacade(mockFacadeCaller)
	got, err := client.IsMetered(url)
	c.Assert(err, gc.IsNil)
	c.Assert(got, jc.IsTrue)
<<<<<<< HEAD
=======
}

func (s *charmsMockSuite) TestCharmInfo(c *gc.C) {
	ctrl := gomock.NewController(c)
	defer ctrl.Finish()

	mockFacadeCaller := basemocks.NewMockFacadeCaller(ctrl)

	url := "local:quantal/dummy-1"
	args := params.CharmURL{URL: url}
	info := new(params.Charm)

	p := params.Charm{
		Revision: 1,
		URL:      url,
		Config: map[string]params.CharmOption{
			"config": {
				Type:        "type",
				Description: "config-type option",
			},
		},
		LXDProfile: &params.CharmLXDProfile{
			Description: "LXDProfile",
			Devices: map[string]map[string]string{
				"tun": {
					"path": "/dev/net/tun",
					"type": "unix-char",
				},
			},
		},
	}

	mockFacadeCaller.EXPECT().FacadeCall("CharmInfo", args, info).SetArg(2, p).Return(nil)

	client := charms.NewClientWithFacade(mockFacadeCaller)
	got, err := client.CharmInfo(url)
	c.Assert(err, gc.IsNil)

	want := &charms.CharmInfo{
		Revision: 1,
		URL:      url,
		Config: &charm.Config{
			Options: map[string]charm.Option{
				"config": {
					Type:        "type",
					Description: "config-type option",
				},
			},
		},
		LXDProfile: &charm.LXDProfile{
			Description: "LXDProfile",
			Config:      map[string]string{},
			Devices: map[string]map[string]string{
				"tun": {
					"path": "/dev/net/tun",
					"type": "unix-char",
				},
			},
		},
	}
	c.Assert(got, gc.DeepEquals, want)
}

func (s *charmsMockSuite) TestResolveCharms(c *gc.C) {
	ctrl := gomock.NewController(c)
	defer ctrl.Finish()

	mockFacadeCaller := basemocks.NewMockFacadeCaller(ctrl)

	curl := charm.MustParseURL("cs:a-charm")
	curl2 := charm.MustParseURL("cs:focal/dummy-1")
	no := string(csparams.NoChannel)
	edge := string(csparams.EdgeChannel)
	stable := string(csparams.StableChannel)

	noChannelParamsOrigin := params.CharmOrigin{Source: "charm-store"}
	edgeChannelParamsOrigin := params.CharmOrigin{Source: "charm-store", Risk: edge}
	stableChannelParamsOrigin := params.CharmOrigin{Source: "charm-store", Risk: stable}

	facadeArgs := params.ResolveCharmsWithChannel{
		Resolve: []params.ResolveCharmWithChannel{
			{Reference: curl.String(), Origin: noChannelParamsOrigin},
			{Reference: curl2.String(), Origin: edgeChannelParamsOrigin},
			{Reference: curl2.String(), Origin: edgeChannelParamsOrigin},
		},
	}
	resolve := new(params.ResolveCharmWithChannelResults)
	p := params.ResolveCharmWithChannelResults{
		Results: []params.ResolveCharmWithChannelResult{
			{
				URL:             curl.String(),
				Origin:          stableChannelParamsOrigin,
				SupportedSeries: []string{"bionic", "focal", "xenial"},
			}, {
				URL:             curl2.String(),
				Origin:          edgeChannelParamsOrigin,
				SupportedSeries: []string{"bionic", "focal", "xenial"},
			},
			{
				URL:             curl2.String(),
				Origin:          edgeChannelParamsOrigin,
				SupportedSeries: []string{"focal"},
			},
		}}

	mockFacadeCaller.EXPECT().FacadeCall("ResolveCharms", facadeArgs, resolve).SetArg(2, p).Return(nil)

	client := charms.NewClientWithFacade(mockFacadeCaller)

	noChannelOrigin := apicharm.Origin{Source: apicharm.OriginCharmStore, Risk: no}
	edgeChannelOrigin := apicharm.Origin{Source: apicharm.OriginCharmStore, Risk: edge}
	stableChannelOrigin := apicharm.Origin{Source: apicharm.OriginCharmStore, Risk: stable}
	args := []charms.CharmToResolve{
		{URL: curl, Origin: noChannelOrigin},
		{URL: curl2, Origin: edgeChannelOrigin},
		{URL: curl2, Origin: edgeChannelOrigin},
	}
	got, err := client.ResolveCharms(args)
	c.Assert(err, gc.IsNil)

	want := []charms.ResolvedCharm{
		{
			URL:             curl,
			Origin:          stableChannelOrigin,
			SupportedSeries: []string{"bionic", "focal", "xenial"},
		}, {
			URL:             curl2,
			Origin:          edgeChannelOrigin,
			SupportedSeries: []string{"bionic", "focal", "xenial"},
		}, {
			URL:             curl2,
			Origin:          edgeChannelOrigin,
			SupportedSeries: []string{"focal"},
		},
	}
	c.Assert(got, gc.DeepEquals, want)
}

func (s *charmsMockSuite) TestAddCharm(c *gc.C) {
	ctrl := gomock.NewController(c)
	defer ctrl.Finish()

	curl := charm.MustParseURL("cs:testme-2")
	origin := apicharm.Origin{
		Source:   "charm-store",
		ID:       "",
		Hash:     "",
		Risk:     "stable",
		Revision: &curl.Revision,
		Track:    nil,
	}
	facadeArgs := params.AddCharmWithOrigin{
		URL:    curl.String(),
		Origin: origin.ParamsCharmOrigin(),
	}
	result := new(params.CharmOriginResult)
	actualResult := params.CharmOriginResult{
		Origin: origin.ParamsCharmOrigin(),
	}

	mockFacadeCaller := basemocks.NewMockFacadeCaller(ctrl)
	mockFacadeCaller.EXPECT().FacadeCall("AddCharm", facadeArgs, result).SetArg(2, actualResult).Return(nil)

	client := charms.NewClientWithFacade(mockFacadeCaller)
	got, err := client.AddCharm(curl, origin, false)
	c.Assert(err, gc.IsNil)
	c.Assert(got, gc.DeepEquals, origin)
}

func (s *charmsMockSuite) TestAddCharmWithAuthorization(c *gc.C) {
	ctrl := gomock.NewController(c)
	defer ctrl.Finish()

	curl := charm.MustParseURL("cs:testme-2")
	origin := apicharm.Origin{
		Source:   "charm-store",
		ID:       "",
		Hash:     "",
		Risk:     "stable",
		Revision: &curl.Revision,
		Track:    nil,
	}
	facadeArgs := params.AddCharmWithAuth{
		URL:                curl.String(),
		CharmStoreMacaroon: &macaroon.Macaroon{},
		Origin:             origin.ParamsCharmOrigin(),
	}
	result := new(params.CharmOriginResult)
	actualResult := params.CharmOriginResult{
		Origin: origin.ParamsCharmOrigin(),
	}

	mockFacadeCaller := basemocks.NewMockFacadeCaller(ctrl)
	mockFacadeCaller.EXPECT().FacadeCall("AddCharmWithAuthorization", facadeArgs, result).SetArg(2, actualResult).Return(nil)

	client := charms.NewClientWithFacade(mockFacadeCaller)
	got, err := client.AddCharmWithAuthorization(curl, origin, &macaroon.Macaroon{}, false)
	c.Assert(err, gc.IsNil)
	c.Assert(got, gc.DeepEquals, origin)
>>>>>>> 0189bcb6
}<|MERGE_RESOLUTION|>--- conflicted
+++ resolved
@@ -5,11 +5,8 @@
 
 import (
 	"github.com/golang/mock/gomock"
-<<<<<<< HEAD
-=======
 	charm "github.com/juju/charm/v8"
 	csparams "github.com/juju/charmrepo/v6/csclient/params"
->>>>>>> 0189bcb6
 	jc "github.com/juju/testing/checkers"
 	gc "gopkg.in/check.v1"
 	"gopkg.in/macaroon.v2"
@@ -45,8 +42,6 @@
 	got, err := client.IsMetered(url)
 	c.Assert(err, gc.IsNil)
 	c.Assert(got, jc.IsTrue)
-<<<<<<< HEAD
-=======
 }
 
 func (s *charmsMockSuite) TestCharmInfo(c *gc.C) {
@@ -246,5 +241,4 @@
 	got, err := client.AddCharmWithAuthorization(curl, origin, &macaroon.Macaroon{}, false)
 	c.Assert(err, gc.IsNil)
 	c.Assert(got, gc.DeepEquals, origin)
->>>>>>> 0189bcb6
 }