--- conflicted
+++ resolved
@@ -20,12 +20,7 @@
 	"github.com/juju/juju/testing/factory"
 )
 
-type metricsdebugSuiteMock struct {
-<<<<<<< HEAD
-=======
-	testing.BaseSuite
->>>>>>> 1a9b9afb
-}
+type metricsdebugSuiteMock struct{}
 
 var _ = gc.Suite(&metricsdebugSuiteMock{})
 
