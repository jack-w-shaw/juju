--- conflicted
+++ resolved
@@ -41,54 +41,7 @@
 	rootStorageSize := uint64(1024)
 	source := "source"
 
-<<<<<<< HEAD
 	instances := []params.CloudImageMetadata{
-=======
-	called := false
-	apiCaller := testing.APICallerFunc(
-		func(objType string,
-			version int,
-			id, request string,
-			a, result interface{},
-		) error {
-			called = true
-			c.Check(objType, gc.Equals, "ImageMetadataManager")
-			c.Check(id, gc.Equals, "")
-			c.Check(request, gc.Equals, "List")
-
-			args, ok := a.(params.ImageMetadataFilter)
-			c.Assert(ok, jc.IsTrue)
-
-			if results, k := result.(*params.ListCloudImageMetadataResult); k {
-				instances := []params.CloudImageMetadata{
-					{
-						ImageId:         imageId,
-						Stream:          args.Stream,
-						Region:          args.Region,
-						Version:         args.Versions[0],
-						Arch:            args.Arches[0],
-						VirtType:        args.VirtType,
-						RootStorageType: args.RootStorageType,
-						RootStorageSize: &rootStorageSize,
-						Source:          source,
-					},
-				}
-				results.Result = instances
-			}
-
-			return nil
-		})
-	client := imagemetadatamanager.NewClient(apiCaller)
-	found, err := client.List(
-		stream, region,
-		[]corebase.Base{base}, []string{arch},
-		virtType, rootStorageType,
-	)
-	c.Check(err, jc.ErrorIsNil)
-
-	c.Assert(called, jc.IsTrue)
-	expected := []params.CloudImageMetadata{
->>>>>>> a10ac368
 		{
 			ImageId:         imageId,
 			Stream:          stream,
@@ -119,7 +72,7 @@
 	client := imagemetadatamanager.NewClientFromCaller(mockFacadeCaller)
 	found, err := client.List(
 		stream, region,
-		[]series.Base{base}, []string{arch},
+		[]corebase.Base{base}, []string{arch},
 		virtType, rootStorageType,
 	)
 	c.Check(err, jc.ErrorIsNil)
