// Copyright 2013 Canonical Ltd.
// Licensed under the AGPLv3, see LICENCE file for details.

package null

import (
	"errors"
<<<<<<< HEAD
	"net"
=======
>>>>>>> 940c1044
	"path"
	"sync"

	"launchpad.net/loggo"

	"launchpad.net/juju-core/constraints"
	"launchpad.net/juju-core/environs"
	"launchpad.net/juju-core/environs/cloudinit"
	"launchpad.net/juju-core/environs/config"
	"launchpad.net/juju-core/environs/httpstorage"
	"launchpad.net/juju-core/environs/manual"
	"launchpad.net/juju-core/environs/sshstorage"
	"launchpad.net/juju-core/environs/storage"
	"launchpad.net/juju-core/instance"
	"launchpad.net/juju-core/provider"
	"launchpad.net/juju-core/state"
	"launchpad.net/juju-core/state/api"
	"launchpad.net/juju-core/tools"
	"launchpad.net/juju-core/worker/localstorage"
)

const (
	// TODO(axw) make this configurable?
	dataDir = "/var/lib/juju"

	// storageSubdir is the subdirectory of
	// dataDir in which storage will be located.
	storageSubdir = "storage"

	// storageTmpSubdir is the subdirectory of
	// dataDir in which temporary storage will
	// be located.
	storageTmpSubdir = "storage-tmp"
)

var logger = loggo.GetLogger("juju.provider.null")

type nullEnviron struct {
	cfg      *environConfig
	cfgmutex sync.Mutex
}

var errNoStartInstance = errors.New("null provider cannot start instances")
var errNoStopInstance = errors.New("null provider cannot stop instances")

func (*nullEnviron) StartInstance(constraints.Value, tools.List, *cloudinit.MachineConfig) (instance.Instance, *instance.HardwareCharacteristics, error) {
	return nil, nil, errNoStartInstance
}

func (*nullEnviron) StopInstances([]instance.Instance) error {
	return errNoStopInstance
}

func (e *nullEnviron) AllInstances() ([]instance.Instance, error) {
	return e.Instances([]instance.Id{manual.BootstrapInstanceId})
}

func (e *nullEnviron) envConfig() (cfg *environConfig) {
	e.cfgmutex.Lock()
	cfg = e.cfg
	e.cfgmutex.Unlock()
	return cfg
}

func (e *nullEnviron) Config() *config.Config {
	return e.envConfig().Config
}

func (e *nullEnviron) Name() string {
	return e.envConfig().Name()
}

func (e *nullEnviron) Bootstrap(_ constraints.Value, possibleTools tools.List, machineID string) error {
	return manual.Bootstrap(manual.BootstrapArgs{
		Host:          e.envConfig().sshHost(),
		DataDir:       dataDir,
		Environ:       e,
		MachineId:     machineID,
		PossibleTools: possibleTools,
	})
}

func (e *nullEnviron) StateInfo() (*state.Info, *api.Info, error) {
	return provider.StateInfo(e)
}

func (e *nullEnviron) SetConfig(cfg *config.Config) error {
	e.cfgmutex.Lock()
	defer e.cfgmutex.Unlock()
	envConfig, err := nullProvider{}.validate(cfg, e.cfg.Config)
	if err != nil {
		return err
	}
	e.cfg = envConfig
	return nil
}

// Implements environs.Environ.
//
// This method will only ever return an Instance for the Id
// environ/manual.BootstrapInstanceId. If any others are
// specified, then ErrPartialInstances or ErrNoInstances
// will result.
func (e *nullEnviron) Instances(ids []instance.Id) (instances []instance.Instance, err error) {
	instances = make([]instance.Instance, len(ids))
	var found bool
	for i, id := range ids {
		if id == manual.BootstrapInstanceId {
			instances[i] = nullBootstrapInstance{e.envConfig().bootstrapHost()}
			found = true
		} else {
			err = environs.ErrPartialInstances
		}
	}
	if !found {
		err = environs.ErrNoInstances
	}
	return instances, err
}

// Implements environs/bootstrap.BootstrapStorage.
func (e *nullEnviron) BootstrapStorage() (storage.Storage, error) {
	cfg := e.envConfig()
	storageDir := e.StorageDir()
	storageTmpdir := path.Join(dataDir, storageTmpSubdir)
	return sshstorage.NewSSHStorage(cfg.sshHost(), storageDir, storageTmpdir)
}

func (e *nullEnviron) Storage() storage.Storage {
	caCertPEM, caKeyPEM := e.StorageCACert(), e.StorageCAKey()
	if caCertPEM != nil && caKeyPEM != nil {
		authkey := e.StorageAuthKey()
		storage, err := httpstorage.ClientTLS(e.envConfig().storageAddr(), caCertPEM, authkey)
		if err != nil {
			// Should be impossible, since ca-cert will always be validated.
			logger.Warningf("initialising HTTPS storage failed, falling back to HTTP: %v", err)
		} else {
			return storage
		}
	}
	// No cert/key, or ClientTLS failed: just use HTTP storage.
	return httpstorage.Client(e.envConfig().storageAddr())
}

func (e *nullEnviron) PublicStorage() storage.StorageReader {
	return environs.EmptyStorage
}

func (e *nullEnviron) Destroy() error {
<<<<<<< HEAD
	return nil
=======
	return errors.New("null provider destruction is not implemented yet")
>>>>>>> 940c1044
}

func (e *nullEnviron) OpenPorts(ports []instance.Port) error {
	return nil
}

func (e *nullEnviron) ClosePorts(ports []instance.Port) error {
	return nil
}

func (e *nullEnviron) Ports() ([]instance.Port, error) {
	return []instance.Port{}, nil
}

func (*nullEnviron) Provider() environs.EnvironProvider {
	return nullProvider{}
}

func (e *nullEnviron) StorageAddr() string {
	return e.envConfig().storageListenAddr()
}

func (e *nullEnviron) StorageDir() string {
	return path.Join(dataDir, storageSubdir)
}

func (e *nullEnviron) SharedStorageAddr() string {
	return ""
}

func (e *nullEnviron) SharedStorageDir() string {
	return ""
}

func (e *nullEnviron) StorageCACert() []byte {
	if bytes, ok := e.envConfig().CACert(); ok {
		return bytes
	}
	return nil
}

func (e *nullEnviron) StorageCAKey() []byte {
	if bytes, ok := e.envConfig().CAPrivateKey(); ok {
		return bytes
	}
	return nil
}

func (e *nullEnviron) StorageHostnames() []string {
	cfg := e.envConfig()
	hostnames := []string{cfg.bootstrapHost()}
	if ip := net.ParseIP(cfg.storageListenIPAddress()); ip != nil {
		if !ip.IsUnspecified() {
			hostnames = append(hostnames, ip.String())
		}
	}
	return hostnames
}

func (e *nullEnviron) StorageAuthKey() string {
	return e.envConfig().storageAuthKey()
}

var _ localstorage.LocalTLSStorageConfig = (*nullEnviron)(nil)<|MERGE_RESOLUTION|>--- conflicted
+++ resolved
@@ -5,10 +5,7 @@
 
 import (
 	"errors"
-<<<<<<< HEAD
 	"net"
-=======
->>>>>>> 940c1044
 	"path"
 	"sync"
 
@@ -158,11 +155,7 @@
 }
 
 func (e *nullEnviron) Destroy() error {
-<<<<<<< HEAD
-	return nil
-=======
 	return errors.New("null provider destruction is not implemented yet")
->>>>>>> 940c1044
 }
 
 func (e *nullEnviron) OpenPorts(ports []instance.Port) error {
