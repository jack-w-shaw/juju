--- conflicted
+++ resolved
@@ -96,13 +96,8 @@
 // Status implements instances.Instance
 func (o *ociInstance) Status(ctx envcontext.ProviderCallContext) instance.Status {
 	if err := o.refresh(); err != nil {
-<<<<<<< HEAD
-		common.HandleCredentialError(err, ctx)
+		ocicommon.HandleCredentialError(err, ctx)
 		return instance.Status{}
-=======
-		ocicommon.HandleCredentialError(err, ctx)
-		return instance.InstanceStatus{}
->>>>>>> b00789c1
 	}
 	state, ok := statusMap[o.raw.LifecycleState]
 	if !ok {
