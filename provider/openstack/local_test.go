--- conflicted
+++ resolved
@@ -227,13 +227,8 @@
 	})
 	s.Tests.SetUpTest(c)
 	// For testing, we create a storage instance to which is uploaded tools and image metadata.
-<<<<<<< HEAD
-	env := s.Open(c)
+	env := s.Prepare(c)
 	s.toolsMetadataStorage = openstack.MetadataStorage(env)
-=======
-	env := s.Prepare(c)
-	s.metadataStorage = openstack.MetadataStorage(env)
->>>>>>> e64c608b
 	// Put some fake metadata in place so that tests that are simply
 	// starting instances without any need to check if those instances
 	// are running can find the metadata.
