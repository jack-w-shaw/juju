--- conflicted
+++ resolved
@@ -719,11 +719,7 @@
 	return stor
 }
 
-<<<<<<< HEAD
-func (e *Environ) Bootstrap(ctx environs.BootstrapContext, args environs.BootstrapParams) (arch, series string, _ environs.BootstrapFinalizer, _ error) {
-=======
-func (e *environ) Bootstrap(ctx environs.BootstrapContext, args environs.BootstrapParams) (*environs.BootstrapResult, error) {
->>>>>>> 13516887
+func (e *Environ) Bootstrap(ctx environs.BootstrapContext, args environs.BootstrapParams) (*environs.BootstrapResult, error) {
 	// The client's authentication may have been reset when finding tools if the agent-version
 	// attribute was updated so we need to re-authenticate. This will be a no-op if already authenticated.
 	// An authenticated client is needed for the URL() call below.
