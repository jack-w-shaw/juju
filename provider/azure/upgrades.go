// Copyright 2017 Canonical Ltd.
// Licensed under the AGPLv3, see LICENCE file for details.

package azure

import (
	"strings"

	"github.com/Azure/azure-sdk-for-go/sdk/resourcemanager/network/armnetwork"
	"github.com/juju/errors"

	"github.com/juju/juju/environs"
	"github.com/juju/juju/environs/context"
	"github.com/juju/juju/environs/tags"
	"github.com/juju/juju/provider/azure/internal/errorutils"
)

// UpgradeOperations is part of the upgrades.OperationSource interface.
func (env *azureEnviron) UpgradeOperations(context.ProviderCallContext, environs.UpgradeOperationsParams) []environs.UpgradeOperation {
	return []environs.UpgradeOperation{{
		providerVersion1,
		[]environs.UpgradeStep{
			commonDeploymentUpgradeStep{env},
		},
	}}
}

// commonDeploymentUpgradeStep adds a "common" deployment to each
// Environ corresponding to non-controller models.
type commonDeploymentUpgradeStep struct {
	env *azureEnviron
}

// Description is part of the environs.UpgradeStep interface.
func (commonDeploymentUpgradeStep) Description() string {
	return "Create common resource deployment"
}

// Run is part of the environs.UpgradeStep interface.
func (step commonDeploymentUpgradeStep) Run(ctx context.ProviderCallContext) error {
	env := step.env
	isControllerEnviron, err := isControllerEnviron(env, ctx)
	if err != nil {
		return errors.Trace(err)
	}
	if isControllerEnviron {
		// We only need to create the deployment for
		// non-controller Environs.
		return nil
	}

	// Identify the network security rules that exist already.
	// We will add these, excluding the SSH/API rules, to the
	// network security group template created in the deployment
	// below.
	allRules, err := existingSecurityRules(ctx, env.securityGroups, env.resourceGroup)
	if errors.IsNotFound(err) {
		allRules = nil
	} else if err != nil {
		return errors.Trace(err)
	}
	rules := make([]*armnetwork.SecurityRule, 0, len(allRules))
	for _, rule := range allRules {
		name := toValue(rule.Name)
		if name == sshSecurityRuleName || strings.HasPrefix(name, apiSecurityRulePrefix) {
			continue
		}
		rules = append(rules, rule)
	}

<<<<<<< HEAD
=======
	env.mu.Lock()
	env.mu.Unlock()
>>>>>>> 4b46164a
	return env.createCommonResourceDeployment(ctx, nil, rules)
}

// existingSecurityRules returns the network security rules for the internal
// network security group in the specified resource group. If the network
// security group has not been created, this function will return an error
// satisfying errors.IsNotFound.
func existingSecurityRules(
	ctx context.ProviderCallContext,
	nsgClient *armnetwork.SecurityGroupsClient,
	resourceGroup string,
) ([]*armnetwork.SecurityRule, error) {
	nsg, err := nsgClient.Get(ctx, resourceGroup, internalSecurityGroupName, nil)
	if err != nil {
		if errorutils.IsNotFoundError(err) {
			return nil, errors.NotFoundf("security group")
		}
		return nil, errors.Annotate(err, "querying network security group")
	}
	var rules []*armnetwork.SecurityRule
	if nsg.Properties != nil {
		rules = nsg.Properties.SecurityRules
	}
	return rules, nil
}

func isControllerEnviron(env *azureEnviron, ctx context.ProviderCallContext) (bool, error) {
	// Look for a machine with the "juju-is-controller" tag set to "true".
	pager := env.compute.NewListPager(env.resourceGroup, nil)
	for pager.More() {
		next, err := pager.NextPage(ctx)
		if err != nil {
			return false, errorutils.HandleCredentialError(errors.Annotate(err, "listing virtual machines"), ctx)
		}
		for _, vm := range next.Value {
			if toValue(vm.Tags[tags.JujuIsController]) == "true" {
				return true, nil
			}
		}
	}
	return false, nil
}<|MERGE_RESOLUTION|>--- conflicted
+++ resolved
@@ -68,11 +68,6 @@
 		rules = append(rules, rule)
 	}
 
-<<<<<<< HEAD
-=======
-	env.mu.Lock()
-	env.mu.Unlock()
->>>>>>> 4b46164a
 	return env.createCommonResourceDeployment(ctx, nil, rules)
 }
 
