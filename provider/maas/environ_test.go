--- conflicted
+++ resolved
@@ -124,28 +124,11 @@
 	// just reads the content of the database into a map, so we just create
 	// the map ourselves.
 
-<<<<<<< HEAD
-func decodeUserData(userData string) ([]byte, error) {
-	data, err := base64.StdEncoding.DecodeString(userData)
-	if err != nil {
-		return []byte(""), err
-	}
-	return utils.Gunzip(data)
-}
-
-func (suite *environSuite) TestStartInstanceStartsInstance(c *gc.C) {
-	suite.setupFakeTools(c)
-	env := suite.makeEnviron()
-	// Create node 0: it will be used as the bootstrap node.
-	suite.testMAASObject.TestServer.NewNode(`{"system_id": "node0", "hostname": "host0"}`)
-	err := bootstrap.Bootstrap(envtesting.NewBootstrapContext(c), env, constraints.Value{})
-=======
 	// Even though we use 'nil' here, it actually stores it as "" because
 	// 1.16.2 already validates the value
 	baseCfg := getSimpleTestConfig(c, coretesting.Attrs{"maas-agent-name": ""})
 	c.Check(baseCfg.UnknownAttrs()["maas-agent-name"], gc.Equals, "")
 	env, err := maas.NewEnviron(baseCfg)
->>>>>>> 2bab0632
 	c.Assert(err, gc.IsNil)
 	provider := env.Provider()
 
@@ -210,103 +193,5 @@
 	env, err := maas.NewEnviron(cfg)
 
 	c.Check(err, gc.IsNil)
-<<<<<<< HEAD
-
-	// Instances have been stopped.
-	operations := suite.testMAASObject.TestServer.NodeOperations()
-	expectedOperations := map[string][]string{"test1": {"release"}}
-	c.Check(operations, gc.DeepEquals, expectedOperations)
-	// Files have been cleaned up.
-	listing, err := storage.List(stor, "")
-	c.Assert(err, gc.IsNil)
-	c.Check(listing, gc.DeepEquals, []string{})
-}
-
-// It would be nice if we could unit-test Bootstrap() in more detail, but
-// at the time of writing that would require more support from gomaasapi's
-// testing service than we have.
-func (suite *environSuite) TestBootstrapSucceeds(c *gc.C) {
-	suite.setupFakeTools(c)
-	env := suite.makeEnviron()
-	suite.testMAASObject.TestServer.NewNode(`{"system_id": "thenode", "hostname": "host"}`)
-	err := bootstrap.Bootstrap(envtesting.NewBootstrapContext(c), env, constraints.Value{})
-	c.Assert(err, gc.IsNil)
-}
-
-func (suite *environSuite) TestBootstrapFailsIfNoTools(c *gc.C) {
-	suite.setupFakeTools(c)
-	env := suite.makeEnviron()
-	// Can't RemoveAllTools, no public storage.
-	envtesting.RemoveTools(c, env.Storage())
-	// Disable auto-uploading by setting the agent version.
-	cfg, err := env.Config().Apply(map[string]interface{}{
-		"agent-version": version.Current.Number.String(),
-	})
-	c.Assert(err, gc.IsNil)
-	err = env.SetConfig(cfg)
-	c.Assert(err, gc.IsNil)
-	err = bootstrap.Bootstrap(envtesting.NewBootstrapContext(c), env, constraints.Value{})
-	c.Check(err, gc.ErrorMatches, "cannot find bootstrap tools.*")
-}
-
-func (suite *environSuite) TestBootstrapFailsIfNoNodes(c *gc.C) {
-	suite.setupFakeTools(c)
-	env := suite.makeEnviron()
-	err := bootstrap.Bootstrap(envtesting.NewBootstrapContext(c), env, constraints.Value{})
-	// Since there are no nodes, the attempt to allocate one returns a
-	// 409: Conflict.
-	c.Check(err, gc.ErrorMatches, ".*409.*")
-}
-
-func (suite *environSuite) TestBootstrapIntegratesWithEnvirons(c *gc.C) {
-	suite.setupFakeTools(c)
-	env := suite.makeEnviron()
-	suite.testMAASObject.TestServer.NewNode(`{"system_id": "bootstrapnode", "hostname": "host"}`)
-
-	// bootstrap.Bootstrap calls Environ.Bootstrap.  This works.
-	err := bootstrap.Bootstrap(envtesting.NewBootstrapContext(c), env, constraints.Value{})
-	c.Assert(err, gc.IsNil)
-}
-
-func assertSourceContents(c *gc.C, source simplestreams.DataSource, filename string, content []byte) {
-	rc, _, err := source.Fetch(filename)
-	c.Assert(err, gc.IsNil)
-	defer rc.Close()
-	retrieved, err := ioutil.ReadAll(rc)
-	c.Assert(err, gc.IsNil)
-	c.Assert(retrieved, gc.DeepEquals, content)
-}
-
-func (suite *environSuite) TestGetImageMetadataSources(c *gc.C) {
-	env := suite.makeEnviron()
-	// Add a dummy file to storage so we can use that to check the
-	// obtained source later.
-	data := makeRandomBytes(10)
-	stor := NewStorage(env)
-	err := stor.Put("images/filename", bytes.NewBuffer([]byte(data)), int64(len(data)))
-	c.Assert(err, gc.IsNil)
-	sources, err := imagemetadata.GetMetadataSources(env)
-	c.Assert(err, gc.IsNil)
-	c.Assert(len(sources), gc.Equals, 2)
-	assertSourceContents(c, sources[0], "filename", data)
-	url, err := sources[1].URL("")
-	c.Assert(err, gc.IsNil)
-	c.Assert(url, gc.Equals, imagemetadata.DefaultBaseURL+"/")
-}
-
-func (suite *environSuite) TestGetToolsMetadataSources(c *gc.C) {
-	env := suite.makeEnviron()
-	// Add a dummy file to storage so we can use that to check the
-	// obtained source later.
-	data := makeRandomBytes(10)
-	stor := NewStorage(env)
-	err := stor.Put("tools/filename", bytes.NewBuffer([]byte(data)), int64(len(data)))
-	c.Assert(err, gc.IsNil)
-	sources, err := envtools.GetMetadataSources(env)
-	c.Assert(err, gc.IsNil)
-	c.Assert(len(sources), gc.Equals, 1)
-	assertSourceContents(c, sources[0], "filename", data)
-=======
 	c.Check(env.Name(), gc.Equals, "testenv")
->>>>>>> 2bab0632
 }