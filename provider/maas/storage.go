// Copyright 2013 Canonical Ltd.
// Licensed under the AGPLv3, see LICENCE file for details.

package maas

import (
	"bytes"
	"encoding/base64"
	"fmt"
	"io"
	"io/ioutil"
	"net/url"
	"sort"
	"strings"
	"sync"

	"github.com/juju/errors"
	"github.com/juju/gomaasapi"
	"github.com/juju/utils"

	"github.com/juju/juju/environs/storage"
)

<<<<<<< HEAD
type maas1Storage struct {
	// Mutex protects the "*Unlocked" fields.
	sync.Mutex

=======
type maasStorage struct {
>>>>>>> b26c88a8
	// The Environ that this Storage is for.
	environ *maasEnviron

	// Reference to the URL on the API where files are stored.
	maasClient gomaasapi.MAASObject
}

<<<<<<< HEAD
var _ storage.Storage = (*maas1Storage)(nil)

func NewStorage(env *maasEnviron) storage.Storage {
	if env.usingMAAS2() {
		return &maas2Storage{
			environ:        env,
			maasController: env.maasController,
		}
	} else {
		return &maas1Storage{
			environUnlocked:    env,
			maasClientUnlocked: env.getMAASClient().GetSubObject("files"),
		}
=======
func NewStorage(env *maasEnviron) storage.Storage {
	stor := new(maasStorage)
	stor.environ = env
	// TODO (babbageclunk): needs MAAS 2.0 support
	if !env.usingMAAS2() {
		stor.maasClient = env.getMAASClient().GetSubObject("files")
>>>>>>> b26c88a8
	}
}

<<<<<<< HEAD
// getSnapshot returns a consistent copy of a maas1Storage.  Use this if you
// need a consistent view of the object's entire state, without having to
// lock the object the whole time.
//
// An easy mistake to make with "defer" is to keep holding a lock without
// realizing it, while you go on to block on http requests or other slow
// things that don't actually require the lock.  In most cases you can just
// create a snapshot first (releasing the lock immediately) and then do the
// rest of the work with the snapshot.
func (stor *maas1Storage) getSnapshot() *maas1Storage {
	stor.Lock()
	defer stor.Unlock()

	return &maas1Storage{
		environUnlocked:    stor.environUnlocked,
		maasClientUnlocked: stor.maasClientUnlocked,
	}
}

// addressFileObject creates a MAASObject pointing to a given file.
// Takes out a lock on the storage object to get a consistent view.
func (stor *maas1Storage) addressFileObject(name string) gomaasapi.MAASObject {
	stor.Lock()
	defer stor.Unlock()
	return stor.maasClientUnlocked.GetSubObject(name)
=======
// addressFileObject creates a MAASObject pointing to a given file.
// Takes out a lock on the storage object to get a consistent view.
func (stor *maasStorage) addressFileObject(name string) gomaasapi.MAASObject {
	return stor.maasClient.GetSubObject(name)
>>>>>>> b26c88a8
}

// All filenames need to be namespaced so they are private to this environment.
// This prevents different environments from interfering with each other.
// We're using the agent name UUID here.
func prefixWithPrivateNamespace(env *maasEnviron, name string) string {
	prefix := env.ecfg().maasAgentName()
	if prefix != "" {
		return prefix + "-" + name
	}
	return name
}

func (stor *maas1Storage) prefixWithPrivateNamespace(name string) string {
	return prefixWithPrivateNamespace(stor.getSnapshot().environUnlocked, name)
}

// retrieveFileObject retrieves the information of the named file,
// including its download URL and its contents, as a MAASObject.
//
// This may return many different errors, but specifically, it returns
// an error that satisfies errors.IsNotFound if the file did not
// exist.
//
// The function takes out a lock on the storage object.
func (stor *maas1Storage) retrieveFileObject(name string) (gomaasapi.MAASObject, error) {
	obj, err := stor.addressFileObject(name).Get()
	if err != nil {
		noObj := gomaasapi.MAASObject{}
		serverErr, ok := errors.Cause(err).(gomaasapi.ServerError)
		if ok && serverErr.StatusCode == 404 {
			return noObj, errors.NotFoundf("file '%s' not found", name)
		}
		msg := fmt.Errorf("could not access file '%s': %v", name, err)
		return noObj, msg
	}
	return obj, nil
}

<<<<<<< HEAD
=======
// All filenames need to be namespaced so they are private to this environment.
// This prevents different environments from interfering with each other.
// We're using the agent name UUID here.
func (stor *maasStorage) prefixWithPrivateNamespace(name string) string {
	prefix := stor.environ.ecfg().maasAgentName()
	if prefix != "" {
		return prefix + "-" + name
	}
	return name
}

>>>>>>> b26c88a8
// Get is specified in the StorageReader interface.
func (stor *maas1Storage) Get(name string) (io.ReadCloser, error) {
	name = stor.prefixWithPrivateNamespace(name)
	fileObj, err := stor.retrieveFileObject(name)
	if err != nil {
		return nil, err
	}
	data, err := fileObj.GetField("content")
	if err != nil {
		return nil, fmt.Errorf("could not extract file content for %s: %v", name, err)
	}
	buf, err := base64.StdEncoding.DecodeString(data)
	if err != nil {
		return nil, fmt.Errorf("bad data in file '%s': %v", name, err)
	}
	return ioutil.NopCloser(bytes.NewReader(buf)), nil
}

// extractFilenames returns the filenames from a "list" operation on the
// MAAS API, sorted by name.
func (stor *maas1Storage) extractFilenames(listResult gomaasapi.JSONObject) ([]string, error) {
	privatePrefix := stor.prefixWithPrivateNamespace("")
	list, err := listResult.GetArray()
	if err != nil {
		return nil, err
	}
	result := make([]string, len(list))
	for index, entry := range list {
		file, err := entry.GetMap()
		if err != nil {
			return nil, err
		}
		filename, err := file["filename"].GetString()
		if err != nil {
			return nil, err
		}
		// When listing files we need to return them without our special prefix.
		result[index] = strings.TrimPrefix(filename, privatePrefix)
	}
	sort.Strings(result)
	return result, nil
}

// List is specified in the StorageReader interface.
func (stor *maas1Storage) List(prefix string) ([]string, error) {
	prefix = stor.prefixWithPrivateNamespace(prefix)
	params := make(url.Values)
	params.Add("prefix", prefix)
	obj, err := stor.maasClient.CallGet("list", params)
	if err != nil {
		return nil, err
	}
	return stor.extractFilenames(obj)
}

// URL is specified in the StorageReader interface.
func (stor *maas1Storage) URL(name string) (string, error) {
	name = stor.prefixWithPrivateNamespace(name)
	fileObj, err := stor.retrieveFileObject(name)
	if err != nil {
		return "", err
	}
	uri, err := fileObj.GetField("anon_resource_uri")
	if err != nil {
		msg := fmt.Errorf("could not get file's download URL (may be an outdated MAAS): %s", err)
		return "", msg
	}

	partialURL, err := url.Parse(uri)
	if err != nil {
		return "", err
	}
	fullURL := fileObj.URL().ResolveReference(partialURL)
	return fullURL.String(), nil
}

// DefaultConsistencyStrategy is specified in the StorageReader interface.
func (stor *maas1Storage) DefaultConsistencyStrategy() utils.AttemptStrategy {
	// This storage backend has immediate consistency, so there's no
	// need to wait.  One attempt should do.
	return utils.AttemptStrategy{}
}

// ShouldRetry is specified in the StorageReader interface.
func (stor *maas1Storage) ShouldRetry(err error) bool {
	return false
}

// Put is specified in the StorageWriter interface.
func (stor *maas1Storage) Put(name string, r io.Reader, length int64) error {
	name = stor.prefixWithPrivateNamespace(name)
	data, err := ioutil.ReadAll(io.LimitReader(r, length))
	if err != nil {
		return err
	}
	params := url.Values{"filename": {name}}
	files := map[string][]byte{"file": data}
	_, err = stor.maasClient.CallPostFiles("add", params, files)
	return err
}

// Remove is specified in the StorageWriter interface.
func (stor *maas1Storage) Remove(name string) error {
	name = stor.prefixWithPrivateNamespace(name)
	// The only thing that can go wrong here, really, is that the file
	// does not exist.  But deletion is idempotent: deleting a file that
	// is no longer there anyway is success, not failure.
	stor.maasClient.GetSubObject(name).Delete()
	return nil
}

// RemoveAll is specified in the StorageWriter interface.
func (stor *maas1Storage) RemoveAll() error {
	return removeAll(stor)
}

func removeAll(stor storage.Storage) error {
	names, err := storage.List(stor, "")
	if err != nil {
		return err
	}
	// Remove all the objects in parallel so that we incur fewer round-trips.
	// If we're in danger of having hundreds of objects,
	// we'll want to change this to limit the number
	// of concurrent operations.
	var wg sync.WaitGroup
	wg.Add(len(names))
	errc := make(chan error, len(names))
	for _, name := range names {
		name := name
		go func() {
			defer wg.Done()
			if err := stor.Remove(name); err != nil {
				errc <- err
			}
		}()
	}
	wg.Wait()
	select {
	case err := <-errc:
		return fmt.Errorf("cannot delete all provider state: %v", err)
	default:
	}
	return nil
}<|MERGE_RESOLUTION|>--- conflicted
+++ resolved
@@ -21,14 +21,7 @@
 	"github.com/juju/juju/environs/storage"
 )
 
-<<<<<<< HEAD
 type maas1Storage struct {
-	// Mutex protects the "*Unlocked" fields.
-	sync.Mutex
-
-=======
-type maasStorage struct {
->>>>>>> b26c88a8
 	// The Environ that this Storage is for.
 	environ *maasEnviron
 
@@ -36,7 +29,6 @@
 	maasClient gomaasapi.MAASObject
 }
 
-<<<<<<< HEAD
 var _ storage.Storage = (*maas1Storage)(nil)
 
 func NewStorage(env *maasEnviron) storage.Storage {
@@ -47,52 +39,16 @@
 		}
 	} else {
 		return &maas1Storage{
-			environUnlocked:    env,
-			maasClientUnlocked: env.getMAASClient().GetSubObject("files"),
-		}
-=======
-func NewStorage(env *maasEnviron) storage.Storage {
-	stor := new(maasStorage)
-	stor.environ = env
-	// TODO (babbageclunk): needs MAAS 2.0 support
-	if !env.usingMAAS2() {
-		stor.maasClient = env.getMAASClient().GetSubObject("files")
->>>>>>> b26c88a8
-	}
-}
-
-<<<<<<< HEAD
-// getSnapshot returns a consistent copy of a maas1Storage.  Use this if you
-// need a consistent view of the object's entire state, without having to
-// lock the object the whole time.
-//
-// An easy mistake to make with "defer" is to keep holding a lock without
-// realizing it, while you go on to block on http requests or other slow
-// things that don't actually require the lock.  In most cases you can just
-// create a snapshot first (releasing the lock immediately) and then do the
-// rest of the work with the snapshot.
-func (stor *maas1Storage) getSnapshot() *maas1Storage {
-	stor.Lock()
-	defer stor.Unlock()
-
-	return &maas1Storage{
-		environUnlocked:    stor.environUnlocked,
-		maasClientUnlocked: stor.maasClientUnlocked,
-	}
-}
-
-// addressFileObject creates a MAASObject pointing to a given file.
-// Takes out a lock on the storage object to get a consistent view.
-func (stor *maas1Storage) addressFileObject(name string) gomaasapi.MAASObject {
-	stor.Lock()
-	defer stor.Unlock()
-	return stor.maasClientUnlocked.GetSubObject(name)
-=======
+			environ:    env,
+			maasClient: env.getMAASClient().GetSubObject("files"),
+		}
+	}
+}
+
 // addressFileObject creates a MAASObject pointing to a given file.
 // Takes out a lock on the storage object to get a consistent view.
 func (stor *maasStorage) addressFileObject(name string) gomaasapi.MAASObject {
 	return stor.maasClient.GetSubObject(name)
->>>>>>> b26c88a8
 }
 
 // All filenames need to be namespaced so they are private to this environment.
@@ -132,8 +88,6 @@
 	return obj, nil
 }
 
-<<<<<<< HEAD
-=======
 // All filenames need to be namespaced so they are private to this environment.
 // This prevents different environments from interfering with each other.
 // We're using the agent name UUID here.
@@ -145,7 +99,6 @@
 	return name
 }
 
->>>>>>> b26c88a8
 // Get is specified in the StorageReader interface.
 func (stor *maas1Storage) Get(name string) (io.ReadCloser, error) {
 	name = stor.prefixWithPrivateNamespace(name)
