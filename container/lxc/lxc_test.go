--- conflicted
+++ resolved
@@ -207,17 +207,6 @@
 
 	manager := s.makeManager(c, "test")
 	instance := containertesting.StartContainer(c, manager, "1/lxc/0")
-<<<<<<< HEAD
-	autostartLink := lxc.RestartSymlink(string(instance.Id()))
-
-	netConfig := lxc.DefaultNetworkConfig()
-	autostart := true
-	config := lxc.GenerateLXCConfigTemplate(netConfig, autostart)
-	expected := `
-lxc.network.type = veth
-lxc.network.link = lxcbr0
-lxc.network.flags = up
-=======
 	name := string(instance.Id())
 	autostartLink := lxc.RestartSymlink(name)
 	config, err := ioutil.ReadFile(lxc.ContainerConfigFilename(name))
@@ -226,20 +215,9 @@
 lxc.network.type = .*
 lxc.network.link = .*
 lxc.network.flags = (\n|.)*
->>>>>>> 80c6dbc7
 lxc.start.auto = 1
 `
 	c.Assert(string(config), gc.Matches, expectedRegex)
-	c.Assert(autostartLink, jc.DoesNotExist)
-
-	autostart = false
-	config = lxc.GenerateLXCConfigTemplate(netConfig, autostart)
-	expected = `
-lxc.network.type = veth
-lxc.network.link = lxcbr0
-lxc.network.flags = up
-`
-	c.Assert(config, gc.Equals, expected)
 	c.Assert(autostartLink, jc.DoesNotExist)
 }
 
