#!/bin/sh
set -euf

# Path variables
BASE_DIR=$(realpath $(dirname "$0"))
PROJECT_DIR=${PROJECT_DIR:-${BASE_DIR}}
BUILD_DIR=${BUILD_DIR:-${PROJECT_DIR}/_build/$(go env GOOS)_$(go env GOARCH)}
JUJUD_BIN_DIR=${JUJUD_BIN_DIR:-${BUILD_DIR}/bin}

# Versioning variables
JUJU_BUILD_NUMBER=${JUJU_BUILD_NUMBER:-}

# Docker variables
DOCKER_USERNAME=${DOCKER_USERNAME:-jujusolutions}
DOCKER_STAGING_DIR="${BUILD_DIR}/docker-staging"
DOCKER_BIN=${DOCKER_BIN:-$(which docker || true)}

_base_image() {
    IMG_linux_amd64="amd64/ubuntu:20.04" \
    IMG_linux_arm64="arm64v8/ubuntu:20.04" \
    IMG_linux_ppc64le="ppc64le/ubuntu:20.04" \
    IMG_linux_s390x="s390x/ubuntu:20.04" \
    printenv "IMG_$(go env GOOS)_$(go env GOARCH)"
}

_juju_version() {
    "${JUJUD_BIN_DIR}/jujud" version | grep -E -o "^[[:digit:]]{1,9}\.[[:digit:]]{1,9}(\.|-[[:alpha:]]+)[[:digit:]]{1,9}(\.[[:digit:]]{1,9})?"
}
_strip_build_version() {
    echo "$1" | grep -E -o "^[[:digit:]]{1,9}\.[[:digit:]]{1,9}(\.|-[[:alpha:]]+)[[:digit:]]{1,9}"
}
_image_version() {
    _strip_build_version "$(_juju_version)"
}

operator_image_release_path() {
    echo "${DOCKER_USERNAME}/jujud-operator:$(_image_version)"
}
operator_image_path() {
    if [ -z "${JUJU_BUILD_NUMBER}" ] || [ ${JUJU_BUILD_NUMBER} -eq 0 ]; then
        operator_image_release_path
    else
        echo "${DOCKER_USERNAME}/jujud-operator:$(_image_version).${JUJU_BUILD_NUMBER}"
    fi
}

build_operator_image() {
    WORKDIR="${DOCKER_STAGING_DIR}/jujud-operator"
    rm -rf "${WORKDIR}"
    mkdir -p "${WORKDIR}"

    # Populate docker build context
    cp "${JUJUD_BIN_DIR}/jujud" "${WORKDIR}/"
    cp "${JUJUD_BIN_DIR}/jujuc" "${WORKDIR}/"
    cp "${JUJUD_BIN_DIR}/containeragent" "${WORKDIR}/"
    cp "${JUJUD_BIN_DIR}/pebble" "${WORKDIR}/"
    cp "${PROJECT_DIR}/caas/Dockerfile" "${WORKDIR}/"
    cp "${PROJECT_DIR}/caas/requirements.txt" "${WORKDIR}/"

    # Build image. We tar up the build context to support docker snap confinement.
    tar cf - -C "${WORKDIR}" . | "${DOCKER_BIN}" build \
        --build-arg BASE_IMAGE=$(_base_image) \
        -t "$(operator_image_path)" - 
    if [ "$(operator_image_path)" != "$(operator_image_release_path)" ]; then
        "${DOCKER_BIN}" tag "$(operator_image_path)" "$(operator_image_release_path)"
    fi

    # Cleanup
    rm -rf "${WORKDIR}"
}

wait_for_dpkg() {
<<<<<<< HEAD
=======
    # Just in case, wait for cloud-init.
    cloud-init status --wait 2> /dev/null || true
>>>>>>> a65eed52
    while sudo lsof /var/lib/dpkg/lock-frontend 2> /dev/null; do
        echo "Waiting for dpkg lock..."
        sleep 10
    done
<<<<<<< HEAD
=======
    while sudo lsof /var/lib/apt/lists/lock 2> /dev/null; do
        echo "Waiting for apt lock..."
        sleep 10
    done
>>>>>>> a65eed52
}<|MERGE_RESOLUTION|>--- conflicted
+++ resolved
@@ -70,20 +70,14 @@
 }
 
 wait_for_dpkg() {
-<<<<<<< HEAD
-=======
     # Just in case, wait for cloud-init.
     cloud-init status --wait 2> /dev/null || true
->>>>>>> a65eed52
     while sudo lsof /var/lib/dpkg/lock-frontend 2> /dev/null; do
         echo "Waiting for dpkg lock..."
         sleep 10
     done
-<<<<<<< HEAD
-=======
     while sudo lsof /var/lib/apt/lists/lock 2> /dev/null; do
         echo "Waiting for apt lock..."
         sleep 10
     done
->>>>>>> a65eed52
 }