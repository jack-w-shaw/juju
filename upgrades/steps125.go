// Copyright 2015 Canonical Ltd.
// Licensed under the AGPLv3, see LICENCE file for details.

package upgrades

import (
	"strings"

	"github.com/juju/errors"
	"github.com/juju/utils/exec"
	"github.com/juju/utils/os"

	"github.com/juju/juju/cloudconfig"
	"github.com/juju/juju/environs"
	"github.com/juju/juju/juju/osenv"
	"github.com/juju/juju/state"
)

// stateStepsFor125 returns upgrade steps for Juju 1.25 that manipulate state directly.
func stateStepsFor125() []Step {
	return []Step{
		&upgradeStep{
			description: "add the version field to all settings docs",
			targets:     []Target{DatabaseMaster},
			run: func(context Context) error {
				return state.MigrateSettingsSchema(context.State())
			},
		},
		&upgradeStep{
			description: "set hosted environment count to number of hosted environments",
			targets:     []Target{DatabaseMaster},
			run: func(context Context) error {
				return state.SetHostedEnvironCount(context.State())
			},
		},
		&upgradeStep{
			description: "tag machine instances",
			targets:     []Target{DatabaseMaster},
			run: func(context Context) error {
				st := context.State()
				machines, err := st.AllMachines()
				if err != nil {
					return errors.Trace(err)
				}
				cfg, err := st.EnvironConfig()
				if err != nil {
					return errors.Trace(err)
				}
				env, err := environs.New(cfg)
				if err != nil {
					return errors.Trace(err)
				}
				return addInstanceTags(env, machines)
			},
		},
		&upgradeStep{
			description: "add missing env-uuid to statuses",
			targets:     []Target{DatabaseMaster},
			run: func(context Context) error {
				return state.AddMissingEnvUUIDOnStatuses(context.State())
			},
		},
		&upgradeStep{
			description: "add attachmentCount to volume",
			targets:     []Target{DatabaseMaster},
			run: func(context Context) error {
				return state.AddVolumeAttachmentCount(context.State())
			}},
		&upgradeStep{
			description: "add attachmentCount to filesystem",
			targets:     []Target{DatabaseMaster},
			run: func(context Context) error {
				return state.AddFilesystemsAttachmentCount(context.State())
			}},
		&upgradeStep{
			description: "add binding to volume",
			targets:     []Target{DatabaseMaster},
			run: func(context Context) error {
				return state.AddBindingToVolumes(context.State())
			}},
		&upgradeStep{
			description: "add binding to filesystem",
			targets:     []Target{DatabaseMaster},
			run: func(context Context) error {
				return state.AddBindingToFilesystems(context.State())
			}},
		&upgradeStep{
			description: "add status to volume",
			targets:     []Target{DatabaseMaster},
			run: func(context Context) error {
				return state.AddVolumeStatus(context.State())
			}},
		&upgradeStep{
			description: "move lastlogin and last connection to their own collections",
			targets:     []Target{DatabaseMaster},
			run: func(context Context) error {
				return state.MigrateLastLoginAndLastConnection(context.State())
			}},
		&upgradeStep{
<<<<<<< HEAD
			description: "add preferred addresses to machines",
			targets:     []Target{DatabaseMaster},
			run: func(context Context) error {
				return state.AddPreferredAddressesToMachines(context.State())
			},
		},
=======
			description: "upgrade environment config",
			targets:     []Target{DatabaseMaster},
			run: func(context Context) error {
				// TODO(axw) updateEnvironConfig should be
				// called for all upgrades, to decouple this
				// package from provider-specific upgrades.
				st := context.State()
				return upgradeEnvironConfig(st, st, environs.GlobalProviderRegistry())
			}},
>>>>>>> 861c9434
	}
}

// stepsFor125 returns upgrade steps for Juju 1.25 that only need the API.
func stepsFor125() []Step {
	return []Step{
		&upgradeStep{
			description: "remove Jujud.pass file on windows",
			targets:     []Target{HostMachine},
			run:         removeJujudpass,
		},
		&upgradeStep{
			description: "add juju registry key",
			targets:     []Target{HostMachine},
			run:         addJujuRegKey,
		},
	}
}

// removeJujudpass removes a file that is no longer used on versions >1.25
// The Jujud.pass file was created during cloud init before
// so we know it's location for sure in case it exists
func removeJujudpass(context Context) error {
	if os.HostOS() == os.Windows {
		fileLocation := "C:\\Juju\\Jujud.pass"
		if err := osRemove(fileLocation); err != nil {
			// Don't fail the step if we can't get rid of the old files.
			// We don't actually care if they still exist or not.
			logger.Warningf("can't delete old password file %q: %s", fileLocation, err)
		}
	}
	return nil
}

var execRunCommands = exec.RunCommands

// addJujuRegKey tries to create the same key that is now created during cloudinit
// on machines having version 1.25 or up
// Since support for ACL's in golang is quite disastrous at the moment, and they're
// not especially easy to use, this is done using the exact same steps used in cloudinit
func addJujuRegKey(context Context) error {
	if os.HostOS() == os.Windows {
		cmds := cloudconfig.CreateJujuRegistryKeyCmds()
		_, err := execRunCommands(exec.RunParams{
			Commands: strings.Join(cmds, "\n"),
		})
		if err != nil {
			return errors.Annotate(err, "could not create juju registry key")
		}
		logger.Infof("created juju registry key at %s", osenv.JujuRegistryKey)
		return nil
	}
	return nil
}<|MERGE_RESOLUTION|>--- conflicted
+++ resolved
@@ -97,14 +97,13 @@
 				return state.MigrateLastLoginAndLastConnection(context.State())
 			}},
 		&upgradeStep{
-<<<<<<< HEAD
 			description: "add preferred addresses to machines",
 			targets:     []Target{DatabaseMaster},
 			run: func(context Context) error {
 				return state.AddPreferredAddressesToMachines(context.State())
 			},
 		},
-=======
+		&upgradeStep{
 			description: "upgrade environment config",
 			targets:     []Target{DatabaseMaster},
 			run: func(context Context) error {
@@ -114,7 +113,6 @@
 				st := context.State()
 				return upgradeEnvironConfig(st, st, environs.GlobalProviderRegistry())
 			}},
->>>>>>> 861c9434
 	}
 }
 
