// Copyright 2018 Canonical Ltd.
// Licensed under the AGPLv3, see LICENCE file for details.

package provider_test

import (
	stdcontext "context"
	"fmt"
	"strings"
	"time"

	jujuclock "github.com/juju/clock"
	"github.com/juju/clock/testclock"
	"github.com/juju/errors"
	"github.com/juju/names/v4"
	jc "github.com/juju/testing/checkers"
	"github.com/juju/version/v2"
	"github.com/juju/worker/v3/workertest"
	"go.uber.org/mock/gomock"
	gc "gopkg.in/check.v1"
	admissionregistrationv1 "k8s.io/api/admissionregistration/v1"
	appsv1 "k8s.io/api/apps/v1"
	core "k8s.io/api/core/v1"
	rbacv1 "k8s.io/api/rbac/v1"
	storagev1 "k8s.io/api/storage/v1"
	apiextensionsv1 "k8s.io/apiextensions-apiserver/pkg/apis/apiextensions/v1"
	"k8s.io/apimachinery/pkg/api/resource"
	v1 "k8s.io/apimachinery/pkg/apis/meta/v1"
	"k8s.io/apimachinery/pkg/apis/meta/v1/unstructured"
	"k8s.io/apimachinery/pkg/runtime/schema"
	"k8s.io/apimachinery/pkg/types"
	"k8s.io/apimachinery/pkg/util/intstr"
	k8sversion "k8s.io/apimachinery/pkg/version"
	"k8s.io/client-go/tools/cache"
	"k8s.io/utils/pointer"

	"github.com/juju/juju/caas"
	"github.com/juju/juju/caas/kubernetes/provider"
	k8sutils "github.com/juju/juju/caas/kubernetes/provider/utils"
	k8swatcher "github.com/juju/juju/caas/kubernetes/provider/watcher"
	k8swatchertest "github.com/juju/juju/caas/kubernetes/provider/watcher/test"
	"github.com/juju/juju/caas/specs"
	"github.com/juju/juju/core/annotations"
	"github.com/juju/juju/core/assumes"
	"github.com/juju/juju/core/constraints"
	"github.com/juju/juju/core/network"
	"github.com/juju/juju/core/status"
	"github.com/juju/juju/environs"
	"github.com/juju/juju/environs/context"
	envtesting "github.com/juju/juju/environs/testing"
	"github.com/juju/juju/internal/docker"
	"github.com/juju/juju/testing"
)

type K8sSuite struct {
	testing.BaseSuite
}

var _ = gc.Suite(&K8sSuite{})

<<<<<<< HEAD
=======
func (s *K8sSuite) TestPrepareWorkloadSpecNoConfigConfig(c *gc.C) {
	podSpec := specs.PodSpec{
		ServiceAccount: primeServiceAccount,
	}

	podSpec.ProviderPod = &k8sspecs.K8sPodSpec{
		KubernetesResources: &k8sspecs.KubernetesResources{
			Pod: &k8sspecs.PodSpec{
				RestartPolicy:                 core.RestartPolicyOnFailure,
				ActiveDeadlineSeconds:         pointer.Int64Ptr(10),
				TerminationGracePeriodSeconds: pointer.Int64Ptr(20),
				SecurityContext: &core.PodSecurityContext{
					RunAsNonRoot:       pointer.BoolPtr(true),
					SupplementalGroups: []int64{1, 2},
				},
				ReadinessGates: []core.PodReadinessGate{
					{ConditionType: core.PodInitialized},
				},
				DNSPolicy:         core.DNSClusterFirst,
				HostNetwork:       true,
				HostPID:           true,
				PriorityClassName: "system-cluster-critical",
				Priority:          pointer.Int32Ptr(2000000000),
			},
		},
	}
	podSpec.Containers = []specs.ContainerSpec{
		{
			Name:            "test",
			Ports:           []specs.ContainerPort{{ContainerPort: 80, Protocol: "TCP"}},
			Image:           "juju-repo.local/juju/image",
			ImagePullPolicy: specs.PullPolicy("Always"),
			ProviderContainer: &k8sspecs.K8sContainerSpec{
				ReadinessProbe: &core.Probe{
					InitialDelaySeconds: 10,
					ProbeHandler:        core.ProbeHandler{HTTPGet: &core.HTTPGetAction{Path: "/ready"}},
				},
				LivenessProbe: &core.Probe{
					SuccessThreshold: 20,
					ProbeHandler:     core.ProbeHandler{HTTPGet: &core.HTTPGetAction{Path: "/liveready"}},
				},
				SecurityContext: &core.SecurityContext{
					RunAsNonRoot: pointer.BoolPtr(true),
					Privileged:   pointer.BoolPtr(true),
				},
			},
		}, {
			Name:  "test2",
			Ports: []specs.ContainerPort{{ContainerPort: 8080, Protocol: "TCP"}},
			Image: "juju-repo.local/juju/image2",
		},
	}

	spec, err := provider.PrepareWorkloadSpec(
		"app-name", "app-name", &podSpec, coreresources.DockerImageDetails{RegistryPath: "operator/image-path"},
	)
	c.Assert(err, jc.ErrorIsNil)
	c.Assert(provider.Pod(spec), jc.DeepEquals, k8sspecs.PodSpecWithAnnotations{
		Labels:      map[string]string{},
		Annotations: annotations.Annotation{},
		PodSpec: core.PodSpec{
			RestartPolicy:                 core.RestartPolicyOnFailure,
			ActiveDeadlineSeconds:         pointer.Int64Ptr(10),
			TerminationGracePeriodSeconds: pointer.Int64Ptr(20),
			SecurityContext: &core.PodSecurityContext{
				RunAsNonRoot:       pointer.BoolPtr(true),
				SupplementalGroups: []int64{1, 2},
			},
			ReadinessGates: []core.PodReadinessGate{
				{ConditionType: core.PodInitialized},
			},
			DNSPolicy:                    core.DNSClusterFirst,
			HostNetwork:                  true,
			HostPID:                      true,
			PriorityClassName:            "system-cluster-critical",
			Priority:                     pointer.Int32Ptr(2000000000),
			ServiceAccountName:           "app-name",
			AutomountServiceAccountToken: pointer.BoolPtr(true),
			InitContainers:               initContainers(),
			Containers: []core.Container{
				{
					Name:            "test",
					Image:           "juju-repo.local/juju/image",
					Ports:           []core.ContainerPort{{ContainerPort: int32(80), Protocol: core.ProtocolTCP}},
					ImagePullPolicy: core.PullAlways,
					SecurityContext: &core.SecurityContext{
						RunAsNonRoot: pointer.BoolPtr(true),
						Privileged:   pointer.BoolPtr(true),
					},
					ReadinessProbe: &core.Probe{
						InitialDelaySeconds: 10,
						ProbeHandler:        core.ProbeHandler{HTTPGet: &core.HTTPGetAction{Path: "/ready"}},
					},
					LivenessProbe: &core.Probe{
						SuccessThreshold: 20,
						ProbeHandler:     core.ProbeHandler{HTTPGet: &core.HTTPGetAction{Path: "/liveready"}},
					},
					VolumeMounts: dataVolumeMounts(),
				}, {
					Name:  "test2",
					Image: "juju-repo.local/juju/image2",
					Ports: []core.ContainerPort{{ContainerPort: int32(8080), Protocol: core.ProtocolTCP}},
					// Defaults since not specified.
					SecurityContext: &core.SecurityContext{
						RunAsNonRoot:             pointer.BoolPtr(false),
						ReadOnlyRootFilesystem:   pointer.BoolPtr(false),
						AllowPrivilegeEscalation: pointer.BoolPtr(true),
					},
					VolumeMounts: dataVolumeMounts(),
				},
			},
			Volumes: dataVolumes(),
		},
	})
}

func (s *K8sSuite) TestPrepareWorkloadSpecWithEnvAndEnvFrom(c *gc.C) {

	podSpec := specs.PodSpec{
		ServiceAccount: primeServiceAccount,
	}

	podSpec.ProviderPod = &k8sspecs.K8sPodSpec{
		KubernetesResources: &k8sspecs.KubernetesResources{
			Pod: &k8sspecs.PodSpec{
				RestartPolicy:                 core.RestartPolicyOnFailure,
				ActiveDeadlineSeconds:         pointer.Int64Ptr(10),
				TerminationGracePeriodSeconds: pointer.Int64Ptr(20),
				SecurityContext: &core.PodSecurityContext{
					RunAsNonRoot:       pointer.BoolPtr(true),
					SupplementalGroups: []int64{1, 2},
				},
				ReadinessGates: []core.PodReadinessGate{
					{ConditionType: core.PodInitialized},
				},
				DNSPolicy: core.DNSClusterFirst,
			},
		},
	}

	envVarThing := core.EnvVar{
		Name: "thing",
		ValueFrom: &core.EnvVarSource{
			SecretKeyRef: &core.SecretKeySelector{Key: "bar"},
		},
	}
	envVarThing.ValueFrom.SecretKeyRef.Name = "foo"

	envVarThing1 := core.EnvVar{
		Name: "thing1",
		ValueFrom: &core.EnvVarSource{
			ConfigMapKeyRef: &core.ConfigMapKeySelector{Key: "bar"},
		},
	}
	envVarThing1.ValueFrom.ConfigMapKeyRef.Name = "foo"

	envFromSourceSecret1 := core.EnvFromSource{
		SecretRef: &core.SecretEnvSource{Optional: pointer.BoolPtr(true)},
	}
	envFromSourceSecret1.SecretRef.Name = "secret1"

	envFromSourceSecret2 := core.EnvFromSource{
		SecretRef: &core.SecretEnvSource{},
	}
	envFromSourceSecret2.SecretRef.Name = "secret2"

	envFromSourceConfigmap1 := core.EnvFromSource{
		ConfigMapRef: &core.ConfigMapEnvSource{Optional: pointer.BoolPtr(true)},
	}
	envFromSourceConfigmap1.ConfigMapRef.Name = "configmap1"

	envFromSourceConfigmap2 := core.EnvFromSource{
		ConfigMapRef: &core.ConfigMapEnvSource{},
	}
	envFromSourceConfigmap2.ConfigMapRef.Name = "configmap2"

	podSpec.Containers = []specs.ContainerSpec{
		{
			Name:            "test",
			Ports:           []specs.ContainerPort{{ContainerPort: 80, Protocol: "TCP"}},
			Image:           "juju-repo.local/juju/image",
			ImagePullPolicy: specs.PullPolicy("Always"),
			EnvConfig: map[string]interface{}{
				"restricted": "yes",
				"secret1": map[string]interface{}{
					"secret": map[string]interface{}{
						"optional": bool(true),
						"name":     "secret1",
					},
				},
				"secret2": map[string]interface{}{
					"secret": map[string]interface{}{
						"name": "secret2",
					},
				},
				"special": "p@ssword's",
				"switch":  bool(true),
				"MY_NODE_NAME": map[string]interface{}{
					"field": map[string]interface{}{
						"path": "spec.nodeName",
					},
				},
				"my-resource-limit": map[string]interface{}{
					"resource": map[string]interface{}{
						"container-name": "container1",
						"resource":       "requests.cpu",
						"divisor":        "1m",
					},
				},
				"attr": "foo=bar; name[\"fred\"]=\"blogs\";",
				"configmap1": map[string]interface{}{
					"config-map": map[string]interface{}{
						"name":     "configmap1",
						"optional": bool(true),
					},
				},
				"configmap2": map[string]interface{}{
					"config-map": map[string]interface{}{
						"name": "configmap2",
					},
				},
				"float": float64(111.11111111),
				"thing1": map[string]interface{}{
					"config-map": map[string]interface{}{
						"key":  "bar",
						"name": "foo",
					},
				},
				"brackets": "[\"hello\", \"world\"]",
				"foo":      "bar",
				"int":      float64(111),
				"thing": map[string]interface{}{
					"secret": map[string]interface{}{
						"key":  "bar",
						"name": "foo",
					},
				},
			},
			ProviderContainer: &k8sspecs.K8sContainerSpec{
				ReadinessProbe: &core.Probe{
					InitialDelaySeconds: 10,
					ProbeHandler:        core.ProbeHandler{HTTPGet: &core.HTTPGetAction{Path: "/ready"}},
				},
				LivenessProbe: &core.Probe{
					SuccessThreshold: 20,
					ProbeHandler:     core.ProbeHandler{HTTPGet: &core.HTTPGetAction{Path: "/liveready"}},
				},
				SecurityContext: &core.SecurityContext{
					RunAsNonRoot: pointer.BoolPtr(true),
					Privileged:   pointer.BoolPtr(true),
				},
			},
		}, {
			Name:  "test2",
			Ports: []specs.ContainerPort{{ContainerPort: 8080, Protocol: "TCP"}},
			Image: "juju-repo.local/juju/image2",
		},
	}

	spec, err := provider.PrepareWorkloadSpec(
		"app-name", "app-name", &podSpec, coreresources.DockerImageDetails{RegistryPath: "operator/image-path"},
	)
	c.Assert(err, jc.ErrorIsNil)
	c.Assert(provider.Pod(spec), jc.DeepEquals, k8sspecs.PodSpecWithAnnotations{
		Labels:      map[string]string{},
		Annotations: annotations.Annotation{},
		PodSpec: core.PodSpec{
			RestartPolicy:                 core.RestartPolicyOnFailure,
			ActiveDeadlineSeconds:         pointer.Int64Ptr(10),
			TerminationGracePeriodSeconds: pointer.Int64Ptr(20),
			SecurityContext: &core.PodSecurityContext{
				RunAsNonRoot:       pointer.BoolPtr(true),
				SupplementalGroups: []int64{1, 2},
			},
			ReadinessGates: []core.PodReadinessGate{
				{ConditionType: core.PodInitialized},
			},
			DNSPolicy:                    core.DNSClusterFirst,
			ServiceAccountName:           "app-name",
			AutomountServiceAccountToken: pointer.BoolPtr(true),
			InitContainers:               initContainers(),
			Containers: []core.Container{
				{
					Name:            "test",
					Image:           "juju-repo.local/juju/image",
					Ports:           []core.ContainerPort{{ContainerPort: int32(80), Protocol: core.ProtocolTCP}},
					ImagePullPolicy: core.PullAlways,
					SecurityContext: &core.SecurityContext{
						RunAsNonRoot: pointer.BoolPtr(true),
						Privileged:   pointer.BoolPtr(true),
					},
					ReadinessProbe: &core.Probe{
						InitialDelaySeconds: 10,
						ProbeHandler:        core.ProbeHandler{HTTPGet: &core.HTTPGetAction{Path: "/ready"}},
					},
					LivenessProbe: &core.Probe{
						SuccessThreshold: 20,
						ProbeHandler:     core.ProbeHandler{HTTPGet: &core.HTTPGetAction{Path: "/liveready"}},
					},
					VolumeMounts: dataVolumeMounts(),
					Env: []core.EnvVar{
						{Name: "MY_NODE_NAME", ValueFrom: &core.EnvVarSource{FieldRef: &core.ObjectFieldSelector{FieldPath: "spec.nodeName"}}},
						{Name: "attr", Value: `foo=bar; name["fred"]="blogs";`},
						{Name: "brackets", Value: `["hello", "world"]`},
						{Name: "float", Value: "111.11111111"},
						{Name: "foo", Value: "bar"},
						{Name: "int", Value: "111"},
						{
							Name: "my-resource-limit",
							ValueFrom: &core.EnvVarSource{
								ResourceFieldRef: &core.ResourceFieldSelector{
									ContainerName: "container1",
									Resource:      "requests.cpu",
									Divisor:       resource.MustParse("1m"),
								},
							},
						},
						{Name: "restricted", Value: "yes"},
						{Name: "special", Value: "p@ssword's"},
						{Name: "switch", Value: "true"},
						envVarThing,
						envVarThing1,
					},
					EnvFrom: []core.EnvFromSource{
						envFromSourceConfigmap1,
						envFromSourceConfigmap2,
						envFromSourceSecret1,
						envFromSourceSecret2,
					},
				}, {
					Name:  "test2",
					Image: "juju-repo.local/juju/image2",
					Ports: []core.ContainerPort{{ContainerPort: int32(8080), Protocol: core.ProtocolTCP}},
					// Defaults since not specified.
					SecurityContext: &core.SecurityContext{
						RunAsNonRoot:             pointer.BoolPtr(false),
						ReadOnlyRootFilesystem:   pointer.BoolPtr(false),
						AllowPrivilegeEscalation: pointer.BoolPtr(true),
					},
					VolumeMounts: dataVolumeMounts(),
				},
			},
			Volumes: dataVolumes(),
		},
	})
}

func (s *K8sSuite) TestPrepareWorkloadSpecWithInitContainers(c *gc.C) {
	podSpec := specs.PodSpec{}
	podSpec.Containers = []specs.ContainerSpec{
		{
			Name:            "test",
			Ports:           []specs.ContainerPort{{ContainerPort: 80, Protocol: "TCP"}},
			Image:           "juju-repo.local/juju/image",
			ImagePullPolicy: specs.PullPolicy("Always"),
			ProviderContainer: &k8sspecs.K8sContainerSpec{
				ReadinessProbe: &core.Probe{
					InitialDelaySeconds: 10,
					ProbeHandler:        core.ProbeHandler{HTTPGet: &core.HTTPGetAction{Path: "/ready"}},
				},
				LivenessProbe: &core.Probe{
					SuccessThreshold: 20,
					ProbeHandler:     core.ProbeHandler{HTTPGet: &core.HTTPGetAction{Path: "/liveready"}},
				},
				SecurityContext: &core.SecurityContext{
					RunAsNonRoot: pointer.BoolPtr(true),
					Privileged:   pointer.BoolPtr(true),
				},
			},
		}, {
			Name:  "test2",
			Ports: []specs.ContainerPort{{ContainerPort: 8080, Protocol: "TCP"}},
			Image: "juju-repo.local/juju/image2",
		},
		{
			Name:            "test-init",
			Init:            true,
			Ports:           []specs.ContainerPort{{ContainerPort: 90, Protocol: "TCP"}},
			Image:           "juju-repo.local/juju/image-init",
			ImagePullPolicy: specs.PullPolicy("Always"),
			WorkingDir:      "/path/to/here",
			Command:         []string{"sh", "ls"},
		},
	}

	spec, err := provider.PrepareWorkloadSpec(
		"app-name", "app-name", &podSpec, coreresources.DockerImageDetails{RegistryPath: "operator/image-path"},
	)
	c.Assert(err, jc.ErrorIsNil)
	c.Assert(provider.Pod(spec), jc.DeepEquals, k8sspecs.PodSpecWithAnnotations{
		PodSpec: core.PodSpec{
			Containers: []core.Container{
				{
					Name:            "test",
					Image:           "juju-repo.local/juju/image",
					Ports:           []core.ContainerPort{{ContainerPort: int32(80), Protocol: core.ProtocolTCP}},
					ImagePullPolicy: core.PullAlways,
					ReadinessProbe: &core.Probe{
						InitialDelaySeconds: 10,
						ProbeHandler:        core.ProbeHandler{HTTPGet: &core.HTTPGetAction{Path: "/ready"}},
					},
					LivenessProbe: &core.Probe{
						SuccessThreshold: 20,
						ProbeHandler:     core.ProbeHandler{HTTPGet: &core.HTTPGetAction{Path: "/liveready"}},
					},
					SecurityContext: &core.SecurityContext{
						RunAsNonRoot: pointer.BoolPtr(true),
						Privileged:   pointer.BoolPtr(true),
					},
					VolumeMounts: dataVolumeMounts(),
				}, {
					Name:  "test2",
					Image: "juju-repo.local/juju/image2",
					Ports: []core.ContainerPort{{ContainerPort: int32(8080), Protocol: core.ProtocolTCP}},
					// Defaults since not specified.
					SecurityContext: &core.SecurityContext{
						RunAsNonRoot:             pointer.BoolPtr(false),
						ReadOnlyRootFilesystem:   pointer.BoolPtr(false),
						AllowPrivilegeEscalation: pointer.BoolPtr(true),
					},
					VolumeMounts: dataVolumeMounts(),
				},
			},
			InitContainers: append([]core.Container{
				{
					Name:            "test-init",
					Image:           "juju-repo.local/juju/image-init",
					Ports:           []core.ContainerPort{{ContainerPort: int32(90), Protocol: core.ProtocolTCP}},
					WorkingDir:      "/path/to/here",
					Command:         []string{"sh", "ls"},
					ImagePullPolicy: core.PullAlways,
					// Defaults since not specified.
					SecurityContext: &core.SecurityContext{
						RunAsNonRoot:             pointer.BoolPtr(false),
						ReadOnlyRootFilesystem:   pointer.BoolPtr(false),
						AllowPrivilegeEscalation: pointer.BoolPtr(true),
					},
				},
			}, initContainers()...),
			Volumes: dataVolumes(),
		},
	})
}

func (s *K8sSuite) TestPrepareWorkloadSpec(c *gc.C) {

	podSpec := specs.PodSpec{
		ServiceAccount: primeServiceAccount,
	}

	podSpec.ProviderPod = &k8sspecs.K8sPodSpec{
		KubernetesResources: &k8sspecs.KubernetesResources{
			Pod: &k8sspecs.PodSpec{
				Labels:                        map[string]string{"foo": "bax"},
				Annotations:                   map[string]string{"foo": "baz"},
				RestartPolicy:                 core.RestartPolicyOnFailure,
				ActiveDeadlineSeconds:         pointer.Int64Ptr(10),
				TerminationGracePeriodSeconds: pointer.Int64Ptr(20),
				SecurityContext: &core.PodSecurityContext{
					RunAsNonRoot:       pointer.BoolPtr(true),
					SupplementalGroups: []int64{1, 2},
				},
				ReadinessGates: []core.PodReadinessGate{
					{ConditionType: core.PodInitialized},
				},
				DNSPolicy:   core.DNSClusterFirst,
				HostNetwork: true,
				HostPID:     true,
			},
		},
	}
	podSpec.Containers = []specs.ContainerSpec{
		{
			Name:            "test",
			Ports:           []specs.ContainerPort{{ContainerPort: 80, Protocol: "TCP"}},
			Image:           "juju-repo.local/juju/image",
			ImagePullPolicy: "Always",
		},
	}

	spec, err := provider.PrepareWorkloadSpec(
		"app-name", "app-name", &podSpec, coreresources.DockerImageDetails{RegistryPath: "operator/image-path"},
	)
	c.Assert(err, jc.ErrorIsNil)
	c.Assert(provider.Pod(spec), jc.DeepEquals, k8sspecs.PodSpecWithAnnotations{
		Labels:      map[string]string{"foo": "bax"},
		Annotations: map[string]string{"foo": "baz"},
		PodSpec: core.PodSpec{
			RestartPolicy:                 core.RestartPolicyOnFailure,
			ActiveDeadlineSeconds:         pointer.Int64Ptr(10),
			TerminationGracePeriodSeconds: pointer.Int64Ptr(20),
			ReadinessGates: []core.PodReadinessGate{
				{ConditionType: core.PodInitialized},
			},
			DNSPolicy:                    core.DNSClusterFirst,
			ServiceAccountName:           "app-name",
			AutomountServiceAccountToken: pointer.BoolPtr(true),
			HostNetwork:                  true,
			HostPID:                      true,
			InitContainers:               initContainers(),
			SecurityContext: &core.PodSecurityContext{
				RunAsNonRoot:       pointer.BoolPtr(true),
				SupplementalGroups: []int64{1, 2},
			},
			Containers: []core.Container{
				{
					Name:            "test",
					Image:           "juju-repo.local/juju/image",
					Ports:           []core.ContainerPort{{ContainerPort: int32(80), Protocol: core.ProtocolTCP}},
					ImagePullPolicy: core.PullAlways,
					SecurityContext: &core.SecurityContext{
						RunAsNonRoot:             pointer.BoolPtr(false),
						ReadOnlyRootFilesystem:   pointer.BoolPtr(false),
						AllowPrivilegeEscalation: pointer.BoolPtr(true),
					},
					VolumeMounts: dataVolumeMounts(),
				},
			},
			Volumes: dataVolumes(),
		},
	})
}

func (s *K8sSuite) TestPrepareWorkloadSpecPrimarySA(c *gc.C) {
	podSpec := specs.PodSpec{ServiceAccount: primeServiceAccount}
	podSpec.Containers = []specs.ContainerSpec{
		{
			Name:            "test",
			Ports:           []specs.ContainerPort{{ContainerPort: 80, Protocol: "TCP"}},
			Image:           "juju-repo.local/juju/image",
			ImagePullPolicy: "Always",
		},
	}

	spec, err := provider.PrepareWorkloadSpec(
		"app-name", "app-name", &podSpec, coreresources.DockerImageDetails{RegistryPath: "operator/image-path"},
	)
	c.Assert(err, jc.ErrorIsNil)
	c.Assert(provider.Pod(spec), jc.DeepEquals, k8sspecs.PodSpecWithAnnotations{
		PodSpec: core.PodSpec{
			ServiceAccountName:           "app-name",
			AutomountServiceAccountToken: pointer.BoolPtr(true),
			InitContainers:               initContainers(),
			Containers: []core.Container{
				{
					Name:            "test",
					Image:           "juju-repo.local/juju/image",
					Ports:           []core.ContainerPort{{ContainerPort: int32(80), Protocol: core.ProtocolTCP}},
					ImagePullPolicy: core.PullAlways,
					SecurityContext: &core.SecurityContext{
						RunAsNonRoot:             pointer.BoolPtr(false),
						ReadOnlyRootFilesystem:   pointer.BoolPtr(false),
						AllowPrivilegeEscalation: pointer.BoolPtr(true),
					},
					VolumeMounts: dataVolumeMounts(),
				},
			},
			Volumes: dataVolumes(),
		},
	})
}

>>>>>>> 5055e1f8
func getBasicPodspec() *specs.PodSpec {
	pSpecs := &specs.PodSpec{}
	pSpecs.Containers = []specs.ContainerSpec{{
		Name:         "test",
		Ports:        []specs.ContainerPort{{ContainerPort: 80, Protocol: "TCP"}},
		ImageDetails: specs.ImageDetails{ImagePath: "juju-repo.local/juju/image", Username: "fred", Password: "secret"},
		Command:      []string{"sh", "-c"},
		Args:         []string{"doIt", "--debug"},
		WorkingDir:   "/path/to/here",
		EnvConfig: map[string]interface{}{
			"foo":        "bar",
			"restricted": "yes",
			"bar":        true,
			"switch":     true,
			"brackets":   `["hello", "world"]`,
		},
	}, {
		Name:  "test2",
		Ports: []specs.ContainerPort{{ContainerPort: 8080, Protocol: "TCP", Name: "fred"}},
		Image: "juju-repo.local/juju/image2",
	}}
	return pSpecs
}

<<<<<<< HEAD
=======
var basicServiceArg = &core.Service{
	ObjectMeta: v1.ObjectMeta{
		Name:        "app-name",
		Labels:      map[string]string{"app.kubernetes.io/managed-by": "juju", "app.kubernetes.io/name": "app-name"},
		Annotations: map[string]string{"controller.juju.is/id": testing.ControllerTag.Id()}},
	Spec: core.ServiceSpec{
		Selector: map[string]string{"app.kubernetes.io/name": "app-name"},
		Type:     "LoadBalancer",
		Ports: []core.ServicePort{
			{Port: 80, TargetPort: intstr.FromInt(80), Protocol: "TCP"},
			{Port: 8080, Protocol: "TCP", Name: "fred"},
		},
		LoadBalancerIP: "10.0.0.1",
		ExternalName:   "ext-name",
	},
}

var basicHeadlessServiceArg = &core.Service{
	ObjectMeta: v1.ObjectMeta{
		Name:   "app-name-endpoints",
		Labels: map[string]string{"app.kubernetes.io/managed-by": "juju", "app.kubernetes.io/name": "app-name"},
		Annotations: map[string]string{
			"controller.juju.is/id":                                  testing.ControllerTag.Id(),
			"service.alpha.kubernetes.io/tolerate-unready-endpoints": "true",
		},
	},
	Spec: core.ServiceSpec{
		Selector:                 map[string]string{"app.kubernetes.io/name": "app-name"},
		Type:                     "ClusterIP",
		ClusterIP:                "None",
		PublishNotReadyAddresses: true,
	},
}

var primeServiceAccount = &specs.PrimeServiceAccountSpecV3{
	ServiceAccountSpecV3: specs.ServiceAccountSpecV3{
		AutomountServiceAccountToken: pointer.BoolPtr(true),
		Roles: []specs.Role{
			{
				Rules: []specs.PolicyRule{
					{
						APIGroups: []string{""},
						Resources: []string{"pods"},
						Verbs:     []string{"get", "watch", "list"},
					},
				},
			},
		},
	},
}

func (s *K8sBrokerSuite) getOCIImageSecret(c *gc.C, annotations map[string]string) *core.Secret {
	details := getBasicPodspec().Containers[0].ImageDetails
	secretData, err := k8sutils.CreateDockerConfigJSON(details.Username, details.Password, details.ImagePath)
	c.Assert(err, jc.ErrorIsNil)
	if annotations == nil {
		annotations = map[string]string{}
	}
	annotations["controller.juju.is/id"] = testing.ControllerTag.Id()

	return &core.Secret{
		ObjectMeta: v1.ObjectMeta{
			Name:        "app-name-test-secret",
			Namespace:   "test",
			Labels:      map[string]string{"app.kubernetes.io/managed-by": "juju", "app.kubernetes.io/name": "app-name"},
			Annotations: annotations,
		},
		Type: "kubernetes.io/dockerconfigjson",
		Data: map[string][]byte{".dockerconfigjson": secretData},
	}
}

func (s *K8sSuite) TestPrepareWorkloadSpecConfigPairs(c *gc.C) {
	spec, err := provider.PrepareWorkloadSpec(
		"app-name", "app-name", getBasicPodspec(), coreresources.DockerImageDetails{RegistryPath: "operator/image-path"},
	)
	c.Assert(err, jc.ErrorIsNil)
	c.Assert(provider.Pod(spec), jc.DeepEquals, k8sspecs.PodSpecWithAnnotations{
		PodSpec: core.PodSpec{
			ImagePullSecrets: []core.LocalObjectReference{{Name: "app-name-test-secret"}},
			InitContainers:   initContainers(),
			Containers: []core.Container{
				{
					Name:       "test",
					Image:      "juju-repo.local/juju/image",
					Ports:      []core.ContainerPort{{ContainerPort: int32(80), Protocol: core.ProtocolTCP}},
					Command:    []string{"sh", "-c"},
					Args:       []string{"doIt", "--debug"},
					WorkingDir: "/path/to/here",
					Env: []core.EnvVar{
						{Name: "bar", Value: "true"},
						{Name: "brackets", Value: `["hello", "world"]`},
						{Name: "foo", Value: "bar"},
						{Name: "restricted", Value: "yes"},
						{Name: "switch", Value: "true"},
					},
					// Defaults since not specified.
					SecurityContext: &core.SecurityContext{
						RunAsNonRoot:             pointer.BoolPtr(false),
						ReadOnlyRootFilesystem:   pointer.BoolPtr(false),
						AllowPrivilegeEscalation: pointer.BoolPtr(true),
					},
					VolumeMounts: dataVolumeMounts(),
				}, {
					Name:  "test2",
					Image: "juju-repo.local/juju/image2",
					Ports: []core.ContainerPort{{ContainerPort: int32(8080), Protocol: core.ProtocolTCP, Name: "fred"}},
					// Defaults since not specified.
					SecurityContext: &core.SecurityContext{
						RunAsNonRoot:             pointer.BoolPtr(false),
						ReadOnlyRootFilesystem:   pointer.BoolPtr(false),
						AllowPrivilegeEscalation: pointer.BoolPtr(true),
					},
					VolumeMounts: dataVolumeMounts(),
				},
			},
			Volumes: dataVolumes(),
		},
	})
}

func (s *K8sSuite) TestPrepareWorkloadSpecWithRegistryCredentials(c *gc.C) {
	spec, err := provider.PrepareWorkloadSpec(
		"app-name", "app-name", getBasicPodspec(),
		coreresources.DockerImageDetails{
			RegistryPath: "example.com/operator/image-path",
			ImageRepoDetails: docker.ImageRepoDetails{
				Repository:      "example.com",
				BasicAuthConfig: docker.BasicAuthConfig{Username: "foo", Password: "bar"},
			},
		},
	)
	c.Assert(err, jc.ErrorIsNil)
	initContainerSpec := initContainers()[0]
	initContainerSpec.Image = "example.com/operator/image-path"
	c.Assert(provider.Pod(spec), jc.DeepEquals, k8sspecs.PodSpecWithAnnotations{
		PodSpec: core.PodSpec{
			ImagePullSecrets: []core.LocalObjectReference{
				{Name: "app-name-test-secret"},
				{Name: "juju-image-pull-secret"},
			},
			InitContainers: []core.Container{initContainerSpec},
			Containers: []core.Container{
				{
					Name:       "test",
					Image:      "juju-repo.local/juju/image",
					Ports:      []core.ContainerPort{{ContainerPort: int32(80), Protocol: core.ProtocolTCP}},
					Command:    []string{"sh", "-c"},
					Args:       []string{"doIt", "--debug"},
					WorkingDir: "/path/to/here",
					Env: []core.EnvVar{
						{Name: "bar", Value: "true"},
						{Name: "brackets", Value: `["hello", "world"]`},
						{Name: "foo", Value: "bar"},
						{Name: "restricted", Value: "yes"},
						{Name: "switch", Value: "true"},
					},
					// Defaults since not specified.
					SecurityContext: &core.SecurityContext{
						RunAsNonRoot:             pointer.BoolPtr(false),
						ReadOnlyRootFilesystem:   pointer.BoolPtr(false),
						AllowPrivilegeEscalation: pointer.BoolPtr(true),
					},
					VolumeMounts: dataVolumeMounts(),
				}, {
					Name:  "test2",
					Image: "juju-repo.local/juju/image2",
					Ports: []core.ContainerPort{{ContainerPort: int32(8080), Protocol: core.ProtocolTCP, Name: "fred"}},
					// Defaults since not specified.
					SecurityContext: &core.SecurityContext{
						RunAsNonRoot:             pointer.BoolPtr(false),
						ReadOnlyRootFilesystem:   pointer.BoolPtr(false),
						AllowPrivilegeEscalation: pointer.BoolPtr(true),
					},
					VolumeMounts: dataVolumeMounts(),
				},
			},
			Volumes: dataVolumes(),
		},
	})
}

>>>>>>> 5055e1f8
type K8sBrokerSuite struct {
	BaseSuite
}

var _ = gc.Suite(&K8sBrokerSuite{})

func (s *K8sBrokerSuite) TestNoNamespaceBroker(c *gc.C) {
	ctrl := gomock.NewController(c)

	s.clock = testclock.NewClock(time.Time{})

	newK8sClientFunc, newK8sRestFunc := s.setupK8sRestClient(c, ctrl, "")
	randomPrefixFunc := func() (string, error) {
		return "appuuid", nil
	}
	watcherFn := k8swatcher.NewK8sWatcherFunc(func(i cache.SharedIndexInformer, n string, c jujuclock.Clock) (k8swatcher.KubernetesNotifyWatcher, error) {
		return nil, errors.NewNotFound(nil, "undefined k8sWatcherFn for base test")
	})
	stringsWatcherFn := k8swatcher.NewK8sStringsWatcherFunc(func(i cache.SharedIndexInformer, n string, c jujuclock.Clock, e []string,
		f k8swatcher.K8sStringsWatcherFilterFunc) (k8swatcher.KubernetesStringsWatcher, error) {
		return nil, errors.NewNotFound(nil, "undefined k8sStringsWatcherFn for base test")
	})

	var err error
	s.broker, err = provider.NewK8sBroker(testing.ControllerTag.Id(), s.k8sRestConfig, s.cfg, "", newK8sClientFunc, newK8sRestFunc,
		watcherFn, stringsWatcherFn, randomPrefixFunc, s.clock)
	c.Assert(err, jc.ErrorIsNil)

	// Test namespace is actually empty string and a namespaced method fails.
	_, err = s.broker.GetPod("test")
	c.Assert(err, gc.ErrorMatches, `bootstrap broker or no namespace not provisioned`)

	nsInput := s.ensureJujuNamespaceAnnotations(false, &core.Namespace{
		ObjectMeta: v1.ObjectMeta{
			Name: "test",
		},
	})

	gomock.InOrder(
		s.mockNamespaces.EXPECT().Get(gomock.Any(), "test", v1.GetOptions{}).Times(2).
			Return(nsInput, nil),
	)

	// Check a cluster wide resource is still accessible.
	ns, err := s.broker.GetNamespace("test")
	c.Assert(err, jc.ErrorIsNil)
	c.Assert(ns, gc.DeepEquals, nsInput)
}

func (s *K8sBrokerSuite) TestEnsureNamespaceAnnotationForControllerUUIDMigrated(c *gc.C) {
	ctrl := gomock.NewController(c)

	newK8sClientFunc, newK8sRestFunc := s.setupK8sRestClient(c, ctrl, s.getNamespace())
	randomPrefixFunc := func() (string, error) {
		return "appuuid", nil
	}

	newControllerUUID := names.NewControllerTag("deadbeef-1bad-500d-9000-4b1d0d06f00e").Id()
	nsBefore := s.ensureJujuNamespaceAnnotations(false, &core.Namespace{
		ObjectMeta: v1.ObjectMeta{
			Name:   "test",
			Labels: map[string]string{"app.kubernetes.io/managed-by": "juju", "model.juju.is/name": "test"},
		},
	})
	nsAfter := *nsBefore
	nsAfter.SetAnnotations(annotations.New(nsAfter.GetAnnotations()).Add(
		k8sutils.AnnotationControllerUUIDKey(false), newControllerUUID,
	))
	gomock.InOrder(
		s.mockNamespaces.EXPECT().Get(gomock.Any(), s.getNamespace(), v1.GetOptions{}).Times(2).
			Return(nsBefore, nil),
		s.mockNamespaces.EXPECT().Update(gomock.Any(), &nsAfter, v1.UpdateOptions{}).Times(1).
			Return(&nsAfter, nil),
	)
	s.setupBroker(c, ctrl, newControllerUUID, newK8sClientFunc, newK8sRestFunc, randomPrefixFunc, "").Finish()
}

func (s *K8sBrokerSuite) TestEnsureNamespaceAnnotationForControllerUUIDNotMigrated(c *gc.C) {
	ctrl := gomock.NewController(c)

	newK8sClientFunc, newK8sRestFunc := s.setupK8sRestClient(c, ctrl, s.getNamespace())
	randomPrefixFunc := func() (string, error) {
		return "appuuid", nil
	}

	ns := s.ensureJujuNamespaceAnnotations(false, &core.Namespace{
		ObjectMeta: v1.ObjectMeta{
			Name:   "test",
			Labels: map[string]string{"app.kubernetes.io/managed-by": "juju", "model.juju.is/name": "test"},
		},
	})
	gomock.InOrder(
		s.mockNamespaces.EXPECT().Get(gomock.Any(), s.getNamespace(), v1.GetOptions{}).Times(2).
			Return(ns, nil),
	)
	s.setupBroker(c, ctrl, testing.ControllerTag.Id(), newK8sClientFunc, newK8sRestFunc, randomPrefixFunc, "").Finish()
}

func (s *K8sBrokerSuite) TestEnsureNamespaceAnnotationForControllerUUIDNameSpaceNotCreatedYet(c *gc.C) {
	ctrl := gomock.NewController(c)

	newK8sClientFunc, newK8sRestFunc := s.setupK8sRestClient(c, ctrl, s.getNamespace())
	randomPrefixFunc := func() (string, error) {
		return "appuuid", nil
	}

	gomock.InOrder(
		s.mockNamespaces.EXPECT().Get(gomock.Any(), s.getNamespace(), v1.GetOptions{}).Times(2).
			Return(nil, s.k8sNotFoundError()),
	)
	s.setupBroker(c, ctrl, testing.ControllerTag.Id(), newK8sClientFunc, newK8sRestFunc, randomPrefixFunc, "").Finish()
}

func (s *K8sBrokerSuite) TestEnsureNamespaceAnnotationForControllerUUIDNameSpaceExists(c *gc.C) {
	ctrl := gomock.NewController(c)

	newK8sClientFunc, newK8sRestFunc := s.setupK8sRestClient(c, ctrl, s.getNamespace())
	randomPrefixFunc := func() (string, error) {
		return "appuuid", nil
	}

	gomock.InOrder(
		s.mockNamespaces.EXPECT().Get(gomock.Any(), s.getNamespace(), v1.GetOptions{}).Times(2).
			Return(&core.Namespace{
				ObjectMeta: v1.ObjectMeta{
					Name: "test",
				},
			}, nil),
	)
	s.setupBroker(c, ctrl, testing.ControllerTag.Id(), newK8sClientFunc, newK8sRestFunc, randomPrefixFunc, "").Finish()
}

func (s *K8sBrokerSuite) TestAPIVersion(c *gc.C) {
	ctrl := s.setupController(c)
	defer ctrl.Finish()

	gomock.InOrder(
		s.mockDiscovery.EXPECT().ServerVersion().Return(&k8sversion.Info{
			Major: "1", Minor: "16",
		}, nil),
	)

	ver, err := s.broker.APIVersion()
	c.Assert(err, jc.ErrorIsNil)
	c.Assert(ver, gc.DeepEquals, "1.16.0")
}

<<<<<<< HEAD
=======
func (s *K8sBrokerSuite) TestFileSetToVolumeNonFiles(c *gc.C) {
	ctrl := s.setupController(c)
	defer ctrl.Finish()

	type tc struct {
		fs            specs.FileSet
		resultChecker fileSetToVolumeResultChecker
	}

	hostPathType := core.HostPathDirectory

	for i, t := range []tc{
		{
			fs: specs.FileSet{
				Name:      "myhostpath",
				MountPath: "/host/etc/cni/net.d",
				VolumeSource: specs.VolumeSource{
					HostPath: &specs.HostPathVol{
						Path: "/etc/cni/net.d",
						Type: "Directory",
					},
				},
			},
			resultChecker: func(vol core.Volume, err error) {
				c.Check(err, jc.ErrorIsNil)
				c.Check(vol, gc.DeepEquals, core.Volume{
					Name: "myhostpath",
					VolumeSource: core.VolumeSource{
						HostPath: &core.HostPathVolumeSource{
							Path: "/etc/cni/net.d",
							Type: &hostPathType,
						},
					},
				})
			},
		},
		{
			fs: specs.FileSet{
				Name:      "cache-volume",
				MountPath: "/empty-dir",
				VolumeSource: specs.VolumeSource{
					EmptyDir: &specs.EmptyDirVol{
						Medium: "Memory",
					},
				},
			},
			resultChecker: func(vol core.Volume, err error) {
				c.Check(err, jc.ErrorIsNil)
				c.Check(vol, gc.DeepEquals, core.Volume{
					Name: "cache-volume",
					VolumeSource: core.VolumeSource{
						EmptyDir: &core.EmptyDirVolumeSource{
							Medium: core.StorageMediumMemory,
						},
					},
				})
			},
		},
		{
			fs: specs.FileSet{
				Name:      "log_level",
				MountPath: "/log-config/log_level",
				VolumeSource: specs.VolumeSource{
					ConfigMap: &specs.ResourceRefVol{
						Name:        "log-config",
						DefaultMode: pointer.Int32Ptr(511),
						Files: []specs.FileRef{
							{
								Key:  "log_level",
								Path: "log_level",
								Mode: pointer.Int32Ptr(511),
							},
						},
					},
				},
			},
			resultChecker: func(vol core.Volume, err error) {
				c.Check(err, jc.ErrorIsNil)
				c.Check(vol, gc.DeepEquals, core.Volume{
					Name: "log_level",
					VolumeSource: core.VolumeSource{
						ConfigMap: &core.ConfigMapVolumeSource{
							LocalObjectReference: core.LocalObjectReference{
								Name: "log-config",
							},
							DefaultMode: pointer.Int32Ptr(511),
							Items: []core.KeyToPath{
								{
									Key:  "log_level",
									Path: "log_level",
									Mode: pointer.Int32Ptr(511),
								},
							},
						},
					},
				})
			},
		},
		{
			fs: specs.FileSet{
				Name:      "log_level",
				MountPath: "/log-config/log_level",
				VolumeSource: specs.VolumeSource{
					ConfigMap: &specs.ResourceRefVol{
						Name:        "non-existing-config-map",
						DefaultMode: pointer.Int32Ptr(511),
						Files: []specs.FileRef{
							{
								Key:  "log_level",
								Path: "log_level",
								Mode: pointer.Int32Ptr(511),
							},
						},
					},
				},
			},
			resultChecker: func(_ core.Volume, err error) {
				c.Check(err, gc.ErrorMatches, `cannot mount a volume using a config map if the config map "non-existing-config-map" is not specified in the pod spec YAML`)
			},
		},
		{
			fs: specs.FileSet{
				Name:      "mysecret2",
				MountPath: "/secrets",
				VolumeSource: specs.VolumeSource{
					Secret: &specs.ResourceRefVol{
						Name:        "mysecret2",
						DefaultMode: pointer.Int32Ptr(511),
						Files: []specs.FileRef{
							{
								Key:  "password",
								Path: "my-group/my-password",
								Mode: pointer.Int32Ptr(511),
							},
						},
					},
				},
			},
			resultChecker: func(vol core.Volume, err error) {
				c.Check(err, jc.ErrorIsNil)
				c.Check(vol, gc.DeepEquals, core.Volume{
					Name: "mysecret2",
					VolumeSource: core.VolumeSource{
						Secret: &core.SecretVolumeSource{
							SecretName:  "mysecret2",
							DefaultMode: pointer.Int32Ptr(511),
							Items: []core.KeyToPath{
								{
									Key:  "password",
									Path: "my-group/my-password",
									Mode: pointer.Int32Ptr(511),
								},
							},
						},
					},
				})
			},
		},
		{
			fs: specs.FileSet{
				Name:      "mysecret2",
				MountPath: "/secrets",
				VolumeSource: specs.VolumeSource{
					Secret: &specs.ResourceRefVol{
						Name:        "non-existing-secret",
						DefaultMode: pointer.Int32Ptr(511),
						Files: []specs.FileRef{
							{
								Key:  "password",
								Path: "my-group/my-password",
								Mode: pointer.Int32Ptr(511),
							},
						},
					},
				},
			},
			resultChecker: func(_ core.Volume, err error) {
				c.Check(err, gc.ErrorMatches, `cannot mount a volume using a secret if the secret "non-existing-secret" is not specified in the pod spec YAML`)
			},
		},
	} {
		c.Logf("#%d: testing FileSetToVolume", i)
		s.assertFileSetToVolume(
			c, t.fs, t.resultChecker,
		)
	}
}

func (s *K8sBrokerSuite) TestConfigurePodFiles(c *gc.C) {
	ctrl := s.setupController(c)
	defer ctrl.Finish()

	cfgMapName := func(n string) string { return n }

	basicPodSpec := getBasicPodspec()
	basicPodSpec.Containers = []specs.ContainerSpec{{
		Name:         "test",
		Ports:        []specs.ContainerPort{{ContainerPort: 80, Protocol: "TCP"}},
		ImageDetails: specs.ImageDetails{ImagePath: "juju-repo.local/juju/image", Username: "fred", Password: "secret"},
		Command:      []string{"sh", "-c"},
		Args:         []string{"doIt", "--debug"},
		WorkingDir:   "/path/to/here",
		EnvConfig: map[string]interface{}{
			"foo":        "bar",
			"restricted": "yes",
			"bar":        true,
			"switch":     true,
			"brackets":   `["hello", "world"]`,
		},
		VolumeConfig: []specs.FileSet{
			{
				Name:      "myhostpath",
				MountPath: "/host/etc/cni/net.d",
				VolumeSource: specs.VolumeSource{
					HostPath: &specs.HostPathVol{
						Path: "/etc/cni/net.d",
						Type: "Directory",
					},
				},
			},
			{
				Name:      "cache-volume",
				MountPath: "/empty-dir",
				VolumeSource: specs.VolumeSource{
					EmptyDir: &specs.EmptyDirVol{
						Medium: "Memory",
					},
				},
			},
			{
				// same volume can be mounted to `different` paths in same container.
				Name:      "cache-volume",
				MountPath: "/another-empty-dir",
				VolumeSource: specs.VolumeSource{
					EmptyDir: &specs.EmptyDirVol{
						Medium: "Memory",
					},
				},
			},
		},
	}, {
		Name:  "test2",
		Ports: []specs.ContainerPort{{ContainerPort: 8080, Protocol: "TCP", Name: "fred"}},
		Init:  true,
		Image: "juju-repo.local/juju/image2",
		VolumeConfig: []specs.FileSet{
			{
				// exact same volume can be mounted to same path in different container.
				Name:      "myhostpath",
				MountPath: "/host/etc/cni/net.d",
				VolumeSource: specs.VolumeSource{
					HostPath: &specs.HostPathVol{
						Path: "/etc/cni/net.d",
						Type: "Directory",
					},
				},
			},
		},
	}}
	workloadSpec, err := provider.PrepareWorkloadSpec(
		"app-name", "app-name", basicPodSpec, coreresources.DockerImageDetails{RegistryPath: "operator/image-path"},
	)
	c.Assert(err, jc.ErrorIsNil)
	workloadSpec.ConfigMaps = map[string]specs.ConfigMap{
		"log-config": map[string]string{
			"log_level": "INFO",
		},
	}
	workloadSpec.Secrets = []k8sspecs.K8sSecret{
		{Name: "mysecret2"},
	}

	// before populate volumes to pod and volume mounts to containers.
	c.Assert(workloadSpec.Pod.Volumes, gc.DeepEquals, dataVolumes())
	workloadSpec.Pod.Containers = []core.Container{
		{
			Name:            "test",
			Image:           "juju-repo.local/juju/image",
			Ports:           []core.ContainerPort{{ContainerPort: int32(80), Protocol: core.ProtocolTCP}},
			ImagePullPolicy: core.PullAlways,
			SecurityContext: &core.SecurityContext{
				RunAsNonRoot: pointer.BoolPtr(true),
				Privileged:   pointer.BoolPtr(true),
			},
			ReadinessProbe: &core.Probe{
				InitialDelaySeconds: 10,
				ProbeHandler:        core.ProbeHandler{HTTPGet: &core.HTTPGetAction{Path: "/ready"}},
			},
			LivenessProbe: &core.Probe{
				SuccessThreshold: 20,
				ProbeHandler:     core.ProbeHandler{HTTPGet: &core.HTTPGetAction{Path: "/liveready"}},
			},
			VolumeMounts: dataVolumeMounts(),
		},
	}
	workloadSpec.Pod.InitContainers = []core.Container{
		{
			Name:  "test2",
			Image: "juju-repo.local/juju/image2",
			Ports: []core.ContainerPort{{ContainerPort: int32(8080), Protocol: core.ProtocolTCP}},
			// Defaults since not specified.
			SecurityContext: &core.SecurityContext{
				RunAsNonRoot:             pointer.BoolPtr(false),
				ReadOnlyRootFilesystem:   pointer.BoolPtr(false),
				AllowPrivilegeEscalation: pointer.BoolPtr(true),
			},
			VolumeMounts: dataVolumeMounts(),
		},
	}

	annotations := map[string]string{
		"fred":                  "mary",
		"controller.juju.is/id": testing.ControllerTag.Id(),
	}

	err = s.broker.ConfigurePodFiles(
		"app-name", annotations, workloadSpec, basicPodSpec.Containers, cfgMapName,
	)
	c.Assert(err, jc.ErrorIsNil)
	hostPathType := core.HostPathDirectory
	c.Assert(workloadSpec.Pod.Volumes, gc.DeepEquals, append(dataVolumes(), []core.Volume{
		{
			Name: "myhostpath",
			VolumeSource: core.VolumeSource{
				HostPath: &core.HostPathVolumeSource{
					Path: "/etc/cni/net.d",
					Type: &hostPathType,
				},
			},
		},
		{
			Name: "cache-volume",
			VolumeSource: core.VolumeSource{
				EmptyDir: &core.EmptyDirVolumeSource{
					Medium: core.StorageMediumMemory,
				},
			},
		},
	}...))
	c.Assert(workloadSpec.Pod.Containers, gc.DeepEquals, []core.Container{
		{
			Name:            "test",
			Image:           "juju-repo.local/juju/image",
			Ports:           []core.ContainerPort{{ContainerPort: int32(80), Protocol: core.ProtocolTCP}},
			ImagePullPolicy: core.PullAlways,
			SecurityContext: &core.SecurityContext{
				RunAsNonRoot: pointer.BoolPtr(true),
				Privileged:   pointer.BoolPtr(true),
			},
			ReadinessProbe: &core.Probe{
				InitialDelaySeconds: 10,
				ProbeHandler:        core.ProbeHandler{HTTPGet: &core.HTTPGetAction{Path: "/ready"}},
			},
			LivenessProbe: &core.Probe{
				SuccessThreshold: 20,
				ProbeHandler:     core.ProbeHandler{HTTPGet: &core.HTTPGetAction{Path: "/liveready"}},
			},
			VolumeMounts: append(dataVolumeMounts(), []core.VolumeMount{
				{Name: "myhostpath", MountPath: "/host/etc/cni/net.d"},
				{Name: "cache-volume", MountPath: "/empty-dir"},
				{Name: "cache-volume", MountPath: "/another-empty-dir"},
			}...),
		},
	})
	c.Assert(workloadSpec.Pod.InitContainers, gc.DeepEquals, []core.Container{
		{
			Name:  "test2",
			Image: "juju-repo.local/juju/image2",
			Ports: []core.ContainerPort{{ContainerPort: int32(8080), Protocol: core.ProtocolTCP}},
			// Defaults since not specified.
			SecurityContext: &core.SecurityContext{
				RunAsNonRoot:             pointer.BoolPtr(false),
				ReadOnlyRootFilesystem:   pointer.BoolPtr(false),
				AllowPrivilegeEscalation: pointer.BoolPtr(true),
			},
			VolumeMounts: append(dataVolumeMounts(), []core.VolumeMount{
				{Name: "myhostpath", MountPath: "/host/etc/cni/net.d"},
			}...),
		},
	})
}

func (s *K8sBrokerSuite) TestAPIVersion(c *gc.C) {
	ctrl := s.setupController(c)
	defer ctrl.Finish()

	gomock.InOrder(
		s.mockDiscovery.EXPECT().ServerVersion().Return(&k8sversion.Info{
			Major: "1", Minor: "16",
		}, nil),
	)

	ver, err := s.broker.APIVersion()
	c.Assert(err, jc.ErrorIsNil)
	c.Assert(ver, gc.DeepEquals, "1.16.0")
}

>>>>>>> 5055e1f8
func (s *K8sBrokerSuite) TestConfig(c *gc.C) {
	ctrl := s.setupController(c)
	defer ctrl.Finish()

	c.Assert(s.broker.Config(), jc.DeepEquals, s.cfg)
}

func (s *K8sBrokerSuite) TestSetConfig(c *gc.C) {
	ctrl := s.setupController(c)
	defer ctrl.Finish()

	err := s.broker.SetConfig(s.cfg)
	c.Assert(err, jc.ErrorIsNil)
}

func (s *K8sBrokerSuite) TestBootstrapNoOperatorStorage(c *gc.C) {
	ctrl := s.setupController(c)
	defer ctrl.Finish()

	ctx := envtesting.BootstrapContext(stdcontext.TODO(), c)
	callCtx := &context.CloudCallContext{}
	bootstrapParams := environs.BootstrapParams{
		ControllerConfig:         testing.FakeControllerConfig(),
		BootstrapConstraints:     constraints.MustParse("mem=3.5G"),
		SupportedBootstrapSeries: testing.FakeSupportedJujuSeries,
	}

	_, err := s.broker.Bootstrap(ctx, callCtx, bootstrapParams)
	c.Assert(err, gc.NotNil)
	msg := strings.Replace(err.Error(), "\n", "", -1)
	c.Assert(msg, gc.Matches, "config without operator-storage value not valid.*")
}

func (s *K8sBrokerSuite) TestBootstrap(c *gc.C) {
	ctrl := s.setupController(c)
	defer ctrl.Finish()

	// Ensure the broker is configured with operator storage.
	s.setupOperatorStorageConfig(c)

	ctx := envtesting.BootstrapContext(stdcontext.TODO(), c)
	callCtx := &context.CloudCallContext{}
	bootstrapParams := environs.BootstrapParams{
		ControllerConfig:         testing.FakeControllerConfig(),
		BootstrapConstraints:     constraints.MustParse("mem=3.5G"),
		SupportedBootstrapSeries: testing.FakeSupportedJujuSeries,
	}

	sc := &storagev1.StorageClass{
		ObjectMeta: v1.ObjectMeta{
			Name: "some-storage",
		},
	}
	gomock.InOrder(
		// Check the operator storage exists.
		s.mockStorageClass.EXPECT().Get(gomock.Any(), "test-some-storage", v1.GetOptions{}).
			Return(nil, s.k8sNotFoundError()),
		s.mockStorageClass.EXPECT().Get(gomock.Any(), "some-storage", v1.GetOptions{}).
			Return(sc, nil),
	)
	result, err := s.broker.Bootstrap(ctx, callCtx, bootstrapParams)
	c.Assert(err, jc.ErrorIsNil)
	c.Assert(result.Arch, gc.Equals, "amd64")
	c.Assert(result.CaasBootstrapFinalizer, gc.NotNil)

	bootstrapParams.BootstrapSeries = "bionic"
	_, err = s.broker.Bootstrap(ctx, callCtx, bootstrapParams)
	c.Assert(err, jc.ErrorIs, errors.NotSupported)
}

func (s *K8sBrokerSuite) setupOperatorStorageConfig(c *gc.C) {
	cfg := s.broker.Config()
	var err error
	cfg, err = cfg.Apply(map[string]interface{}{"operator-storage": "some-storage"})
	c.Assert(err, jc.ErrorIsNil)
	err = s.broker.SetConfig(cfg)
	c.Assert(err, jc.ErrorIsNil)
}

func (s *K8sBrokerSuite) TestPrepareForBootstrap(c *gc.C) {
	ctrl := s.setupController(c)
	defer ctrl.Finish()

	// Ensure the broker is configured with operator storage.
	s.setupOperatorStorageConfig(c)

	sc := &storagev1.StorageClass{
		ObjectMeta: v1.ObjectMeta{
			Name: "some-storage",
		},
	}

	gomock.InOrder(
		s.mockNamespaces.EXPECT().Get(gomock.Any(), "controller-ctrl-1", v1.GetOptions{}).
			Return(nil, s.k8sNotFoundError()),
		s.mockNamespaces.EXPECT().List(gomock.Any(), v1.ListOptions{}).
			Return(&core.NamespaceList{Items: []core.Namespace{}}, nil),
		s.mockStorageClass.EXPECT().Get(gomock.Any(), "controller-ctrl-1-some-storage", v1.GetOptions{}).
			Return(nil, s.k8sNotFoundError()),
		s.mockStorageClass.EXPECT().Get(gomock.Any(), "some-storage", v1.GetOptions{}).
			Return(sc, nil),
	)
	ctx := envtesting.BootstrapContext(stdcontext.TODO(), c)
	c.Assert(
		s.broker.PrepareForBootstrap(ctx, "ctrl-1"), jc.ErrorIsNil,
	)
	c.Assert(s.broker.GetCurrentNamespace(), jc.DeepEquals, "controller-ctrl-1")
}

func (s *K8sBrokerSuite) TestPrepareForBootstrapAlreadyExistNamespaceError(c *gc.C) {
	ctrl := s.setupController(c)
	defer ctrl.Finish()

	ns := &core.Namespace{ObjectMeta: v1.ObjectMeta{Name: "controller-ctrl-1"}}
	s.ensureJujuNamespaceAnnotations(true, ns)
	gomock.InOrder(
		s.mockNamespaces.EXPECT().Get(gomock.Any(), "controller-ctrl-1", v1.GetOptions{}).
			Return(ns, nil),
	)
	ctx := envtesting.BootstrapContext(stdcontext.TODO(), c)
	c.Assert(
		s.broker.PrepareForBootstrap(ctx, "ctrl-1"), jc.ErrorIs, errors.AlreadyExists,
	)
}

func (s *K8sBrokerSuite) TestPrepareForBootstrapAlreadyExistControllerAnnotations(c *gc.C) {
	ctrl := s.setupController(c)
	defer ctrl.Finish()

	ns := &core.Namespace{ObjectMeta: v1.ObjectMeta{Name: "controller-ctrl-1"}}
	s.ensureJujuNamespaceAnnotations(true, ns)
	gomock.InOrder(
		s.mockNamespaces.EXPECT().Get(gomock.Any(), "controller-ctrl-1", v1.GetOptions{}).
			Return(nil, s.k8sNotFoundError()),
		s.mockNamespaces.EXPECT().List(gomock.Any(), v1.ListOptions{}).
			Return(&core.NamespaceList{Items: []core.Namespace{*ns}}, nil),
	)
	ctx := envtesting.BootstrapContext(stdcontext.TODO(), c)
	c.Assert(
		s.broker.PrepareForBootstrap(ctx, "ctrl-1"), jc.ErrorIs, errors.AlreadyExists,
	)
}

func (s *K8sBrokerSuite) TestGetNamespace(c *gc.C) {
	ctrl := s.setupController(c)
	defer ctrl.Finish()

	ns := &core.Namespace{ObjectMeta: v1.ObjectMeta{Name: "test"}}
	s.ensureJujuNamespaceAnnotations(false, ns)
	gomock.InOrder(
		s.mockNamespaces.EXPECT().Get(gomock.Any(), "test", v1.GetOptions{}).
			Return(ns, nil),
	)

	out, err := s.broker.GetNamespace("test")
	c.Assert(err, jc.ErrorIsNil)
	c.Assert(out, jc.DeepEquals, ns)
}

func (s *K8sBrokerSuite) TestGetNamespaceNotFound(c *gc.C) {
	ctrl := s.setupController(c)
	defer ctrl.Finish()

	gomock.InOrder(
		s.mockNamespaces.EXPECT().Get(gomock.Any(), "unknown-namespace", v1.GetOptions{}).
			Return(nil, s.k8sNotFoundError()),
	)

	out, err := s.broker.GetNamespace("unknown-namespace")
	c.Assert(err, jc.ErrorIs, errors.NotFound)
	c.Assert(out, gc.IsNil)
}

func (s *K8sBrokerSuite) TestNamespaces(c *gc.C) {
	ctrl := s.setupController(c)
	defer ctrl.Finish()

	ns1 := s.ensureJujuNamespaceAnnotations(false, &core.Namespace{ObjectMeta: v1.ObjectMeta{Name: "test"}})
	ns2 := s.ensureJujuNamespaceAnnotations(false, &core.Namespace{ObjectMeta: v1.ObjectMeta{Name: "test2"}})
	gomock.InOrder(
		s.mockNamespaces.EXPECT().List(gomock.Any(), v1.ListOptions{}).
			Return(&core.NamespaceList{Items: []core.Namespace{*ns1, *ns2}}, nil),
	)

	result, err := s.broker.Namespaces()
	c.Assert(err, jc.ErrorIsNil)
	c.Assert(result, jc.SameContents, []string{"test", "test2"})
}

func (s *K8sBrokerSuite) assertDestroy(c *gc.C, isController bool, destroyFunc func() error) {
	ctrl := s.setupController(c)
	defer ctrl.Finish()

	// CRs of this Cluster scope CRD will get deleted.
	crdClusterScope := &apiextensionsv1.CustomResourceDefinition{
		ObjectMeta: v1.ObjectMeta{
			Name:      "tfjobs.kubeflow.org",
			Namespace: "test",
			Labels:    map[string]string{"app.kubernetes.io/managed-by": "juju", "app.kubernetes.io/name": "app-name", "model.juju.is/name": "test"},
		},
		Spec: apiextensionsv1.CustomResourceDefinitionSpec{
			Group: "kubeflow.org",
			Versions: []apiextensionsv1.CustomResourceDefinitionVersion{
				{Name: "v1", Served: true, Storage: true},
				{
					Name: "v1alpha2", Served: true, Storage: false,
					Schema: &apiextensionsv1.CustomResourceValidation{
						OpenAPIV3Schema: &apiextensionsv1.JSONSchemaProps{
							Properties: map[string]apiextensionsv1.JSONSchemaProps{
								"tfReplicaSpecs": {
									Properties: map[string]apiextensionsv1.JSONSchemaProps{
										"Worker": {
											Properties: map[string]apiextensionsv1.JSONSchemaProps{
												"replicas": {
													Type:    "integer",
													Minimum: pointer.Float64Ptr(1),
												},
											},
										},
										"PS": {
											Properties: map[string]apiextensionsv1.JSONSchemaProps{
												"replicas": {
													Type: "integer", Minimum: pointer.Float64Ptr(1),
												},
											},
										},
										"Chief": {
											Properties: map[string]apiextensionsv1.JSONSchemaProps{
												"replicas": {
													Type:    "integer",
													Minimum: pointer.Float64Ptr(1),
													Maximum: pointer.Float64Ptr(1),
												},
											},
										},
									},
								},
							},
						},
					},
				},
			},
			Scope: apiextensionsv1.ClusterScoped,
			Names: apiextensionsv1.CustomResourceDefinitionNames{
				Plural:   "tfjobs",
				Kind:     "TFJob",
				Singular: "tfjob",
			},
		},
	}
	// CRs of this namespaced scope CRD will be skipped.
	crdNamespacedScope := &apiextensionsv1.CustomResourceDefinition{
		ObjectMeta: v1.ObjectMeta{
			Name:      "tfjobs.kubeflow.org",
			Namespace: "test",
			Labels:    map[string]string{"app.kubernetes.io/managed-by": "juju", "app.kubernetes.io/name": "app-name", "model.juju.is/name": "test"},
		},
		Spec: apiextensionsv1.CustomResourceDefinitionSpec{
			Group: "kubeflow.org",
			Versions: []apiextensionsv1.CustomResourceDefinitionVersion{
				{Name: "v1", Served: true, Storage: true},
				{
					Name: "v1alpha2", Served: true, Storage: false,
					Schema: &apiextensionsv1.CustomResourceValidation{
						OpenAPIV3Schema: &apiextensionsv1.JSONSchemaProps{
							Properties: map[string]apiextensionsv1.JSONSchemaProps{
								"tfReplicaSpecs": {
									Properties: map[string]apiextensionsv1.JSONSchemaProps{
										"Worker": {
											Properties: map[string]apiextensionsv1.JSONSchemaProps{
												"replicas": {
													Type:    "integer",
													Minimum: pointer.Float64Ptr(1),
												},
											},
										},
										"PS": {
											Properties: map[string]apiextensionsv1.JSONSchemaProps{
												"replicas": {
													Type: "integer", Minimum: pointer.Float64Ptr(1),
												},
											},
										},
										"Chief": {
											Properties: map[string]apiextensionsv1.JSONSchemaProps{
												"replicas": {
													Type:    "integer",
													Minimum: pointer.Float64Ptr(1),
													Maximum: pointer.Float64Ptr(1),
												},
											},
										},
									},
								},
							},
						},
					},
				},
			},
			Scope: apiextensionsv1.NamespaceScoped,
			Names: apiextensionsv1.CustomResourceDefinitionNames{
				Plural:   "tfjobs",
				Kind:     "TFJob",
				Singular: "tfjob",
			},
		},
	}

	ns := &core.Namespace{}
	ns.Name = "test"
	s.ensureJujuNamespaceAnnotations(isController, ns)
	namespaceWatcher, namespaceFirer := k8swatchertest.NewKubernetesTestWatcher()
	s.k8sWatcherFn = k8swatchertest.NewKubernetesTestWatcherFunc(namespaceWatcher)

	// timer +1.
	s.mockClusterRoleBindings.EXPECT().List(gomock.Any(), v1.ListOptions{LabelSelector: "model.juju.is/name=test"}).
		Return(&rbacv1.ClusterRoleBindingList{}, nil).
		After(
			s.mockClusterRoleBindings.EXPECT().DeleteCollection(gomock.Any(),
				s.deleteOptions(v1.DeletePropagationForeground, ""),
				v1.ListOptions{LabelSelector: "model.juju.is/name=test"},
			).Return(s.k8sNotFoundError()),
		)

	// timer +1.
	s.mockClusterRoles.EXPECT().List(gomock.Any(), v1.ListOptions{LabelSelector: "model.juju.is/name=test"}).
		Return(&rbacv1.ClusterRoleList{}, nil).
		After(
			s.mockClusterRoles.EXPECT().DeleteCollection(gomock.Any(),
				s.deleteOptions(v1.DeletePropagationForeground, ""),
				v1.ListOptions{LabelSelector: "model.juju.is/name=test"},
			).Return(s.k8sNotFoundError()),
		)

	// timer +1.
	s.mockNamespaceableResourceClient.EXPECT().List(gomock.Any(),
		// list all custom resources for crd "v1alpha2".
		v1.ListOptions{LabelSelector: "juju-resource-lifecycle notin (persistent),model.juju.is/name=test"},
	).Return(&unstructured.UnstructuredList{}, nil).After(
		s.mockDynamicClient.EXPECT().Resource(
			schema.GroupVersionResource{
				Group:    crdClusterScope.Spec.Group,
				Version:  "v1alpha2",
				Resource: crdClusterScope.Spec.Names.Plural,
			},
		).Return(s.mockNamespaceableResourceClient),
	).After(
		// list all custom resources for crd "v1".
		s.mockNamespaceableResourceClient.EXPECT().List(gomock.Any(),
			v1.ListOptions{LabelSelector: "juju-resource-lifecycle notin (persistent),model.juju.is/name=test"},
		).Return(&unstructured.UnstructuredList{}, nil),
	).After(
		s.mockDynamicClient.EXPECT().Resource(
			schema.GroupVersionResource{
				Group:    crdClusterScope.Spec.Group,
				Version:  "v1",
				Resource: crdClusterScope.Spec.Names.Plural,
			},
		).Return(s.mockNamespaceableResourceClient),
	).After(
		// list cluster wide all custom resource definitions for listing custom resources.
		s.mockCustomResourceDefinitionV1.EXPECT().List(gomock.Any(), v1.ListOptions{}).AnyTimes().
			Return(&apiextensionsv1.CustomResourceDefinitionList{Items: []apiextensionsv1.CustomResourceDefinition{*crdClusterScope, *crdNamespacedScope}}, nil),
	).After(
		// delete all custom resources for crd "v1alpha2".
		s.mockNamespaceableResourceClient.EXPECT().DeleteCollection(gomock.Any(),
			s.deleteOptions(v1.DeletePropagationForeground, ""),
			v1.ListOptions{LabelSelector: "juju-resource-lifecycle notin (persistent),model.juju.is/name=test"},
		).Return(nil),
	).After(
		s.mockDynamicClient.EXPECT().Resource(
			schema.GroupVersionResource{
				Group:    crdClusterScope.Spec.Group,
				Version:  "v1alpha2",
				Resource: crdClusterScope.Spec.Names.Plural,
			},
		).Return(s.mockNamespaceableResourceClient),
	).After(
		// delete all custom resources for crd "v1".
		s.mockNamespaceableResourceClient.EXPECT().DeleteCollection(gomock.Any(),
			s.deleteOptions(v1.DeletePropagationForeground, ""),
			v1.ListOptions{LabelSelector: "juju-resource-lifecycle notin (persistent),model.juju.is/name=test"},
		).Return(nil),
	).After(
		s.mockDynamicClient.EXPECT().Resource(
			schema.GroupVersionResource{
				Group:    crdClusterScope.Spec.Group,
				Version:  "v1",
				Resource: crdClusterScope.Spec.Names.Plural,
			},
		).Return(s.mockNamespaceableResourceClient),
	).After(
		// list cluster wide all custom resource definitions for deleting custom resources.
		s.mockCustomResourceDefinitionV1.EXPECT().List(gomock.Any(), v1.ListOptions{}).AnyTimes().
			Return(&apiextensionsv1.CustomResourceDefinitionList{Items: []apiextensionsv1.CustomResourceDefinition{*crdClusterScope, *crdNamespacedScope}}, nil),
	)

	// timer +1.
	s.mockCustomResourceDefinitionV1.EXPECT().List(gomock.Any(), v1.ListOptions{
		LabelSelector: "juju-resource-lifecycle notin (persistent),model.juju.is/name=test",
	}).AnyTimes().
		Return(&apiextensionsv1.CustomResourceDefinitionList{}, nil).
		After(
			s.mockCustomResourceDefinitionV1.EXPECT().DeleteCollection(gomock.Any(),
				s.deleteOptions(v1.DeletePropagationForeground, ""),
				v1.ListOptions{LabelSelector: "juju-resource-lifecycle notin (persistent),model.juju.is/name=test"},
			).Return(s.k8sNotFoundError()),
		)

	// timer +1.
	s.mockMutatingWebhookConfigurationV1.EXPECT().List(gomock.Any(), v1.ListOptions{LabelSelector: "model.juju.is/name=test"}).
		Return(&admissionregistrationv1.MutatingWebhookConfigurationList{}, nil).
		After(
			s.mockMutatingWebhookConfigurationV1.EXPECT().DeleteCollection(gomock.Any(),
				s.deleteOptions(v1.DeletePropagationForeground, ""),
				v1.ListOptions{LabelSelector: "model.juju.is/name=test"},
			).Return(s.k8sNotFoundError()),
		)

	// timer +1.
	s.mockValidatingWebhookConfigurationV1.EXPECT().List(gomock.Any(), v1.ListOptions{LabelSelector: "model.juju.is/name=test"}).
		Return(&admissionregistrationv1.ValidatingWebhookConfigurationList{}, nil).
		After(
			s.mockValidatingWebhookConfigurationV1.EXPECT().DeleteCollection(gomock.Any(),
				s.deleteOptions(v1.DeletePropagationForeground, ""),
				v1.ListOptions{LabelSelector: "model.juju.is/name=test"},
			).Return(s.k8sNotFoundError()),
		)

	// timer +1.
	s.mockStorageClass.EXPECT().List(gomock.Any(), v1.ListOptions{LabelSelector: "model.juju.is/name=test"}).
		Return(&storagev1.StorageClassList{}, nil).
		After(
			s.mockStorageClass.EXPECT().DeleteCollection(gomock.Any(),
				s.deleteOptions(v1.DeletePropagationForeground, ""),
				v1.ListOptions{LabelSelector: "model.juju.is/name=test"},
			).Return(nil),
		)

	s.mockNamespaces.EXPECT().Get(gomock.Any(), "test", v1.GetOptions{}).
		Return(ns, nil)
	s.mockNamespaces.EXPECT().Delete(gomock.Any(), "test", s.deleteOptions(v1.DeletePropagationForeground, "")).
		Return(nil)
	// still terminating.
	s.mockNamespaces.EXPECT().Get(gomock.Any(), "test", v1.GetOptions{}).
		DoAndReturn(func(_, _, _ interface{}) (*core.Namespace, error) {
			namespaceFirer()
			return ns, nil
		})
	// terminated, not found returned.
	s.mockNamespaces.EXPECT().Get(gomock.Any(), "test", v1.GetOptions{}).
		Return(nil, s.k8sNotFoundError())

	errCh := make(chan error)
	go func() {
		errCh <- destroyFunc()
	}()

	err := s.clock.WaitAdvance(time.Second, testing.ShortWait, 6)
	c.Assert(err, jc.ErrorIsNil)
	err = s.clock.WaitAdvance(time.Second, testing.ShortWait, 1)
	c.Assert(err, jc.ErrorIsNil)

	select {
	case err := <-errCh:
		c.Assert(err, jc.ErrorIsNil)
		for _, watcher := range s.watchers {
			c.Assert(workertest.CheckKilled(c, watcher), jc.ErrorIsNil)
		}
	case <-time.After(testing.LongWait):
		c.Fatalf("timed out waiting for destroyFunc return")
	}
}

func (s *K8sBrokerSuite) TestDestroyController(c *gc.C) {
	s.assertDestroy(c, true, func() error {
		return s.broker.DestroyController(context.NewEmptyCloudCallContext(), testing.ControllerTag.Id())
	})
}

func (s *K8sBrokerSuite) TestEnsureImageRepoSecret(c *gc.C) {
	ctrl := s.setupController(c)
	defer ctrl.Finish()

	imageRepo := docker.ImageRepoDetails{
		Repository:    "test-account",
		ServerAddress: "quay.io",
		BasicAuthConfig: docker.BasicAuthConfig{
			Auth: docker.NewToken("xxxxx=="),
		},
	}

	data, err := imageRepo.SecretData()
	c.Assert(err, jc.ErrorIsNil)

	secret := &core.Secret{
		ObjectMeta: v1.ObjectMeta{
			Name:      "juju-image-pull-secret",
			Namespace: "test",
			Labels:    map[string]string{"app.kubernetes.io/managed-by": "juju"},
			Annotations: map[string]string{
				"controller.juju.is/id": testing.ControllerTag.Id(),
				"model.juju.is/id":      testing.ModelTag.Id(),
			},
		},
		Type: core.SecretTypeDockerConfigJson,
		Data: map[string][]byte{
			core.DockerConfigJsonKey: data,
		},
	}

	gomock.InOrder(
		s.mockSecrets.EXPECT().Create(gomock.Any(), secret, v1.CreateOptions{}).
			Return(secret, nil),
	)
	err = s.broker.EnsureImageRepoSecret(imageRepo)
	c.Assert(err, jc.ErrorIsNil)
}

func (s *K8sBrokerSuite) TestDestroy(c *gc.C) {
	s.assertDestroy(c, false, func() error { return s.broker.Destroy(context.NewEmptyCloudCallContext()) })
}

func (s *K8sBrokerSuite) TestGetCurrentNamespace(c *gc.C) {
	ctrl := s.setupController(c)
	defer ctrl.Finish()
	c.Assert(s.broker.GetCurrentNamespace(), jc.DeepEquals, s.getNamespace())
}

func (s *K8sBrokerSuite) TestCreate(c *gc.C) {
	ctrl := s.setupController(c)
	defer ctrl.Finish()

	ns := s.ensureJujuNamespaceAnnotations(false, &core.Namespace{
		ObjectMeta: v1.ObjectMeta{
			Labels: map[string]string{"app.kubernetes.io/managed-by": "juju", "model.juju.is/name": "test"},
			Name:   "test",
		},
	})
	gomock.InOrder(
		s.mockNamespaces.EXPECT().Create(gomock.Any(), ns, v1.CreateOptions{}).
			Return(ns, nil),
	)

	err := s.broker.Create(
		&context.CloudCallContext{},
		environs.CreateParams{},
	)
	c.Assert(err, jc.ErrorIsNil)
}

func (s *K8sBrokerSuite) TestCreateAlreadyExists(c *gc.C) {
	ctrl := s.setupController(c)
	defer ctrl.Finish()

	ns := s.ensureJujuNamespaceAnnotations(false, &core.Namespace{
		ObjectMeta: v1.ObjectMeta{
			Labels: map[string]string{"app.kubernetes.io/managed-by": "juju", "model.juju.is/name": "test"},
			Name:   "test",
		},
	})
	gomock.InOrder(
		s.mockNamespaces.EXPECT().Create(gomock.Any(), ns, v1.CreateOptions{}).
			Return(nil, s.k8sAlreadyExistsError()),
	)

	err := s.broker.Create(
		&context.CloudCallContext{},
		environs.CreateParams{},
	)
	c.Assert(err, jc.ErrorIs, errors.AlreadyExists)
}

func (s *K8sBrokerSuite) TestSupportedFeatures(c *gc.C) {
	ctrl := s.setupController(c)
	defer ctrl.Finish()

	gomock.InOrder(
		s.mockDiscovery.EXPECT().ServerVersion().Return(&k8sversion.Info{
			Major: "1", Minor: "15+",
		}, nil),
	)

	fs, err := s.broker.SupportedFeatures()
	c.Assert(err, jc.ErrorIsNil)
	c.Assert(fs.AsList(), gc.DeepEquals, []assumes.Feature{
		{
			Name:        "k8s-api",
			Description: "the Kubernetes API lets charms query and manipulate the state of API objects in a Kubernetes cluster",
			Version:     &version.Number{Major: 1, Minor: 15},
		},
	})
}

func (s *K8sBrokerSuite) TestGetServiceSvcNotFound(c *gc.C) {
	ctrl := s.setupController(c)
	defer ctrl.Finish()

	gomock.InOrder(
		s.mockServices.EXPECT().List(gomock.Any(), v1.ListOptions{LabelSelector: "app.kubernetes.io/managed-by=juju,app.kubernetes.io/name=app-name"}).
			Return(&core.ServiceList{Items: []core.Service{}}, nil),

		s.mockStatefulSets.EXPECT().Get(gomock.Any(), "juju-operator-app-name", v1.GetOptions{}).
			Return(nil, s.k8sNotFoundError()),

		s.mockStatefulSets.EXPECT().Get(gomock.Any(), "app-name", v1.GetOptions{}).
			Return(nil, s.k8sNotFoundError()),
		s.mockDeployments.EXPECT().Get(gomock.Any(), "app-name", v1.GetOptions{}).
			Return(nil, s.k8sNotFoundError()),
		s.mockDaemonSets.EXPECT().Get(gomock.Any(), "app-name", v1.GetOptions{}).
			Return(nil, s.k8sNotFoundError()),
	)

	caasSvc, err := s.broker.GetService("app-name", false)
	c.Assert(err, jc.ErrorIsNil)
	c.Assert(caasSvc, gc.DeepEquals, &caas.Service{})
}

func (s *K8sBrokerSuite) assertGetService(c *gc.C, expectedSvcResult *caas.Service, assertCalls ...*gomock.Call) {
	selectorLabels := map[string]string{"app.kubernetes.io/managed-by": "juju", "app.kubernetes.io/name": "app-name"}
	labels := k8sutils.LabelsMerge(selectorLabels, k8sutils.LabelsJuju)

	selector := k8sutils.LabelsToSelector(labels).String()
	svc := core.Service{
		ObjectMeta: v1.ObjectMeta{
			Name:   "app-name",
			Labels: labels,
			Annotations: map[string]string{
				"controller.juju.is/id": testing.ControllerTag.Id(),
				"fred":                  "mary",
				"a":                     "b",
			}},
		Spec: core.ServiceSpec{
			Selector: selectorLabels,
			Type:     core.ServiceTypeLoadBalancer,
			Ports: []core.ServicePort{
				{Port: 80, TargetPort: intstr.FromInt(80), Protocol: "TCP"},
				{Port: 8080, Protocol: "TCP", Name: "fred"},
			},
			LoadBalancerIP: "10.0.0.1",
			ExternalName:   "ext-name",
		},
		Status: core.ServiceStatus{
			LoadBalancer: core.LoadBalancerStatus{
				Ingress: []core.LoadBalancerIngress{{
					Hostname: "host.com.au",
				}},
			},
		},
	}
	svc.SetUID("uid-xxxxx")
	svcHeadless := core.Service{
		ObjectMeta: v1.ObjectMeta{
			Name:   "app-name-endpoints",
			Labels: labels,
			Annotations: map[string]string{
				"juju.io/controller": testing.ControllerTag.Id(),
				"fred":               "mary",
				"a":                  "b",
			}},
		Spec: core.ServiceSpec{
			Selector: labels,
			Type:     core.ServiceTypeClusterIP,
			Ports: []core.ServicePort{
				{Port: 80, TargetPort: intstr.FromInt(80), Protocol: "TCP"},
			},
			ClusterIP: "192.168.1.1",
		},
	}
	gomock.InOrder(
		append([]*gomock.Call{
			s.mockServices.EXPECT().List(gomock.Any(), v1.ListOptions{LabelSelector: selector}).
				Return(&core.ServiceList{Items: []core.Service{svcHeadless, svc}}, nil),

			s.mockStatefulSets.EXPECT().Get(gomock.Any(), "juju-operator-app-name", v1.GetOptions{}).
				Return(nil, s.k8sNotFoundError()),
		}, assertCalls...)...,
	)

	caasSvc, err := s.broker.GetService("app-name", false)
	c.Assert(err, jc.ErrorIsNil)
	c.Assert(caasSvc, gc.DeepEquals, expectedSvcResult)
}

func (s *K8sBrokerSuite) TestGetServiceSvcFoundNoWorkload(c *gc.C) {
	ctrl := s.setupController(c)
	defer ctrl.Finish()
	s.assertGetService(c,
		&caas.Service{
			Id: "uid-xxxxx",
			Addresses: network.ProviderAddresses{
				network.NewMachineAddress("10.0.0.1", network.WithScope(network.ScopePublic)).AsProviderAddress(),
				network.NewMachineAddress("host.com.au", network.WithScope(network.ScopePublic)).AsProviderAddress(),
			},
		},
		s.mockStatefulSets.EXPECT().Get(gomock.Any(), "app-name", v1.GetOptions{}).
			Return(nil, s.k8sNotFoundError()),
		s.mockDeployments.EXPECT().Get(gomock.Any(), "app-name", v1.GetOptions{}).
			Return(nil, s.k8sNotFoundError()),
		s.mockDaemonSets.EXPECT().Get(gomock.Any(), "app-name", v1.GetOptions{}).
			Return(nil, s.k8sNotFoundError()),
	)
}

func (s *K8sBrokerSuite) TestGetServiceSvcFoundWithStatefulSet(c *gc.C) {
	ctrl := s.setupController(c)
	defer ctrl.Finish()

	basicPodSpec := getBasicPodspec()
	basicPodSpec.Service = &specs.ServiceSpec{
		ScalePolicy: "serial",
	}

	appName := "app-name"
	numUnits := int32(2)
	workload := &appsv1.StatefulSet{
		ObjectMeta: v1.ObjectMeta{
			Name:   appName,
			Labels: map[string]string{"app.kubernetes.io/managed-by": "juju", "app.kubernetes.io/name": "app-name"},
			Annotations: map[string]string{
				"app.juju.is/uuid":               "appuuid",
				"controller.juju.is/id":          testing.ControllerTag.Id(),
				"charm.juju.is/modified-version": "0",
			},
		},
		Spec: appsv1.StatefulSetSpec{
			Replicas: &numUnits,
			Selector: &v1.LabelSelector{
				MatchLabels: map[string]string{"app.kubernetes.io/name": "app-name"},
			},
			Template: core.PodTemplateSpec{
				ObjectMeta: v1.ObjectMeta{
					Labels: map[string]string{"app.kubernetes.io/name": "app-name"},
					Annotations: map[string]string{
						"apparmor.security.beta.kubernetes.io/pod": "runtime/default",
						"seccomp.security.beta.kubernetes.io/pod":  "docker/default",
						"controller.juju.is/id":                    testing.ControllerTag.Id(),
						"charm.juju.is/modified-version":           "0",
					},
				},
				Spec: core.PodSpec{},
			},
			PodManagementPolicy: appsv1.PodManagementPolicyType("OrderedReady"),
			ServiceName:         "app-name-endpoints",
		},
	}
	workload.SetGeneration(1)

	var expectedCalls []*gomock.Call
	expectedCalls = append(expectedCalls,
		s.mockStatefulSets.EXPECT().Get(gomock.Any(), appName, v1.GetOptions{}).
			Return(workload, nil),
		s.mockEvents.EXPECT().List(gomock.Any(),
			listOptionsFieldSelectorMatcher(fmt.Sprintf("involvedObject.name=%s,involvedObject.kind=StatefulSet", appName)),
		).Return(&core.EventList{}, nil),
	)

	s.assertGetService(c,
		&caas.Service{
			Id: "uid-xxxxx",
			Addresses: network.ProviderAddresses{
				network.NewMachineAddress("10.0.0.1", network.WithScope(network.ScopePublic)).AsProviderAddress(),
				network.NewMachineAddress("host.com.au", network.WithScope(network.ScopePublic)).AsProviderAddress(),
			},
			Scale:      k8sutils.IntPtr(2),
			Generation: pointer.Int64Ptr(1),
			Status: status.StatusInfo{
				Status: status.Active,
			},
		},
		expectedCalls...,
	)
}

func (s *K8sBrokerSuite) TestUnits(c *gc.C) {
	ctrl := s.setupController(c)
	defer ctrl.Finish()

	podWithStorage := core.Pod{
		TypeMeta: v1.TypeMeta{},
		ObjectMeta: v1.ObjectMeta{
			Name:              "pod-name",
			UID:               types.UID("uuid"),
			DeletionTimestamp: &v1.Time{},
			OwnerReferences:   []v1.OwnerReference{{Kind: "StatefulSet"}},
		},
		Status: core.PodStatus{
			Message: "running",
			PodIP:   "10.0.0.1",
		},
		Spec: core.PodSpec{
			Containers: []core.Container{{
				Ports: []core.ContainerPort{{
					ContainerPort: 666,
					Protocol:      "TCP",
				}},
				VolumeMounts: []core.VolumeMount{{
					Name:      "v1",
					MountPath: "/path/to/here",
					ReadOnly:  true,
				}},
			}},
			Volumes: []core.Volume{{
				Name: "v1",
				VolumeSource: core.VolumeSource{
					PersistentVolumeClaim: &core.PersistentVolumeClaimVolumeSource{
						ClaimName: "v1-claim",
					},
				},
			}},
		},
	}
	podList := &core.PodList{
		Items: []core.Pod{{
			TypeMeta: v1.TypeMeta{},
			ObjectMeta: v1.ObjectMeta{
				Name: "pod-name",
				UID:  types.UID("uuid"),
			},
			Status: core.PodStatus{
				Message: "running",
			},
			Spec: core.PodSpec{
				Containers: []core.Container{{}},
			},
		}, podWithStorage},
	}

	pvc := &core.PersistentVolumeClaim{
		ObjectMeta: v1.ObjectMeta{
			UID:    "pvc-uuid",
			Labels: map[string]string{"juju-storage": "database"},
		},
		Spec: core.PersistentVolumeClaimSpec{VolumeName: "v1"},
		Status: core.PersistentVolumeClaimStatus{
			Conditions: []core.PersistentVolumeClaimCondition{{Message: "mounted"}},
			Phase:      core.ClaimBound,
		},
	}
	pv := &core.PersistentVolume{
		Spec: core.PersistentVolumeSpec{
			Capacity: core.ResourceList{
				"size": resource.MustParse("10Mi"),
			},
		},
		Status: core.PersistentVolumeStatus{
			Message: "vol-mounted",
			Phase:   core.VolumeBound,
		},
	}
	gomock.InOrder(
		s.mockPods.EXPECT().List(gomock.Any(), v1.ListOptions{LabelSelector: "app.kubernetes.io/name=app-name"}).Return(podList, nil),
		s.mockPersistentVolumeClaims.EXPECT().Get(gomock.Any(), "v1-claim", v1.GetOptions{}).
			Return(pvc, nil),
		s.mockPersistentVolumes.EXPECT().Get(gomock.Any(), "v1", v1.GetOptions{}).
			Return(pv, nil),
	)

	units, err := s.broker.Units("app-name")
	c.Assert(err, jc.ErrorIsNil)
	now := s.clock.Now()
	c.Assert(units, jc.DeepEquals, []caas.Unit{{
		Id:       "uuid",
		Address:  "",
		Ports:    nil,
		Dying:    false,
		Stateful: false,
		Status: status.StatusInfo{
			Status:  "unknown",
			Message: "running",
			Since:   &now,
		},
		FilesystemInfo: nil,
	}, {
		Id:       "pod-name",
		Address:  "10.0.0.1",
		Ports:    []string{"666/TCP"},
		Dying:    true,
		Stateful: true,
		Status: status.StatusInfo{
			Status:  "terminated",
			Message: "running",
			Since:   &now,
		},
		FilesystemInfo: []caas.FilesystemInfo{{
			StorageName:  "database",
			FilesystemId: "pvc-uuid",
			Size:         uint64(podWithStorage.Spec.Volumes[0].PersistentVolumeClaim.Size()),
			MountPoint:   "/path/to/here",
			ReadOnly:     true,
			Status: status.StatusInfo{
				Status:  "attached",
				Message: "mounted",
				Since:   &now,
			},
			Volume: caas.VolumeInfo{
				Size: uint64(pv.Size()),
				Status: status.StatusInfo{
					Status:  "attached",
					Message: "vol-mounted",
					Since:   &now,
				},
				Persistent: true,
			},
		}},
	}})
}

func (s *K8sBrokerSuite) TestAnnotateUnit(c *gc.C) {
	ctrl := s.setupController(c)
	defer ctrl.Finish()

	pod := &core.Pod{
		ObjectMeta: v1.ObjectMeta{
			Name: "pod-name",
		},
	}

	updatePod := &core.Pod{
		ObjectMeta: v1.ObjectMeta{
			Name:        "pod-name",
			Annotations: map[string]string{"unit.juju.is/id": "appname/0"},
		},
	}

	patch := []byte(`{"metadata":{"annotations":{"unit.juju.is/id":"appname/0"}}}`)

	gomock.InOrder(
		s.mockPods.EXPECT().Get(gomock.Any(), "pod-name", v1.GetOptions{}).Return(pod, nil),
		s.mockPods.EXPECT().Patch(gomock.Any(), "pod-name", types.MergePatchType, patch, v1.PatchOptions{}).Return(updatePod, nil),
	)

	err := s.broker.AnnotateUnit("appname", "pod-name", names.NewUnitTag("appname/0"))
	c.Assert(err, jc.ErrorIsNil)
}

func (s *K8sBrokerSuite) TestAnnotateUnitByUID(c *gc.C) {
	ctrl := s.setupController(c)
	defer ctrl.Finish()

	podList := &core.PodList{
		Items: []core.Pod{{ObjectMeta: v1.ObjectMeta{
			Name: "pod-name",
			UID:  types.UID("uuid"),
		}}},
	}

	updatePod := &core.Pod{
		ObjectMeta: v1.ObjectMeta{
			Name:        "pod-name",
			UID:         types.UID("uuid"),
			Annotations: map[string]string{"unit.juju.is/id": "appname/0"},
		},
	}

	patch := []byte(`{"metadata":{"annotations":{"unit.juju.is/id":"appname/0"}}}`)

	labelSelector := "app.kubernetes.io/name=appname"
	gomock.InOrder(
		s.mockPods.EXPECT().Get(gomock.Any(), "uuid", v1.GetOptions{}).Return(nil, s.k8sNotFoundError()),
		s.mockPods.EXPECT().List(gomock.Any(), v1.ListOptions{LabelSelector: labelSelector}).Return(podList, nil),
		s.mockPods.EXPECT().Patch(gomock.Any(), "pod-name", types.MergePatchType, patch, v1.PatchOptions{}).Return(updatePod, nil),
	)

	err := s.broker.AnnotateUnit("appname", "uuid", names.NewUnitTag("appname/0"))
	c.Assert(err, jc.ErrorIsNil)
}

func (s *K8sBrokerSuite) TestWatchUnits(c *gc.C) {
	ctrl := s.setupController(c)
	defer ctrl.Finish()

	podWatcher, podFirer := k8swatchertest.NewKubernetesTestWatcher()
	s.k8sWatcherFn = func(si cache.SharedIndexInformer, n string, _ jujuclock.Clock) (k8swatcher.KubernetesNotifyWatcher, error) {
		c.Assert(n, gc.Equals, "test")
		return podWatcher, nil
	}

	w, err := s.broker.WatchUnits("test")
	c.Assert(err, jc.ErrorIsNil)

	podFirer()

	select {
	case _, ok := <-w.Changes():
		c.Assert(ok, jc.IsTrue)
	case <-time.After(testing.LongWait):
		c.Fatal("timed out waiting for event")
	}
}

func (s *K8sBrokerSuite) TestUpdateStrategyForStatefulSet(c *gc.C) {
	ctrl := s.setupController(c)
	defer ctrl.Finish()

	_, err := provider.UpdateStrategyForStatefulSet(specs.UpdateStrategy{})
	c.Assert(err, gc.ErrorMatches, `strategy type "" for statefulset not valid`)

	o, err := provider.UpdateStrategyForStatefulSet(specs.UpdateStrategy{
		Type: "RollingUpdate",
	})
	c.Assert(err, jc.ErrorIsNil)
	c.Assert(o, jc.DeepEquals, appsv1.StatefulSetUpdateStrategy{
		Type: appsv1.RollingUpdateStatefulSetStrategyType,
	})

	_, err = provider.UpdateStrategyForStatefulSet(specs.UpdateStrategy{
		Type:          "RollingUpdate",
		RollingUpdate: &specs.RollingUpdateSpec{},
	})
	c.Assert(err, gc.ErrorMatches, `rolling update spec partition is missing`)

	_, err = provider.UpdateStrategyForStatefulSet(specs.UpdateStrategy{
		Type: "RollingUpdate",
		RollingUpdate: &specs.RollingUpdateSpec{
			Partition: pointer.Int32Ptr(10),
			MaxSurge:  &specs.IntOrString{IntVal: 10},
		},
	})
	c.Assert(err, gc.ErrorMatches, `rolling update spec for statefulset not valid`)

	_, err = provider.UpdateStrategyForStatefulSet(specs.UpdateStrategy{
		Type: "RollingUpdate",
		RollingUpdate: &specs.RollingUpdateSpec{
			Partition:      pointer.Int32Ptr(10),
			MaxUnavailable: &specs.IntOrString{IntVal: 10},
		},
	})
	c.Assert(err, gc.ErrorMatches, `rolling update spec for statefulset not valid`)

	o, err = provider.UpdateStrategyForStatefulSet(specs.UpdateStrategy{
		Type: "OnDelete",
	})
	c.Assert(err, jc.ErrorIsNil)
	c.Assert(o, jc.DeepEquals, appsv1.StatefulSetUpdateStrategy{
		Type: appsv1.OnDeleteStatefulSetStrategyType,
	})

	_, err = provider.UpdateStrategyForStatefulSet(specs.UpdateStrategy{
		Type: "OnDelete",
		RollingUpdate: &specs.RollingUpdateSpec{
			Partition: pointer.Int32Ptr(10),
		},
	})
	c.Assert(err, gc.ErrorMatches, `rolling update spec is not supported for "OnDelete"`)

	o, err = provider.UpdateStrategyForStatefulSet(specs.UpdateStrategy{
		Type: "RollingUpdate",
		RollingUpdate: &specs.RollingUpdateSpec{
			Partition: pointer.Int32Ptr(10),
		},
	})
	c.Assert(err, jc.ErrorIsNil)
	c.Assert(o, jc.DeepEquals, appsv1.StatefulSetUpdateStrategy{
		Type: appsv1.RollingUpdateStatefulSetStrategyType,
		RollingUpdate: &appsv1.RollingUpdateStatefulSetStrategy{
			Partition: pointer.Int32Ptr(10),
		},
	})
}<|MERGE_RESOLUTION|>--- conflicted
+++ resolved
@@ -58,571 +58,6 @@
 
 var _ = gc.Suite(&K8sSuite{})
 
-<<<<<<< HEAD
-=======
-func (s *K8sSuite) TestPrepareWorkloadSpecNoConfigConfig(c *gc.C) {
-	podSpec := specs.PodSpec{
-		ServiceAccount: primeServiceAccount,
-	}
-
-	podSpec.ProviderPod = &k8sspecs.K8sPodSpec{
-		KubernetesResources: &k8sspecs.KubernetesResources{
-			Pod: &k8sspecs.PodSpec{
-				RestartPolicy:                 core.RestartPolicyOnFailure,
-				ActiveDeadlineSeconds:         pointer.Int64Ptr(10),
-				TerminationGracePeriodSeconds: pointer.Int64Ptr(20),
-				SecurityContext: &core.PodSecurityContext{
-					RunAsNonRoot:       pointer.BoolPtr(true),
-					SupplementalGroups: []int64{1, 2},
-				},
-				ReadinessGates: []core.PodReadinessGate{
-					{ConditionType: core.PodInitialized},
-				},
-				DNSPolicy:         core.DNSClusterFirst,
-				HostNetwork:       true,
-				HostPID:           true,
-				PriorityClassName: "system-cluster-critical",
-				Priority:          pointer.Int32Ptr(2000000000),
-			},
-		},
-	}
-	podSpec.Containers = []specs.ContainerSpec{
-		{
-			Name:            "test",
-			Ports:           []specs.ContainerPort{{ContainerPort: 80, Protocol: "TCP"}},
-			Image:           "juju-repo.local/juju/image",
-			ImagePullPolicy: specs.PullPolicy("Always"),
-			ProviderContainer: &k8sspecs.K8sContainerSpec{
-				ReadinessProbe: &core.Probe{
-					InitialDelaySeconds: 10,
-					ProbeHandler:        core.ProbeHandler{HTTPGet: &core.HTTPGetAction{Path: "/ready"}},
-				},
-				LivenessProbe: &core.Probe{
-					SuccessThreshold: 20,
-					ProbeHandler:     core.ProbeHandler{HTTPGet: &core.HTTPGetAction{Path: "/liveready"}},
-				},
-				SecurityContext: &core.SecurityContext{
-					RunAsNonRoot: pointer.BoolPtr(true),
-					Privileged:   pointer.BoolPtr(true),
-				},
-			},
-		}, {
-			Name:  "test2",
-			Ports: []specs.ContainerPort{{ContainerPort: 8080, Protocol: "TCP"}},
-			Image: "juju-repo.local/juju/image2",
-		},
-	}
-
-	spec, err := provider.PrepareWorkloadSpec(
-		"app-name", "app-name", &podSpec, coreresources.DockerImageDetails{RegistryPath: "operator/image-path"},
-	)
-	c.Assert(err, jc.ErrorIsNil)
-	c.Assert(provider.Pod(spec), jc.DeepEquals, k8sspecs.PodSpecWithAnnotations{
-		Labels:      map[string]string{},
-		Annotations: annotations.Annotation{},
-		PodSpec: core.PodSpec{
-			RestartPolicy:                 core.RestartPolicyOnFailure,
-			ActiveDeadlineSeconds:         pointer.Int64Ptr(10),
-			TerminationGracePeriodSeconds: pointer.Int64Ptr(20),
-			SecurityContext: &core.PodSecurityContext{
-				RunAsNonRoot:       pointer.BoolPtr(true),
-				SupplementalGroups: []int64{1, 2},
-			},
-			ReadinessGates: []core.PodReadinessGate{
-				{ConditionType: core.PodInitialized},
-			},
-			DNSPolicy:                    core.DNSClusterFirst,
-			HostNetwork:                  true,
-			HostPID:                      true,
-			PriorityClassName:            "system-cluster-critical",
-			Priority:                     pointer.Int32Ptr(2000000000),
-			ServiceAccountName:           "app-name",
-			AutomountServiceAccountToken: pointer.BoolPtr(true),
-			InitContainers:               initContainers(),
-			Containers: []core.Container{
-				{
-					Name:            "test",
-					Image:           "juju-repo.local/juju/image",
-					Ports:           []core.ContainerPort{{ContainerPort: int32(80), Protocol: core.ProtocolTCP}},
-					ImagePullPolicy: core.PullAlways,
-					SecurityContext: &core.SecurityContext{
-						RunAsNonRoot: pointer.BoolPtr(true),
-						Privileged:   pointer.BoolPtr(true),
-					},
-					ReadinessProbe: &core.Probe{
-						InitialDelaySeconds: 10,
-						ProbeHandler:        core.ProbeHandler{HTTPGet: &core.HTTPGetAction{Path: "/ready"}},
-					},
-					LivenessProbe: &core.Probe{
-						SuccessThreshold: 20,
-						ProbeHandler:     core.ProbeHandler{HTTPGet: &core.HTTPGetAction{Path: "/liveready"}},
-					},
-					VolumeMounts: dataVolumeMounts(),
-				}, {
-					Name:  "test2",
-					Image: "juju-repo.local/juju/image2",
-					Ports: []core.ContainerPort{{ContainerPort: int32(8080), Protocol: core.ProtocolTCP}},
-					// Defaults since not specified.
-					SecurityContext: &core.SecurityContext{
-						RunAsNonRoot:             pointer.BoolPtr(false),
-						ReadOnlyRootFilesystem:   pointer.BoolPtr(false),
-						AllowPrivilegeEscalation: pointer.BoolPtr(true),
-					},
-					VolumeMounts: dataVolumeMounts(),
-				},
-			},
-			Volumes: dataVolumes(),
-		},
-	})
-}
-
-func (s *K8sSuite) TestPrepareWorkloadSpecWithEnvAndEnvFrom(c *gc.C) {
-
-	podSpec := specs.PodSpec{
-		ServiceAccount: primeServiceAccount,
-	}
-
-	podSpec.ProviderPod = &k8sspecs.K8sPodSpec{
-		KubernetesResources: &k8sspecs.KubernetesResources{
-			Pod: &k8sspecs.PodSpec{
-				RestartPolicy:                 core.RestartPolicyOnFailure,
-				ActiveDeadlineSeconds:         pointer.Int64Ptr(10),
-				TerminationGracePeriodSeconds: pointer.Int64Ptr(20),
-				SecurityContext: &core.PodSecurityContext{
-					RunAsNonRoot:       pointer.BoolPtr(true),
-					SupplementalGroups: []int64{1, 2},
-				},
-				ReadinessGates: []core.PodReadinessGate{
-					{ConditionType: core.PodInitialized},
-				},
-				DNSPolicy: core.DNSClusterFirst,
-			},
-		},
-	}
-
-	envVarThing := core.EnvVar{
-		Name: "thing",
-		ValueFrom: &core.EnvVarSource{
-			SecretKeyRef: &core.SecretKeySelector{Key: "bar"},
-		},
-	}
-	envVarThing.ValueFrom.SecretKeyRef.Name = "foo"
-
-	envVarThing1 := core.EnvVar{
-		Name: "thing1",
-		ValueFrom: &core.EnvVarSource{
-			ConfigMapKeyRef: &core.ConfigMapKeySelector{Key: "bar"},
-		},
-	}
-	envVarThing1.ValueFrom.ConfigMapKeyRef.Name = "foo"
-
-	envFromSourceSecret1 := core.EnvFromSource{
-		SecretRef: &core.SecretEnvSource{Optional: pointer.BoolPtr(true)},
-	}
-	envFromSourceSecret1.SecretRef.Name = "secret1"
-
-	envFromSourceSecret2 := core.EnvFromSource{
-		SecretRef: &core.SecretEnvSource{},
-	}
-	envFromSourceSecret2.SecretRef.Name = "secret2"
-
-	envFromSourceConfigmap1 := core.EnvFromSource{
-		ConfigMapRef: &core.ConfigMapEnvSource{Optional: pointer.BoolPtr(true)},
-	}
-	envFromSourceConfigmap1.ConfigMapRef.Name = "configmap1"
-
-	envFromSourceConfigmap2 := core.EnvFromSource{
-		ConfigMapRef: &core.ConfigMapEnvSource{},
-	}
-	envFromSourceConfigmap2.ConfigMapRef.Name = "configmap2"
-
-	podSpec.Containers = []specs.ContainerSpec{
-		{
-			Name:            "test",
-			Ports:           []specs.ContainerPort{{ContainerPort: 80, Protocol: "TCP"}},
-			Image:           "juju-repo.local/juju/image",
-			ImagePullPolicy: specs.PullPolicy("Always"),
-			EnvConfig: map[string]interface{}{
-				"restricted": "yes",
-				"secret1": map[string]interface{}{
-					"secret": map[string]interface{}{
-						"optional": bool(true),
-						"name":     "secret1",
-					},
-				},
-				"secret2": map[string]interface{}{
-					"secret": map[string]interface{}{
-						"name": "secret2",
-					},
-				},
-				"special": "p@ssword's",
-				"switch":  bool(true),
-				"MY_NODE_NAME": map[string]interface{}{
-					"field": map[string]interface{}{
-						"path": "spec.nodeName",
-					},
-				},
-				"my-resource-limit": map[string]interface{}{
-					"resource": map[string]interface{}{
-						"container-name": "container1",
-						"resource":       "requests.cpu",
-						"divisor":        "1m",
-					},
-				},
-				"attr": "foo=bar; name[\"fred\"]=\"blogs\";",
-				"configmap1": map[string]interface{}{
-					"config-map": map[string]interface{}{
-						"name":     "configmap1",
-						"optional": bool(true),
-					},
-				},
-				"configmap2": map[string]interface{}{
-					"config-map": map[string]interface{}{
-						"name": "configmap2",
-					},
-				},
-				"float": float64(111.11111111),
-				"thing1": map[string]interface{}{
-					"config-map": map[string]interface{}{
-						"key":  "bar",
-						"name": "foo",
-					},
-				},
-				"brackets": "[\"hello\", \"world\"]",
-				"foo":      "bar",
-				"int":      float64(111),
-				"thing": map[string]interface{}{
-					"secret": map[string]interface{}{
-						"key":  "bar",
-						"name": "foo",
-					},
-				},
-			},
-			ProviderContainer: &k8sspecs.K8sContainerSpec{
-				ReadinessProbe: &core.Probe{
-					InitialDelaySeconds: 10,
-					ProbeHandler:        core.ProbeHandler{HTTPGet: &core.HTTPGetAction{Path: "/ready"}},
-				},
-				LivenessProbe: &core.Probe{
-					SuccessThreshold: 20,
-					ProbeHandler:     core.ProbeHandler{HTTPGet: &core.HTTPGetAction{Path: "/liveready"}},
-				},
-				SecurityContext: &core.SecurityContext{
-					RunAsNonRoot: pointer.BoolPtr(true),
-					Privileged:   pointer.BoolPtr(true),
-				},
-			},
-		}, {
-			Name:  "test2",
-			Ports: []specs.ContainerPort{{ContainerPort: 8080, Protocol: "TCP"}},
-			Image: "juju-repo.local/juju/image2",
-		},
-	}
-
-	spec, err := provider.PrepareWorkloadSpec(
-		"app-name", "app-name", &podSpec, coreresources.DockerImageDetails{RegistryPath: "operator/image-path"},
-	)
-	c.Assert(err, jc.ErrorIsNil)
-	c.Assert(provider.Pod(spec), jc.DeepEquals, k8sspecs.PodSpecWithAnnotations{
-		Labels:      map[string]string{},
-		Annotations: annotations.Annotation{},
-		PodSpec: core.PodSpec{
-			RestartPolicy:                 core.RestartPolicyOnFailure,
-			ActiveDeadlineSeconds:         pointer.Int64Ptr(10),
-			TerminationGracePeriodSeconds: pointer.Int64Ptr(20),
-			SecurityContext: &core.PodSecurityContext{
-				RunAsNonRoot:       pointer.BoolPtr(true),
-				SupplementalGroups: []int64{1, 2},
-			},
-			ReadinessGates: []core.PodReadinessGate{
-				{ConditionType: core.PodInitialized},
-			},
-			DNSPolicy:                    core.DNSClusterFirst,
-			ServiceAccountName:           "app-name",
-			AutomountServiceAccountToken: pointer.BoolPtr(true),
-			InitContainers:               initContainers(),
-			Containers: []core.Container{
-				{
-					Name:            "test",
-					Image:           "juju-repo.local/juju/image",
-					Ports:           []core.ContainerPort{{ContainerPort: int32(80), Protocol: core.ProtocolTCP}},
-					ImagePullPolicy: core.PullAlways,
-					SecurityContext: &core.SecurityContext{
-						RunAsNonRoot: pointer.BoolPtr(true),
-						Privileged:   pointer.BoolPtr(true),
-					},
-					ReadinessProbe: &core.Probe{
-						InitialDelaySeconds: 10,
-						ProbeHandler:        core.ProbeHandler{HTTPGet: &core.HTTPGetAction{Path: "/ready"}},
-					},
-					LivenessProbe: &core.Probe{
-						SuccessThreshold: 20,
-						ProbeHandler:     core.ProbeHandler{HTTPGet: &core.HTTPGetAction{Path: "/liveready"}},
-					},
-					VolumeMounts: dataVolumeMounts(),
-					Env: []core.EnvVar{
-						{Name: "MY_NODE_NAME", ValueFrom: &core.EnvVarSource{FieldRef: &core.ObjectFieldSelector{FieldPath: "spec.nodeName"}}},
-						{Name: "attr", Value: `foo=bar; name["fred"]="blogs";`},
-						{Name: "brackets", Value: `["hello", "world"]`},
-						{Name: "float", Value: "111.11111111"},
-						{Name: "foo", Value: "bar"},
-						{Name: "int", Value: "111"},
-						{
-							Name: "my-resource-limit",
-							ValueFrom: &core.EnvVarSource{
-								ResourceFieldRef: &core.ResourceFieldSelector{
-									ContainerName: "container1",
-									Resource:      "requests.cpu",
-									Divisor:       resource.MustParse("1m"),
-								},
-							},
-						},
-						{Name: "restricted", Value: "yes"},
-						{Name: "special", Value: "p@ssword's"},
-						{Name: "switch", Value: "true"},
-						envVarThing,
-						envVarThing1,
-					},
-					EnvFrom: []core.EnvFromSource{
-						envFromSourceConfigmap1,
-						envFromSourceConfigmap2,
-						envFromSourceSecret1,
-						envFromSourceSecret2,
-					},
-				}, {
-					Name:  "test2",
-					Image: "juju-repo.local/juju/image2",
-					Ports: []core.ContainerPort{{ContainerPort: int32(8080), Protocol: core.ProtocolTCP}},
-					// Defaults since not specified.
-					SecurityContext: &core.SecurityContext{
-						RunAsNonRoot:             pointer.BoolPtr(false),
-						ReadOnlyRootFilesystem:   pointer.BoolPtr(false),
-						AllowPrivilegeEscalation: pointer.BoolPtr(true),
-					},
-					VolumeMounts: dataVolumeMounts(),
-				},
-			},
-			Volumes: dataVolumes(),
-		},
-	})
-}
-
-func (s *K8sSuite) TestPrepareWorkloadSpecWithInitContainers(c *gc.C) {
-	podSpec := specs.PodSpec{}
-	podSpec.Containers = []specs.ContainerSpec{
-		{
-			Name:            "test",
-			Ports:           []specs.ContainerPort{{ContainerPort: 80, Protocol: "TCP"}},
-			Image:           "juju-repo.local/juju/image",
-			ImagePullPolicy: specs.PullPolicy("Always"),
-			ProviderContainer: &k8sspecs.K8sContainerSpec{
-				ReadinessProbe: &core.Probe{
-					InitialDelaySeconds: 10,
-					ProbeHandler:        core.ProbeHandler{HTTPGet: &core.HTTPGetAction{Path: "/ready"}},
-				},
-				LivenessProbe: &core.Probe{
-					SuccessThreshold: 20,
-					ProbeHandler:     core.ProbeHandler{HTTPGet: &core.HTTPGetAction{Path: "/liveready"}},
-				},
-				SecurityContext: &core.SecurityContext{
-					RunAsNonRoot: pointer.BoolPtr(true),
-					Privileged:   pointer.BoolPtr(true),
-				},
-			},
-		}, {
-			Name:  "test2",
-			Ports: []specs.ContainerPort{{ContainerPort: 8080, Protocol: "TCP"}},
-			Image: "juju-repo.local/juju/image2",
-		},
-		{
-			Name:            "test-init",
-			Init:            true,
-			Ports:           []specs.ContainerPort{{ContainerPort: 90, Protocol: "TCP"}},
-			Image:           "juju-repo.local/juju/image-init",
-			ImagePullPolicy: specs.PullPolicy("Always"),
-			WorkingDir:      "/path/to/here",
-			Command:         []string{"sh", "ls"},
-		},
-	}
-
-	spec, err := provider.PrepareWorkloadSpec(
-		"app-name", "app-name", &podSpec, coreresources.DockerImageDetails{RegistryPath: "operator/image-path"},
-	)
-	c.Assert(err, jc.ErrorIsNil)
-	c.Assert(provider.Pod(spec), jc.DeepEquals, k8sspecs.PodSpecWithAnnotations{
-		PodSpec: core.PodSpec{
-			Containers: []core.Container{
-				{
-					Name:            "test",
-					Image:           "juju-repo.local/juju/image",
-					Ports:           []core.ContainerPort{{ContainerPort: int32(80), Protocol: core.ProtocolTCP}},
-					ImagePullPolicy: core.PullAlways,
-					ReadinessProbe: &core.Probe{
-						InitialDelaySeconds: 10,
-						ProbeHandler:        core.ProbeHandler{HTTPGet: &core.HTTPGetAction{Path: "/ready"}},
-					},
-					LivenessProbe: &core.Probe{
-						SuccessThreshold: 20,
-						ProbeHandler:     core.ProbeHandler{HTTPGet: &core.HTTPGetAction{Path: "/liveready"}},
-					},
-					SecurityContext: &core.SecurityContext{
-						RunAsNonRoot: pointer.BoolPtr(true),
-						Privileged:   pointer.BoolPtr(true),
-					},
-					VolumeMounts: dataVolumeMounts(),
-				}, {
-					Name:  "test2",
-					Image: "juju-repo.local/juju/image2",
-					Ports: []core.ContainerPort{{ContainerPort: int32(8080), Protocol: core.ProtocolTCP}},
-					// Defaults since not specified.
-					SecurityContext: &core.SecurityContext{
-						RunAsNonRoot:             pointer.BoolPtr(false),
-						ReadOnlyRootFilesystem:   pointer.BoolPtr(false),
-						AllowPrivilegeEscalation: pointer.BoolPtr(true),
-					},
-					VolumeMounts: dataVolumeMounts(),
-				},
-			},
-			InitContainers: append([]core.Container{
-				{
-					Name:            "test-init",
-					Image:           "juju-repo.local/juju/image-init",
-					Ports:           []core.ContainerPort{{ContainerPort: int32(90), Protocol: core.ProtocolTCP}},
-					WorkingDir:      "/path/to/here",
-					Command:         []string{"sh", "ls"},
-					ImagePullPolicy: core.PullAlways,
-					// Defaults since not specified.
-					SecurityContext: &core.SecurityContext{
-						RunAsNonRoot:             pointer.BoolPtr(false),
-						ReadOnlyRootFilesystem:   pointer.BoolPtr(false),
-						AllowPrivilegeEscalation: pointer.BoolPtr(true),
-					},
-				},
-			}, initContainers()...),
-			Volumes: dataVolumes(),
-		},
-	})
-}
-
-func (s *K8sSuite) TestPrepareWorkloadSpec(c *gc.C) {
-
-	podSpec := specs.PodSpec{
-		ServiceAccount: primeServiceAccount,
-	}
-
-	podSpec.ProviderPod = &k8sspecs.K8sPodSpec{
-		KubernetesResources: &k8sspecs.KubernetesResources{
-			Pod: &k8sspecs.PodSpec{
-				Labels:                        map[string]string{"foo": "bax"},
-				Annotations:                   map[string]string{"foo": "baz"},
-				RestartPolicy:                 core.RestartPolicyOnFailure,
-				ActiveDeadlineSeconds:         pointer.Int64Ptr(10),
-				TerminationGracePeriodSeconds: pointer.Int64Ptr(20),
-				SecurityContext: &core.PodSecurityContext{
-					RunAsNonRoot:       pointer.BoolPtr(true),
-					SupplementalGroups: []int64{1, 2},
-				},
-				ReadinessGates: []core.PodReadinessGate{
-					{ConditionType: core.PodInitialized},
-				},
-				DNSPolicy:   core.DNSClusterFirst,
-				HostNetwork: true,
-				HostPID:     true,
-			},
-		},
-	}
-	podSpec.Containers = []specs.ContainerSpec{
-		{
-			Name:            "test",
-			Ports:           []specs.ContainerPort{{ContainerPort: 80, Protocol: "TCP"}},
-			Image:           "juju-repo.local/juju/image",
-			ImagePullPolicy: "Always",
-		},
-	}
-
-	spec, err := provider.PrepareWorkloadSpec(
-		"app-name", "app-name", &podSpec, coreresources.DockerImageDetails{RegistryPath: "operator/image-path"},
-	)
-	c.Assert(err, jc.ErrorIsNil)
-	c.Assert(provider.Pod(spec), jc.DeepEquals, k8sspecs.PodSpecWithAnnotations{
-		Labels:      map[string]string{"foo": "bax"},
-		Annotations: map[string]string{"foo": "baz"},
-		PodSpec: core.PodSpec{
-			RestartPolicy:                 core.RestartPolicyOnFailure,
-			ActiveDeadlineSeconds:         pointer.Int64Ptr(10),
-			TerminationGracePeriodSeconds: pointer.Int64Ptr(20),
-			ReadinessGates: []core.PodReadinessGate{
-				{ConditionType: core.PodInitialized},
-			},
-			DNSPolicy:                    core.DNSClusterFirst,
-			ServiceAccountName:           "app-name",
-			AutomountServiceAccountToken: pointer.BoolPtr(true),
-			HostNetwork:                  true,
-			HostPID:                      true,
-			InitContainers:               initContainers(),
-			SecurityContext: &core.PodSecurityContext{
-				RunAsNonRoot:       pointer.BoolPtr(true),
-				SupplementalGroups: []int64{1, 2},
-			},
-			Containers: []core.Container{
-				{
-					Name:            "test",
-					Image:           "juju-repo.local/juju/image",
-					Ports:           []core.ContainerPort{{ContainerPort: int32(80), Protocol: core.ProtocolTCP}},
-					ImagePullPolicy: core.PullAlways,
-					SecurityContext: &core.SecurityContext{
-						RunAsNonRoot:             pointer.BoolPtr(false),
-						ReadOnlyRootFilesystem:   pointer.BoolPtr(false),
-						AllowPrivilegeEscalation: pointer.BoolPtr(true),
-					},
-					VolumeMounts: dataVolumeMounts(),
-				},
-			},
-			Volumes: dataVolumes(),
-		},
-	})
-}
-
-func (s *K8sSuite) TestPrepareWorkloadSpecPrimarySA(c *gc.C) {
-	podSpec := specs.PodSpec{ServiceAccount: primeServiceAccount}
-	podSpec.Containers = []specs.ContainerSpec{
-		{
-			Name:            "test",
-			Ports:           []specs.ContainerPort{{ContainerPort: 80, Protocol: "TCP"}},
-			Image:           "juju-repo.local/juju/image",
-			ImagePullPolicy: "Always",
-		},
-	}
-
-	spec, err := provider.PrepareWorkloadSpec(
-		"app-name", "app-name", &podSpec, coreresources.DockerImageDetails{RegistryPath: "operator/image-path"},
-	)
-	c.Assert(err, jc.ErrorIsNil)
-	c.Assert(provider.Pod(spec), jc.DeepEquals, k8sspecs.PodSpecWithAnnotations{
-		PodSpec: core.PodSpec{
-			ServiceAccountName:           "app-name",
-			AutomountServiceAccountToken: pointer.BoolPtr(true),
-			InitContainers:               initContainers(),
-			Containers: []core.Container{
-				{
-					Name:            "test",
-					Image:           "juju-repo.local/juju/image",
-					Ports:           []core.ContainerPort{{ContainerPort: int32(80), Protocol: core.ProtocolTCP}},
-					ImagePullPolicy: core.PullAlways,
-					SecurityContext: &core.SecurityContext{
-						RunAsNonRoot:             pointer.BoolPtr(false),
-						ReadOnlyRootFilesystem:   pointer.BoolPtr(false),
-						AllowPrivilegeEscalation: pointer.BoolPtr(true),
-					},
-					VolumeMounts: dataVolumeMounts(),
-				},
-			},
-			Volumes: dataVolumes(),
-		},
-	})
-}
-
->>>>>>> 5055e1f8
 func getBasicPodspec() *specs.PodSpec {
 	pSpecs := &specs.PodSpec{}
 	pSpecs.Containers = []specs.ContainerSpec{{
@@ -647,191 +82,6 @@
 	return pSpecs
 }
 
-<<<<<<< HEAD
-=======
-var basicServiceArg = &core.Service{
-	ObjectMeta: v1.ObjectMeta{
-		Name:        "app-name",
-		Labels:      map[string]string{"app.kubernetes.io/managed-by": "juju", "app.kubernetes.io/name": "app-name"},
-		Annotations: map[string]string{"controller.juju.is/id": testing.ControllerTag.Id()}},
-	Spec: core.ServiceSpec{
-		Selector: map[string]string{"app.kubernetes.io/name": "app-name"},
-		Type:     "LoadBalancer",
-		Ports: []core.ServicePort{
-			{Port: 80, TargetPort: intstr.FromInt(80), Protocol: "TCP"},
-			{Port: 8080, Protocol: "TCP", Name: "fred"},
-		},
-		LoadBalancerIP: "10.0.0.1",
-		ExternalName:   "ext-name",
-	},
-}
-
-var basicHeadlessServiceArg = &core.Service{
-	ObjectMeta: v1.ObjectMeta{
-		Name:   "app-name-endpoints",
-		Labels: map[string]string{"app.kubernetes.io/managed-by": "juju", "app.kubernetes.io/name": "app-name"},
-		Annotations: map[string]string{
-			"controller.juju.is/id":                                  testing.ControllerTag.Id(),
-			"service.alpha.kubernetes.io/tolerate-unready-endpoints": "true",
-		},
-	},
-	Spec: core.ServiceSpec{
-		Selector:                 map[string]string{"app.kubernetes.io/name": "app-name"},
-		Type:                     "ClusterIP",
-		ClusterIP:                "None",
-		PublishNotReadyAddresses: true,
-	},
-}
-
-var primeServiceAccount = &specs.PrimeServiceAccountSpecV3{
-	ServiceAccountSpecV3: specs.ServiceAccountSpecV3{
-		AutomountServiceAccountToken: pointer.BoolPtr(true),
-		Roles: []specs.Role{
-			{
-				Rules: []specs.PolicyRule{
-					{
-						APIGroups: []string{""},
-						Resources: []string{"pods"},
-						Verbs:     []string{"get", "watch", "list"},
-					},
-				},
-			},
-		},
-	},
-}
-
-func (s *K8sBrokerSuite) getOCIImageSecret(c *gc.C, annotations map[string]string) *core.Secret {
-	details := getBasicPodspec().Containers[0].ImageDetails
-	secretData, err := k8sutils.CreateDockerConfigJSON(details.Username, details.Password, details.ImagePath)
-	c.Assert(err, jc.ErrorIsNil)
-	if annotations == nil {
-		annotations = map[string]string{}
-	}
-	annotations["controller.juju.is/id"] = testing.ControllerTag.Id()
-
-	return &core.Secret{
-		ObjectMeta: v1.ObjectMeta{
-			Name:        "app-name-test-secret",
-			Namespace:   "test",
-			Labels:      map[string]string{"app.kubernetes.io/managed-by": "juju", "app.kubernetes.io/name": "app-name"},
-			Annotations: annotations,
-		},
-		Type: "kubernetes.io/dockerconfigjson",
-		Data: map[string][]byte{".dockerconfigjson": secretData},
-	}
-}
-
-func (s *K8sSuite) TestPrepareWorkloadSpecConfigPairs(c *gc.C) {
-	spec, err := provider.PrepareWorkloadSpec(
-		"app-name", "app-name", getBasicPodspec(), coreresources.DockerImageDetails{RegistryPath: "operator/image-path"},
-	)
-	c.Assert(err, jc.ErrorIsNil)
-	c.Assert(provider.Pod(spec), jc.DeepEquals, k8sspecs.PodSpecWithAnnotations{
-		PodSpec: core.PodSpec{
-			ImagePullSecrets: []core.LocalObjectReference{{Name: "app-name-test-secret"}},
-			InitContainers:   initContainers(),
-			Containers: []core.Container{
-				{
-					Name:       "test",
-					Image:      "juju-repo.local/juju/image",
-					Ports:      []core.ContainerPort{{ContainerPort: int32(80), Protocol: core.ProtocolTCP}},
-					Command:    []string{"sh", "-c"},
-					Args:       []string{"doIt", "--debug"},
-					WorkingDir: "/path/to/here",
-					Env: []core.EnvVar{
-						{Name: "bar", Value: "true"},
-						{Name: "brackets", Value: `["hello", "world"]`},
-						{Name: "foo", Value: "bar"},
-						{Name: "restricted", Value: "yes"},
-						{Name: "switch", Value: "true"},
-					},
-					// Defaults since not specified.
-					SecurityContext: &core.SecurityContext{
-						RunAsNonRoot:             pointer.BoolPtr(false),
-						ReadOnlyRootFilesystem:   pointer.BoolPtr(false),
-						AllowPrivilegeEscalation: pointer.BoolPtr(true),
-					},
-					VolumeMounts: dataVolumeMounts(),
-				}, {
-					Name:  "test2",
-					Image: "juju-repo.local/juju/image2",
-					Ports: []core.ContainerPort{{ContainerPort: int32(8080), Protocol: core.ProtocolTCP, Name: "fred"}},
-					// Defaults since not specified.
-					SecurityContext: &core.SecurityContext{
-						RunAsNonRoot:             pointer.BoolPtr(false),
-						ReadOnlyRootFilesystem:   pointer.BoolPtr(false),
-						AllowPrivilegeEscalation: pointer.BoolPtr(true),
-					},
-					VolumeMounts: dataVolumeMounts(),
-				},
-			},
-			Volumes: dataVolumes(),
-		},
-	})
-}
-
-func (s *K8sSuite) TestPrepareWorkloadSpecWithRegistryCredentials(c *gc.C) {
-	spec, err := provider.PrepareWorkloadSpec(
-		"app-name", "app-name", getBasicPodspec(),
-		coreresources.DockerImageDetails{
-			RegistryPath: "example.com/operator/image-path",
-			ImageRepoDetails: docker.ImageRepoDetails{
-				Repository:      "example.com",
-				BasicAuthConfig: docker.BasicAuthConfig{Username: "foo", Password: "bar"},
-			},
-		},
-	)
-	c.Assert(err, jc.ErrorIsNil)
-	initContainerSpec := initContainers()[0]
-	initContainerSpec.Image = "example.com/operator/image-path"
-	c.Assert(provider.Pod(spec), jc.DeepEquals, k8sspecs.PodSpecWithAnnotations{
-		PodSpec: core.PodSpec{
-			ImagePullSecrets: []core.LocalObjectReference{
-				{Name: "app-name-test-secret"},
-				{Name: "juju-image-pull-secret"},
-			},
-			InitContainers: []core.Container{initContainerSpec},
-			Containers: []core.Container{
-				{
-					Name:       "test",
-					Image:      "juju-repo.local/juju/image",
-					Ports:      []core.ContainerPort{{ContainerPort: int32(80), Protocol: core.ProtocolTCP}},
-					Command:    []string{"sh", "-c"},
-					Args:       []string{"doIt", "--debug"},
-					WorkingDir: "/path/to/here",
-					Env: []core.EnvVar{
-						{Name: "bar", Value: "true"},
-						{Name: "brackets", Value: `["hello", "world"]`},
-						{Name: "foo", Value: "bar"},
-						{Name: "restricted", Value: "yes"},
-						{Name: "switch", Value: "true"},
-					},
-					// Defaults since not specified.
-					SecurityContext: &core.SecurityContext{
-						RunAsNonRoot:             pointer.BoolPtr(false),
-						ReadOnlyRootFilesystem:   pointer.BoolPtr(false),
-						AllowPrivilegeEscalation: pointer.BoolPtr(true),
-					},
-					VolumeMounts: dataVolumeMounts(),
-				}, {
-					Name:  "test2",
-					Image: "juju-repo.local/juju/image2",
-					Ports: []core.ContainerPort{{ContainerPort: int32(8080), Protocol: core.ProtocolTCP, Name: "fred"}},
-					// Defaults since not specified.
-					SecurityContext: &core.SecurityContext{
-						RunAsNonRoot:             pointer.BoolPtr(false),
-						ReadOnlyRootFilesystem:   pointer.BoolPtr(false),
-						AllowPrivilegeEscalation: pointer.BoolPtr(true),
-					},
-					VolumeMounts: dataVolumeMounts(),
-				},
-			},
-			Volumes: dataVolumes(),
-		},
-	})
-}
-
->>>>>>> 5055e1f8
 type K8sBrokerSuite struct {
 	BaseSuite
 }
@@ -979,406 +229,6 @@
 	c.Assert(ver, gc.DeepEquals, "1.16.0")
 }
 
-<<<<<<< HEAD
-=======
-func (s *K8sBrokerSuite) TestFileSetToVolumeNonFiles(c *gc.C) {
-	ctrl := s.setupController(c)
-	defer ctrl.Finish()
-
-	type tc struct {
-		fs            specs.FileSet
-		resultChecker fileSetToVolumeResultChecker
-	}
-
-	hostPathType := core.HostPathDirectory
-
-	for i, t := range []tc{
-		{
-			fs: specs.FileSet{
-				Name:      "myhostpath",
-				MountPath: "/host/etc/cni/net.d",
-				VolumeSource: specs.VolumeSource{
-					HostPath: &specs.HostPathVol{
-						Path: "/etc/cni/net.d",
-						Type: "Directory",
-					},
-				},
-			},
-			resultChecker: func(vol core.Volume, err error) {
-				c.Check(err, jc.ErrorIsNil)
-				c.Check(vol, gc.DeepEquals, core.Volume{
-					Name: "myhostpath",
-					VolumeSource: core.VolumeSource{
-						HostPath: &core.HostPathVolumeSource{
-							Path: "/etc/cni/net.d",
-							Type: &hostPathType,
-						},
-					},
-				})
-			},
-		},
-		{
-			fs: specs.FileSet{
-				Name:      "cache-volume",
-				MountPath: "/empty-dir",
-				VolumeSource: specs.VolumeSource{
-					EmptyDir: &specs.EmptyDirVol{
-						Medium: "Memory",
-					},
-				},
-			},
-			resultChecker: func(vol core.Volume, err error) {
-				c.Check(err, jc.ErrorIsNil)
-				c.Check(vol, gc.DeepEquals, core.Volume{
-					Name: "cache-volume",
-					VolumeSource: core.VolumeSource{
-						EmptyDir: &core.EmptyDirVolumeSource{
-							Medium: core.StorageMediumMemory,
-						},
-					},
-				})
-			},
-		},
-		{
-			fs: specs.FileSet{
-				Name:      "log_level",
-				MountPath: "/log-config/log_level",
-				VolumeSource: specs.VolumeSource{
-					ConfigMap: &specs.ResourceRefVol{
-						Name:        "log-config",
-						DefaultMode: pointer.Int32Ptr(511),
-						Files: []specs.FileRef{
-							{
-								Key:  "log_level",
-								Path: "log_level",
-								Mode: pointer.Int32Ptr(511),
-							},
-						},
-					},
-				},
-			},
-			resultChecker: func(vol core.Volume, err error) {
-				c.Check(err, jc.ErrorIsNil)
-				c.Check(vol, gc.DeepEquals, core.Volume{
-					Name: "log_level",
-					VolumeSource: core.VolumeSource{
-						ConfigMap: &core.ConfigMapVolumeSource{
-							LocalObjectReference: core.LocalObjectReference{
-								Name: "log-config",
-							},
-							DefaultMode: pointer.Int32Ptr(511),
-							Items: []core.KeyToPath{
-								{
-									Key:  "log_level",
-									Path: "log_level",
-									Mode: pointer.Int32Ptr(511),
-								},
-							},
-						},
-					},
-				})
-			},
-		},
-		{
-			fs: specs.FileSet{
-				Name:      "log_level",
-				MountPath: "/log-config/log_level",
-				VolumeSource: specs.VolumeSource{
-					ConfigMap: &specs.ResourceRefVol{
-						Name:        "non-existing-config-map",
-						DefaultMode: pointer.Int32Ptr(511),
-						Files: []specs.FileRef{
-							{
-								Key:  "log_level",
-								Path: "log_level",
-								Mode: pointer.Int32Ptr(511),
-							},
-						},
-					},
-				},
-			},
-			resultChecker: func(_ core.Volume, err error) {
-				c.Check(err, gc.ErrorMatches, `cannot mount a volume using a config map if the config map "non-existing-config-map" is not specified in the pod spec YAML`)
-			},
-		},
-		{
-			fs: specs.FileSet{
-				Name:      "mysecret2",
-				MountPath: "/secrets",
-				VolumeSource: specs.VolumeSource{
-					Secret: &specs.ResourceRefVol{
-						Name:        "mysecret2",
-						DefaultMode: pointer.Int32Ptr(511),
-						Files: []specs.FileRef{
-							{
-								Key:  "password",
-								Path: "my-group/my-password",
-								Mode: pointer.Int32Ptr(511),
-							},
-						},
-					},
-				},
-			},
-			resultChecker: func(vol core.Volume, err error) {
-				c.Check(err, jc.ErrorIsNil)
-				c.Check(vol, gc.DeepEquals, core.Volume{
-					Name: "mysecret2",
-					VolumeSource: core.VolumeSource{
-						Secret: &core.SecretVolumeSource{
-							SecretName:  "mysecret2",
-							DefaultMode: pointer.Int32Ptr(511),
-							Items: []core.KeyToPath{
-								{
-									Key:  "password",
-									Path: "my-group/my-password",
-									Mode: pointer.Int32Ptr(511),
-								},
-							},
-						},
-					},
-				})
-			},
-		},
-		{
-			fs: specs.FileSet{
-				Name:      "mysecret2",
-				MountPath: "/secrets",
-				VolumeSource: specs.VolumeSource{
-					Secret: &specs.ResourceRefVol{
-						Name:        "non-existing-secret",
-						DefaultMode: pointer.Int32Ptr(511),
-						Files: []specs.FileRef{
-							{
-								Key:  "password",
-								Path: "my-group/my-password",
-								Mode: pointer.Int32Ptr(511),
-							},
-						},
-					},
-				},
-			},
-			resultChecker: func(_ core.Volume, err error) {
-				c.Check(err, gc.ErrorMatches, `cannot mount a volume using a secret if the secret "non-existing-secret" is not specified in the pod spec YAML`)
-			},
-		},
-	} {
-		c.Logf("#%d: testing FileSetToVolume", i)
-		s.assertFileSetToVolume(
-			c, t.fs, t.resultChecker,
-		)
-	}
-}
-
-func (s *K8sBrokerSuite) TestConfigurePodFiles(c *gc.C) {
-	ctrl := s.setupController(c)
-	defer ctrl.Finish()
-
-	cfgMapName := func(n string) string { return n }
-
-	basicPodSpec := getBasicPodspec()
-	basicPodSpec.Containers = []specs.ContainerSpec{{
-		Name:         "test",
-		Ports:        []specs.ContainerPort{{ContainerPort: 80, Protocol: "TCP"}},
-		ImageDetails: specs.ImageDetails{ImagePath: "juju-repo.local/juju/image", Username: "fred", Password: "secret"},
-		Command:      []string{"sh", "-c"},
-		Args:         []string{"doIt", "--debug"},
-		WorkingDir:   "/path/to/here",
-		EnvConfig: map[string]interface{}{
-			"foo":        "bar",
-			"restricted": "yes",
-			"bar":        true,
-			"switch":     true,
-			"brackets":   `["hello", "world"]`,
-		},
-		VolumeConfig: []specs.FileSet{
-			{
-				Name:      "myhostpath",
-				MountPath: "/host/etc/cni/net.d",
-				VolumeSource: specs.VolumeSource{
-					HostPath: &specs.HostPathVol{
-						Path: "/etc/cni/net.d",
-						Type: "Directory",
-					},
-				},
-			},
-			{
-				Name:      "cache-volume",
-				MountPath: "/empty-dir",
-				VolumeSource: specs.VolumeSource{
-					EmptyDir: &specs.EmptyDirVol{
-						Medium: "Memory",
-					},
-				},
-			},
-			{
-				// same volume can be mounted to `different` paths in same container.
-				Name:      "cache-volume",
-				MountPath: "/another-empty-dir",
-				VolumeSource: specs.VolumeSource{
-					EmptyDir: &specs.EmptyDirVol{
-						Medium: "Memory",
-					},
-				},
-			},
-		},
-	}, {
-		Name:  "test2",
-		Ports: []specs.ContainerPort{{ContainerPort: 8080, Protocol: "TCP", Name: "fred"}},
-		Init:  true,
-		Image: "juju-repo.local/juju/image2",
-		VolumeConfig: []specs.FileSet{
-			{
-				// exact same volume can be mounted to same path in different container.
-				Name:      "myhostpath",
-				MountPath: "/host/etc/cni/net.d",
-				VolumeSource: specs.VolumeSource{
-					HostPath: &specs.HostPathVol{
-						Path: "/etc/cni/net.d",
-						Type: "Directory",
-					},
-				},
-			},
-		},
-	}}
-	workloadSpec, err := provider.PrepareWorkloadSpec(
-		"app-name", "app-name", basicPodSpec, coreresources.DockerImageDetails{RegistryPath: "operator/image-path"},
-	)
-	c.Assert(err, jc.ErrorIsNil)
-	workloadSpec.ConfigMaps = map[string]specs.ConfigMap{
-		"log-config": map[string]string{
-			"log_level": "INFO",
-		},
-	}
-	workloadSpec.Secrets = []k8sspecs.K8sSecret{
-		{Name: "mysecret2"},
-	}
-
-	// before populate volumes to pod and volume mounts to containers.
-	c.Assert(workloadSpec.Pod.Volumes, gc.DeepEquals, dataVolumes())
-	workloadSpec.Pod.Containers = []core.Container{
-		{
-			Name:            "test",
-			Image:           "juju-repo.local/juju/image",
-			Ports:           []core.ContainerPort{{ContainerPort: int32(80), Protocol: core.ProtocolTCP}},
-			ImagePullPolicy: core.PullAlways,
-			SecurityContext: &core.SecurityContext{
-				RunAsNonRoot: pointer.BoolPtr(true),
-				Privileged:   pointer.BoolPtr(true),
-			},
-			ReadinessProbe: &core.Probe{
-				InitialDelaySeconds: 10,
-				ProbeHandler:        core.ProbeHandler{HTTPGet: &core.HTTPGetAction{Path: "/ready"}},
-			},
-			LivenessProbe: &core.Probe{
-				SuccessThreshold: 20,
-				ProbeHandler:     core.ProbeHandler{HTTPGet: &core.HTTPGetAction{Path: "/liveready"}},
-			},
-			VolumeMounts: dataVolumeMounts(),
-		},
-	}
-	workloadSpec.Pod.InitContainers = []core.Container{
-		{
-			Name:  "test2",
-			Image: "juju-repo.local/juju/image2",
-			Ports: []core.ContainerPort{{ContainerPort: int32(8080), Protocol: core.ProtocolTCP}},
-			// Defaults since not specified.
-			SecurityContext: &core.SecurityContext{
-				RunAsNonRoot:             pointer.BoolPtr(false),
-				ReadOnlyRootFilesystem:   pointer.BoolPtr(false),
-				AllowPrivilegeEscalation: pointer.BoolPtr(true),
-			},
-			VolumeMounts: dataVolumeMounts(),
-		},
-	}
-
-	annotations := map[string]string{
-		"fred":                  "mary",
-		"controller.juju.is/id": testing.ControllerTag.Id(),
-	}
-
-	err = s.broker.ConfigurePodFiles(
-		"app-name", annotations, workloadSpec, basicPodSpec.Containers, cfgMapName,
-	)
-	c.Assert(err, jc.ErrorIsNil)
-	hostPathType := core.HostPathDirectory
-	c.Assert(workloadSpec.Pod.Volumes, gc.DeepEquals, append(dataVolumes(), []core.Volume{
-		{
-			Name: "myhostpath",
-			VolumeSource: core.VolumeSource{
-				HostPath: &core.HostPathVolumeSource{
-					Path: "/etc/cni/net.d",
-					Type: &hostPathType,
-				},
-			},
-		},
-		{
-			Name: "cache-volume",
-			VolumeSource: core.VolumeSource{
-				EmptyDir: &core.EmptyDirVolumeSource{
-					Medium: core.StorageMediumMemory,
-				},
-			},
-		},
-	}...))
-	c.Assert(workloadSpec.Pod.Containers, gc.DeepEquals, []core.Container{
-		{
-			Name:            "test",
-			Image:           "juju-repo.local/juju/image",
-			Ports:           []core.ContainerPort{{ContainerPort: int32(80), Protocol: core.ProtocolTCP}},
-			ImagePullPolicy: core.PullAlways,
-			SecurityContext: &core.SecurityContext{
-				RunAsNonRoot: pointer.BoolPtr(true),
-				Privileged:   pointer.BoolPtr(true),
-			},
-			ReadinessProbe: &core.Probe{
-				InitialDelaySeconds: 10,
-				ProbeHandler:        core.ProbeHandler{HTTPGet: &core.HTTPGetAction{Path: "/ready"}},
-			},
-			LivenessProbe: &core.Probe{
-				SuccessThreshold: 20,
-				ProbeHandler:     core.ProbeHandler{HTTPGet: &core.HTTPGetAction{Path: "/liveready"}},
-			},
-			VolumeMounts: append(dataVolumeMounts(), []core.VolumeMount{
-				{Name: "myhostpath", MountPath: "/host/etc/cni/net.d"},
-				{Name: "cache-volume", MountPath: "/empty-dir"},
-				{Name: "cache-volume", MountPath: "/another-empty-dir"},
-			}...),
-		},
-	})
-	c.Assert(workloadSpec.Pod.InitContainers, gc.DeepEquals, []core.Container{
-		{
-			Name:  "test2",
-			Image: "juju-repo.local/juju/image2",
-			Ports: []core.ContainerPort{{ContainerPort: int32(8080), Protocol: core.ProtocolTCP}},
-			// Defaults since not specified.
-			SecurityContext: &core.SecurityContext{
-				RunAsNonRoot:             pointer.BoolPtr(false),
-				ReadOnlyRootFilesystem:   pointer.BoolPtr(false),
-				AllowPrivilegeEscalation: pointer.BoolPtr(true),
-			},
-			VolumeMounts: append(dataVolumeMounts(), []core.VolumeMount{
-				{Name: "myhostpath", MountPath: "/host/etc/cni/net.d"},
-			}...),
-		},
-	})
-}
-
-func (s *K8sBrokerSuite) TestAPIVersion(c *gc.C) {
-	ctrl := s.setupController(c)
-	defer ctrl.Finish()
-
-	gomock.InOrder(
-		s.mockDiscovery.EXPECT().ServerVersion().Return(&k8sversion.Info{
-			Major: "1", Minor: "16",
-		}, nil),
-	)
-
-	ver, err := s.broker.APIVersion()
-	c.Assert(err, jc.ErrorIsNil)
-	c.Assert(ver, gc.DeepEquals, "1.16.0")
-}
-
->>>>>>> 5055e1f8
 func (s *K8sBrokerSuite) TestConfig(c *gc.C) {
 	ctrl := s.setupController(c)
 	defer ctrl.Finish()
