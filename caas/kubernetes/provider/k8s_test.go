--- conflicted
+++ resolved
@@ -5644,11 +5644,7 @@
 			Template: core.PodTemplateSpec{
 				ObjectMeta: v1.ObjectMeta{
 					GenerateName: "app-name-",
-<<<<<<< HEAD
-					Labels:       map[string]string{"app.kubernetes.io/name": "app-name"},
-=======
-					Labels:       map[string]string{"juju-app": "app-name", "foo": "bax"},
->>>>>>> 3af59f17
+					Labels:       map[string]string{"app.kubernetes.io/name": "app-name", "foo": "bax"},
 					Annotations: map[string]string{
 						"foo": "baz",
 						"apparmor.security.beta.kubernetes.io/pod": "runtime/default",
