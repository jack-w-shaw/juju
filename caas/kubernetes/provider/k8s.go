// Copyright 2017 Canonical Ltd.
// Licensed under the AGPLv3, see LICENCE file for details.

package provider

import (
	"bytes"
	"context"
	"fmt"
	"regexp"
	"sort"
	"strconv"
	"strings"
	"sync"
	"time"

	jujuclock "github.com/juju/clock"
	"github.com/juju/collections/set"
	"github.com/juju/errors"
	"github.com/juju/loggo"
	"github.com/juju/names/v4"
	"github.com/juju/utils/v2/arch"
	"github.com/juju/version/v2"
	"github.com/kr/pretty"
	apps "k8s.io/api/apps/v1"
	core "k8s.io/api/core/v1"
	networkingv1 "k8s.io/api/networking/v1"
	storagev1 "k8s.io/api/storage/v1"
	apiextensionsclientset "k8s.io/apiextensions-apiserver/pkg/client/clientset/clientset"
	k8serrors "k8s.io/apimachinery/pkg/api/errors"
	"k8s.io/apimachinery/pkg/api/resource"
	v1 "k8s.io/apimachinery/pkg/apis/meta/v1"
	"k8s.io/apimachinery/pkg/apis/meta/v1/unstructured"
	k8slabels "k8s.io/apimachinery/pkg/labels"
	"k8s.io/apimachinery/pkg/util/intstr"
	k8syaml "k8s.io/apimachinery/pkg/util/yaml"
	"k8s.io/client-go/dynamic"
	"k8s.io/client-go/informers"
	"k8s.io/client-go/kubernetes"
	"k8s.io/client-go/rest"

	"github.com/juju/juju/caas"
	"github.com/juju/juju/caas/kubernetes/provider/constants"
	k8sspecs "github.com/juju/juju/caas/kubernetes/provider/specs"
	k8sstorage "github.com/juju/juju/caas/kubernetes/provider/storage"
	"github.com/juju/juju/caas/kubernetes/provider/utils"
	k8swatcher "github.com/juju/juju/caas/kubernetes/provider/watcher"
	"github.com/juju/juju/caas/specs"
	"github.com/juju/juju/cloudconfig/podcfg"
	k8sannotations "github.com/juju/juju/core/annotations"
	"github.com/juju/juju/core/application"
	"github.com/juju/juju/core/constraints"
	"github.com/juju/juju/core/devices"
	"github.com/juju/juju/core/network"
	"github.com/juju/juju/core/paths"
	"github.com/juju/juju/core/status"
	"github.com/juju/juju/core/watcher"
	"github.com/juju/juju/environs"
	environscloudspec "github.com/juju/juju/environs/cloudspec"
	"github.com/juju/juju/environs/config"
	envcontext "github.com/juju/juju/environs/context"
	"github.com/juju/juju/storage"
)

var logger = loggo.GetLogger("juju.kubernetes.provider")

const (
	// labelResourceLifeCycleKey defines the label key for lifecycle of the global resources.
	labelResourceLifeCycleKey             = "juju-resource-lifecycle"
	labelResourceLifeCycleValueModel      = "model"
	labelResourceLifeCycleValuePersistent = "persistent"

	gpuAffinityNodeSelectorKey = "gpu"

	operatorContainerName = "juju-operator"

	dataDirVolumeName = "juju-data-dir"

	// InformerResyncPeriod is the default resync period set on IndexInformers
	InformerResyncPeriod = time.Minute * 5

	// A set of constants defining history limits for certain k8s deployment
	// types.
	// TODO We may want to make these configurable in the future.

	// daemonsetRevisionHistoryLimit is the number of old history states to
	// retain to allow rollbacks
	daemonsetRevisionHistoryLimit int32 = 0
	// deploymentRevisionHistoryLimit is the number of old ReplicaSets to retain
	// to allow rollback
	deploymentRevisionHistoryLimit int32 = 0
	// statefulSetRevisionHistoryLimit is the maximum number of revisions that
	// will be maintained in the StatefulSet's revision history
	statefulSetRevisionHistoryLimit int32 = 0
)

type kubernetesClient struct {
	clock jujuclock.Clock

	// namespace is the k8s namespace to use when
	// creating k8s resources.
	namespace string

	annotations k8sannotations.Annotation

	lock                        sync.Mutex
	envCfgUnlocked              *config.Config
	k8sCfgUnlocked              *rest.Config
	clientUnlocked              kubernetes.Interface
	apiextensionsClientUnlocked apiextensionsclientset.Interface
	dynamicClientUnlocked       dynamic.Interface

	newClient     NewK8sClientFunc
	newRestClient k8sspecs.NewK8sRestClientFunc

	// modelUUID is the UUID of the model this client acts on.
	modelUUID string

	// newWatcher is the k8s watcher generator.
	newWatcher        k8swatcher.NewK8sWatcherFunc
	newStringsWatcher k8swatcher.NewK8sStringsWatcherFunc

	// informerFactoryUnlocked informer factory setup for tracking this model
	informerFactoryUnlocked informers.SharedInformerFactory

	// isLegacyLabels describes if this client should use and implement legacy
	// labels or new ones
	isLegacyLabels bool

	// randomPrefix generates an annotation for stateful sets.
	randomPrefix utils.RandomPrefixFunc
}

// To regenerate the mocks for the kubernetes Client used by this broker,
// run "go generate" from the package directory.
//go:generate go run github.com/golang/mock/mockgen -package mocks -destination mocks/k8sclient_mock.go k8s.io/client-go/kubernetes Interface
//go:generate go run github.com/golang/mock/mockgen -package mocks -destination mocks/context_mock.go context Context
//go:generate go run github.com/golang/mock/mockgen -package mocks -destination mocks/appv1_mock.go k8s.io/client-go/kubernetes/typed/apps/v1 AppsV1Interface,DeploymentInterface,StatefulSetInterface,DaemonSetInterface
//go:generate go run github.com/golang/mock/mockgen -package mocks -destination mocks/corev1_mock.go k8s.io/client-go/kubernetes/typed/core/v1 EventInterface,CoreV1Interface,NamespaceInterface,PodInterface,ServiceInterface,ConfigMapInterface,PersistentVolumeInterface,PersistentVolumeClaimInterface,SecretInterface,NodeInterface
//go:generate go run github.com/golang/mock/mockgen -package mocks -destination mocks/networkingv1beta1_mock.go -mock_names=IngressInterface=MockIngressV1Beta1Interface k8s.io/client-go/kubernetes/typed/networking/v1beta1 NetworkingV1beta1Interface,IngressInterface
//go:generate go run github.com/golang/mock/mockgen -package mocks -destination mocks/networkingv1_mock.go -mock_names=IngressInterface=MockIngressV1Interface k8s.io/client-go/kubernetes/typed/networking/v1 NetworkingV1Interface,IngressInterface,IngressClassInterface
//go:generate go run github.com/golang/mock/mockgen -package mocks -destination mocks/storagev1_mock.go k8s.io/client-go/kubernetes/typed/storage/v1 StorageV1Interface,StorageClassInterface
//go:generate go run github.com/golang/mock/mockgen -package mocks -destination mocks/rbacv1_mock.go k8s.io/client-go/kubernetes/typed/rbac/v1 RbacV1Interface,ClusterRoleBindingInterface,ClusterRoleInterface,RoleInterface,RoleBindingInterface
//go:generate go run github.com/golang/mock/mockgen -package mocks -destination mocks/apiextensionsv1beta1_mock.go -mock_names=CustomResourceDefinitionInterface=MockCustomResourceDefinitionV1Beta1Interface k8s.io/apiextensions-apiserver/pkg/client/clientset/clientset/typed/apiextensions/v1beta1 ApiextensionsV1beta1Interface,CustomResourceDefinitionInterface
//go:generate go run github.com/golang/mock/mockgen -package mocks -destination mocks/apiextensionsv1_mock.go -mock_names=CustomResourceDefinitionInterface=MockCustomResourceDefinitionV1Interface k8s.io/apiextensions-apiserver/pkg/client/clientset/clientset/typed/apiextensions/v1 ApiextensionsV1Interface,CustomResourceDefinitionInterface
//go:generate go run github.com/golang/mock/mockgen -package mocks -destination mocks/apiextensionsclientset_mock.go -mock_names=Interface=MockApiExtensionsClientInterface k8s.io/apiextensions-apiserver/pkg/client/clientset/clientset Interface
//go:generate go run github.com/golang/mock/mockgen -package mocks -destination mocks/discovery_mock.go k8s.io/client-go/discovery DiscoveryInterface
//go:generate go run github.com/golang/mock/mockgen -package mocks -destination mocks/dynamic_mock.go -mock_names=Interface=MockDynamicInterface k8s.io/client-go/dynamic Interface,ResourceInterface,NamespaceableResourceInterface
//go:generate go run github.com/golang/mock/mockgen -package mocks -destination mocks/admissionregistrationv1beta1_mock.go -mock_names=MutatingWebhookConfigurationInterface=MockMutatingWebhookConfigurationV1Beta1Interface,ValidatingWebhookConfigurationInterface=MockValidatingWebhookConfigurationV1Beta1Interface k8s.io/client-go/kubernetes/typed/admissionregistration/v1beta1  AdmissionregistrationV1beta1Interface,MutatingWebhookConfigurationInterface,ValidatingWebhookConfigurationInterface
//go:generate go run github.com/golang/mock/mockgen -package mocks -destination mocks/admissionregistrationv1_mock.go -mock_names=MutatingWebhookConfigurationInterface=MockMutatingWebhookConfigurationV1Interface,ValidatingWebhookConfigurationInterface=MockValidatingWebhookConfigurationV1Interface k8s.io/client-go/kubernetes/typed/admissionregistration/v1  AdmissionregistrationV1Interface,MutatingWebhookConfigurationInterface,ValidatingWebhookConfigurationInterface
//go:generate go run github.com/golang/mock/mockgen -package mocks -destination mocks/serviceaccountinformer_mock.go k8s.io/client-go/informers/core/v1 ServiceAccountInformer
//go:generate go run github.com/golang/mock/mockgen -package mocks -destination mocks/serviceaccountlister_mock.go k8s.io/client-go/listers/core/v1 ServiceAccountLister,ServiceAccountNamespaceLister
//go:generate go run github.com/golang/mock/mockgen -package mocks -destination mocks/sharedindexinformer_mock.go k8s.io/client-go/tools/cache SharedIndexInformer
//go:generate go run github.com/golang/mock/mockgen -package mocks -destination mocks/restclient_mock.go -mock_names=Interface=MockRestClientInterface k8s.io/client-go/rest Interface
//go:generate go run github.com/golang/mock/mockgen -package mocks -destination mocks/serviceaccount_mock.go k8s.io/client-go/kubernetes/typed/core/v1 ServiceAccountInterface

// NewK8sClientFunc defines a function which returns a k8s client based on the supplied config.
type NewK8sClientFunc func(c *rest.Config) (kubernetes.Interface, apiextensionsclientset.Interface, dynamic.Interface, error)

// newK8sBroker returns a kubernetes client for the specified k8s cluster.
func newK8sBroker(
	controllerUUID string,
	k8sRestConfig *rest.Config,
	cfg *config.Config,
	namespace string,
	newClient NewK8sClientFunc,
	newRestClient k8sspecs.NewK8sRestClientFunc,
	newWatcher k8swatcher.NewK8sWatcherFunc,
	newStringsWatcher k8swatcher.NewK8sStringsWatcherFunc,
	randomPrefix utils.RandomPrefixFunc,
	clock jujuclock.Clock,
) (*kubernetesClient, error) {
	k8sClient, apiextensionsClient, dynamicClient, err := newClient(k8sRestConfig)
	if err != nil {
		return nil, errors.Trace(err)
	}
	newCfg, err := providerInstance.newConfig(cfg)
	if err != nil {
		return nil, errors.Trace(err)
	}

	modelUUID := newCfg.UUID()
	if modelUUID == "" {
		return nil, errors.NotValidf("modelUUID is required")
	}

	isLegacy, err := utils.IsLegacyModelLabels(
		newCfg.Config.Name(), k8sClient.CoreV1().Namespaces())
	if err != nil {
		return nil, errors.Trace(err)
	}

	client := &kubernetesClient{
		clock:                       clock,
		clientUnlocked:              k8sClient,
		apiextensionsClientUnlocked: apiextensionsClient,
		dynamicClientUnlocked:       dynamicClient,
		envCfgUnlocked:              newCfg.Config,
		k8sCfgUnlocked:              k8sRestConfig,
		informerFactoryUnlocked: informers.NewSharedInformerFactoryWithOptions(
			k8sClient,
			InformerResyncPeriod,
			informers.WithNamespace(namespace),
		),
		namespace:         namespace,
		modelUUID:         modelUUID,
		newWatcher:        newWatcher,
		newStringsWatcher: newStringsWatcher,
		newClient:         newClient,
		newRestClient:     newRestClient,
		randomPrefix:      randomPrefix,
		annotations: k8sannotations.New(nil).
			Add(utils.AnnotationModelUUIDKey(isLegacy), modelUUID),
		isLegacyLabels: isLegacy,
	}
	if controllerUUID != "" {
		// controllerUUID could be empty in add-k8s without -c because there might be no controller yet.
		client.annotations.Add(utils.AnnotationControllerUUIDKey(isLegacy), controllerUUID)
	}
	return client, nil
}

// GetAnnotations returns current namespace's annotations.
func (k *kubernetesClient) GetAnnotations() k8sannotations.Annotation {
	return k.annotations
}

var k8sversionNumberExtractor = regexp.MustCompile("[0-9]+")

// Version returns cluster version information.
func (k *kubernetesClient) Version() (ver *version.Number, err error) {
	k8sver, err := k.client().Discovery().ServerVersion()
	if err != nil {
		return nil, errors.Trace(err)
	}

	clean := func(s string) string {
		return k8sversionNumberExtractor.FindString(s)
	}

	ver = &version.Number{}
	if ver.Major, err = strconv.Atoi(clean(k8sver.Major)); err != nil {
		return nil, errors.Trace(err)
	}
	if ver.Minor, err = strconv.Atoi(clean(k8sver.Minor)); err != nil {
		return nil, errors.Trace(err)
	}
	return ver, nil
}

// addAnnotations set an annotation to current namespace's annotations.
func (k *kubernetesClient) addAnnotations(key, value string) k8sannotations.Annotation {
	return k.annotations.Add(key, value)
}

func (k *kubernetesClient) client() kubernetes.Interface {
	k.lock.Lock()
	defer k.lock.Unlock()
	client := k.clientUnlocked
	return client
}

func (k *kubernetesClient) extendedClient() apiextensionsclientset.Interface {
	k.lock.Lock()
	defer k.lock.Unlock()
	client := k.apiextensionsClientUnlocked
	return client
}

func (k *kubernetesClient) dynamicClient() dynamic.Interface {
	k.lock.Lock()
	defer k.lock.Unlock()
	client := k.dynamicClientUnlocked
	return client
}

// Config returns environ config.
func (k *kubernetesClient) Config() *config.Config {
	k.lock.Lock()
	defer k.lock.Unlock()
	cfg := k.envCfgUnlocked
	return cfg
}

func (k *kubernetesClient) k8sConfig() *rest.Config {
	k.lock.Lock()
	defer k.lock.Unlock()
	return rest.CopyConfig(k.k8sCfgUnlocked)
}

// SetConfig is specified in the Environ interface.
func (k *kubernetesClient) SetConfig(cfg *config.Config) error {
	k.lock.Lock()
	defer k.lock.Unlock()
	newCfg, err := providerInstance.newConfig(cfg)
	if err != nil {
		return errors.Trace(err)
	}
	k.envCfgUnlocked = newCfg.Config
	return nil
}

// SetCloudSpec is specified in the environs.Environ interface.
func (k *kubernetesClient) SetCloudSpec(spec environscloudspec.CloudSpec) error {
	k.lock.Lock()
	defer k.lock.Unlock()

	k8sRestConfig, err := CloudSpecToK8sRestConfig(spec)
	if err != nil {
		return errors.Annotate(err, "cannot set cloud spec")
	}

	k.clientUnlocked, k.apiextensionsClientUnlocked, k.dynamicClientUnlocked, err = k.newClient(k8sRestConfig)
	if err != nil {
		return errors.Annotate(err, "cannot set cloud spec")
	}
	k.k8sCfgUnlocked = rest.CopyConfig(k8sRestConfig)

	k.informerFactoryUnlocked = informers.NewSharedInformerFactoryWithOptions(
		k.clientUnlocked,
		InformerResyncPeriod,
		informers.WithNamespace(k.namespace),
	)
	return nil
}

// PrepareForBootstrap prepares for bootstrapping a controller.
func (k *kubernetesClient) PrepareForBootstrap(ctx environs.BootstrapContext, controllerName string) error {
	alreadyExistErr := errors.NewAlreadyExists(nil,
		fmt.Sprintf(`a controller called %q already exists on this k8s cluster.
Please bootstrap again and choose a different controller name.`, controllerName),
	)

	k.namespace = DecideControllerNamespace(controllerName)

	// ensure no existing namespace has the same name.
	_, err := k.getNamespaceByName(k.namespace)
	if err == nil {
		return alreadyExistErr
	}
	if !errors.IsNotFound(err) {
		return errors.Trace(err)
	}
	// Good, no existing namespace has the same name.
	// Now, try to find if there is any existing controller running in this cluster.
	// Note: we have to do this check before we are confident to support multi controllers running in same k8s cluster.

	_, err = k.listNamespacesByAnnotations(k.annotations)
	if err == nil {
		return alreadyExistErr
	}
	if !errors.IsNotFound(err) {
		return errors.Trace(err)
	}
	// All good, no existing controller found on the cluster.
	// The namespace will be set to controller-name in newcontrollerStack.

	// do validation on storage class.
	_, err = k.validateOperatorStorage()
	return errors.Trace(err)
}

// Create (environs.BootstrapEnviron) creates a new environ.
// It must raise an error satisfying IsAlreadyExists if the
// namespace is already used by another model.
func (k *kubernetesClient) Create(envcontext.ProviderCallContext, environs.CreateParams) error {
	return errors.Trace(k.createNamespace(k.namespace))
}

// Bootstrap deploys controller with mongoDB together into k8s cluster.
func (k *kubernetesClient) Bootstrap(
	ctx environs.BootstrapContext,
	callCtx envcontext.ProviderCallContext,
	args environs.BootstrapParams,
) (*environs.BootstrapResult, error) {

	if args.BootstrapSeries != "" {
		return nil, errors.NotSupportedf("set series for bootstrapping to kubernetes")
	}

	storageClass, err := k.validateOperatorStorage()
	if err != nil {
		return nil, errors.Trace(err)
	}

	finalizer := func(ctx environs.BootstrapContext, pcfg *podcfg.ControllerPodConfig, opts environs.BootstrapDialOpts) (err error) {
		podcfg.FinishControllerPodConfig(pcfg, k.Config(), args.ExtraAgentValuesForTesting)
		if err = pcfg.VerifyConfig(); err != nil {
			return errors.Trace(err)
		}

		logger.Debugf("controller pod config: \n%+v", pcfg)

		// validate hosted model name if we need to create it.
		if hostedModelName, has := pcfg.GetHostedModel(); has {
			_, err := k.getNamespaceByName(hostedModelName)
			if err == nil {
				return errors.NewAlreadyExists(nil,
					fmt.Sprintf(`
namespace %q already exists in the cluster,
please choose a different hosted model name then try again.`, hostedModelName),
				)
			}
			if !errors.IsNotFound(err) {
				return errors.Trace(err)
			}
			// hosted model is all good.
		}

		// we use controller name to name controller namespace in bootstrap time.
		setControllerNamespace := func(controllerName string, broker *kubernetesClient) error {
			nsName := DecideControllerNamespace(controllerName)

			_, err := broker.GetNamespace(nsName)
			if errors.IsNotFound(err) {
				// all good.
				// ensure controller specific annotations.
				_ = broker.addAnnotations(utils.AnnotationControllerIsControllerKey(k.IsLegacyLabels()), "true")
				return nil
			}
			if err == nil {
				// this should never happen because we avoid it in broker.PrepareForBootstrap before reaching here.
				return errors.NotValidf("existing namespace %q found", broker.namespace)
			}
			return errors.Trace(err)
		}

		if err := setControllerNamespace(pcfg.ControllerName, k); err != nil {
			return errors.Trace(err)
		}

		// create configmap, secret, volume, statefulset, etc resources for controller stack.
		controllerStack, err := newcontrollerStack(ctx, JujuControllerStackName, storageClass, k, pcfg)
		if err != nil {
			return errors.Trace(err)
		}
		return errors.Annotate(
			controllerStack.Deploy(),
			"creating controller stack",
		)
	}

	return &environs.BootstrapResult{
		// TODO(bootstrap): review this default arch and series(required for determining DataDir etc.) later.
		Arch:                   arch.AMD64,
		Series:                 "kubernetes",
		CaasBootstrapFinalizer: finalizer,
	}, nil
}

// DestroyController implements the Environ interface.
func (k *kubernetesClient) DestroyController(ctx envcontext.ProviderCallContext, controllerUUID string) error {
	// ensures all annnotations are set correctly, then we will accurately find the controller namespace to destroy it.
	k.annotations.Merge(
		k8sannotations.New(nil).
			Add(utils.AnnotationControllerUUIDKey(k.IsLegacyLabels()), controllerUUID).
			Add(utils.AnnotationControllerIsControllerKey(k.IsLegacyLabels()), "true"),
	)
	return k.Destroy(ctx)
}

// SharedInformerFactory returns the default k8s SharedInformerFactory used by
// this broker.
func (k *kubernetesClient) SharedInformerFactory() informers.SharedInformerFactory {
	k.lock.Lock()
	defer k.lock.Unlock()
	return k.informerFactoryUnlocked
}

func (k *kubernetesClient) CurrentModel() string {
	k.lock.Lock()
	defer k.lock.Unlock()
	return k.envCfgUnlocked.Name()
}

// Provider is part of the Broker interface.
func (*kubernetesClient) Provider() caas.ContainerEnvironProvider {
	return providerInstance
}

// Destroy is part of the Broker interface.
func (k *kubernetesClient) Destroy(ctx envcontext.ProviderCallContext) (err error) {
	defer func() {
		if errors.Cause(err) == context.DeadlineExceeded {
			logger.Warningf("destroy k8s model timeout")
			return
		}
		if err != nil && k8serrors.ReasonForError(err) == v1.StatusReasonUnknown {
			logger.Warningf("k8s cluster is not accessible: %v", err)
			err = nil
		}
	}()

	errChan := make(chan error, 1)
	done := make(chan struct{})

	destroyCtx, cancel := context.WithCancel(ctx)
	defer cancel()

	var wg sync.WaitGroup
	wg.Add(1)
	go k.deleteClusterScopeResourcesModelTeardown(destroyCtx, &wg, errChan)
	wg.Add(1)
	go k.deleteNamespaceModelTeardown(destroyCtx, &wg, errChan)

	go func() {
		wg.Wait()
		close(done)
	}()

	for {
		select {
		case err = <-errChan:
			if err != nil {
				return errors.Trace(err)
			}
		case <-destroyCtx.Done():
			return destroyCtx.Err()
		case <-done:
			return destroyCtx.Err()
		}
	}
}

// APIVersion returns the version info for the cluster.
func (k *kubernetesClient) APIVersion() (string, error) {
	ver, err := k.Version()
	if err != nil {
		return "", errors.Trace(err)
	}
	return ver.String(), nil
}

// getStorageClass returns a named storage class, first looking for
// one which is qualified by the current namespace if it's available.
func (k *kubernetesClient) getStorageClass(name string) (*storagev1.StorageClass, error) {
	storageClasses := k.client().StorageV1().StorageClasses()
	qualifiedName := constants.QualifiedStorageClassName(k.namespace, name)
	sc, err := storageClasses.Get(context.TODO(), qualifiedName, v1.GetOptions{})
	if err == nil {
		return sc, nil
	}
	if !k8serrors.IsNotFound(err) {
		return nil, errors.Trace(err)
	}
	return storageClasses.Get(context.TODO(), name, v1.GetOptions{})
}

func getLoadBalancerAddresses(svc *core.Service) []string {
	// different cloud providers have a different way to report back the Load Balancer address.
	// This covers the cases we know about so far.
	var addr []string
	lpAdd := svc.Spec.LoadBalancerIP
	if lpAdd != "" {
		addr = append(addr, lpAdd)
	}

	ing := svc.Status.LoadBalancer.Ingress
	if len(ing) == 0 {
		return addr
	}

	for _, ingressAddr := range ing {
		if ingressAddr.IP != "" {
			addr = append(addr, ingressAddr.IP)
		}
		if ingressAddr.Hostname != "" {
			addr = append(addr, ingressAddr.Hostname)
		}
	}
	return addr
}

func getSvcAddresses(svc *core.Service, includeClusterIP bool) []network.ProviderAddress {
	var netAddrs []network.ProviderAddress

	addressExist := func(addr string) bool {
		for _, v := range netAddrs {
			if addr == v.Value {
				return true
			}
		}
		return false
	}
	appendUniqueAddrs := func(scope network.Scope, addrs ...string) {
		for _, v := range addrs {
<<<<<<< HEAD
			if v != "" && !addressExist(v) {
				netAddrs = append(netAddrs, network.NewProviderAddress(v, network.WithScope(scope)))
=======
			if v != "" && v != "None" && !addressExist(v) {
				netAddrs = append(netAddrs, network.NewScopedProviderAddress(v, scope))
>>>>>>> 90ca89f4
			}
		}
	}

	t := svc.Spec.Type
	clusterIP := svc.Spec.ClusterIP
	switch t {
	case core.ServiceTypeClusterIP:
		appendUniqueAddrs(network.ScopeCloudLocal, clusterIP)
	case core.ServiceTypeExternalName:
		appendUniqueAddrs(network.ScopePublic, svc.Spec.ExternalName)
	case core.ServiceTypeNodePort:
		appendUniqueAddrs(network.ScopePublic, svc.Spec.ExternalIPs...)
	case core.ServiceTypeLoadBalancer:
		appendUniqueAddrs(network.ScopePublic, getLoadBalancerAddresses(svc)...)
	}
	if includeClusterIP {
		// append clusterIP as a fixed internal address.
		appendUniqueAddrs(network.ScopeCloudLocal, clusterIP)
	}
	return netAddrs
}

// GetService returns the service for the specified application.
func (k *kubernetesClient) GetService(appName string, mode caas.DeploymentMode, includeClusterIP bool) (*caas.Service, error) {
	services := k.client().CoreV1().Services(k.namespace)
	labels := utils.LabelsForApp(appName, k.IsLegacyLabels())
	if mode == caas.ModeOperator {
		labels = utils.LabelsForOperator(appName, OperatorAppTarget, k.IsLegacyLabels())
	}
	if !k.IsLegacyLabels() {
		labels = utils.LabelsMerge(labels, utils.LabelsJuju)
	}

	servicesList, err := services.List(context.TODO(), v1.ListOptions{
		LabelSelector: utils.LabelsToSelector(labels).String(),
	})
	if err != nil {
		return nil, errors.Trace(err)
	}
	var (
		result caas.Service
		svc    *core.Service
	)
	// We may have the stateful set or deployment but service not done yet.
	if len(servicesList.Items) > 0 {
		for _, s := range servicesList.Items {
			// Ignore any headless service for this app.
			if !strings.HasSuffix(s.Name, "-endpoints") {
				svc = &s
				break
			}
		}
		if svc != nil {
			result.Id = string(svc.GetUID())
			result.Addresses = getSvcAddresses(svc, includeClusterIP)
		}
	}

	if mode == caas.ModeOperator {
		appName = k.operatorName(appName)
	}
	deploymentName := k.deploymentName(appName, true)
	statefulsets := k.client().AppsV1().StatefulSets(k.namespace)
	ss, err := statefulsets.Get(context.TODO(), deploymentName, v1.GetOptions{})
	if err != nil && !k8serrors.IsNotFound(err) {
		return nil, errors.Trace(err)
	}
	if err == nil {
		if ss.Spec.Replicas != nil {
			scale := int(*ss.Spec.Replicas)
			result.Scale = &scale
		}
		gen := ss.GetGeneration()
		result.Generation = &gen
		message, ssStatus, err := k.getStatefulSetStatus(ss)
		if err != nil {
			return nil, errors.Annotatef(err, "getting status for %s", ss.Name)
		}
		result.Status = status.StatusInfo{
			Status:  ssStatus,
			Message: message,
		}
		return &result, nil
	}

	deployments := k.client().AppsV1().Deployments(k.namespace)
	deployment, err := deployments.Get(context.TODO(), deploymentName, v1.GetOptions{})
	if err != nil && !k8serrors.IsNotFound(err) {
		return nil, errors.Trace(err)
	}
	if err == nil {
		if deployment.Spec.Replicas != nil {
			scale := int(*deployment.Spec.Replicas)
			result.Scale = &scale
		}
		gen := deployment.GetGeneration()
		result.Generation = &gen
		message, deployStatus, err := k.getDeploymentStatus(deployment)
		if err != nil {
			return nil, errors.Annotatef(err, "getting status for %s", ss.Name)
		}
		result.Status = status.StatusInfo{
			Status:  deployStatus,
			Message: message,
		}
		return &result, nil
	}

	daemonsets := k.client().AppsV1().DaemonSets(k.namespace)
	ds, err := daemonsets.Get(context.TODO(), deploymentName, v1.GetOptions{})
	if err != nil && !k8serrors.IsNotFound(err) {
		return nil, errors.Trace(err)
	}
	if err == nil {
		// The total number of nodes that should be running the daemon pod (including nodes correctly running the daemon pod).
		scale := int(ds.Status.DesiredNumberScheduled)
		result.Scale = &scale

		gen := ds.GetGeneration()
		result.Generation = &gen
		message, dsStatus, err := k.getDaemonSetStatus(ds)
		if err != nil {
			return nil, errors.Annotatef(err, "getting status for %s", ss.Name)
		}
		result.Status = status.StatusInfo{
			Status:  dsStatus,
			Message: message,
		}
	}
	return &result, nil
}

// DeleteService deletes the specified service with all related resources.
func (k *kubernetesClient) DeleteService(appName string) (err error) {
	logger.Debugf("deleting application %s", appName)

	// We prefer deleting resources using labels to do bulk deletion.
	// Deleting resources using deployment name has been deprecated.
	// But we keep it for now because some old resources created by
	// very old Juju probably do not have proper labels set.
	deploymentName := k.deploymentName(appName, true)
	if err := k.deleteService(deploymentName); err != nil {
		return errors.Trace(err)
	}
	if err := k.deleteStatefulSet(deploymentName); err != nil {
		return errors.Trace(err)
	}
	if err := k.deleteService(headlessServiceName(deploymentName)); err != nil {
		return errors.Trace(err)
	}
	if err := k.deleteDeployment(deploymentName); err != nil {
		return errors.Trace(err)
	}

	if err := k.deleteStatefulSets(appName); err != nil {
		return errors.Trace(err)
	}
	if err := k.deleteDeployments(appName); err != nil {
		return errors.Trace(err)
	}
	if err := k.deleteServices(appName); err != nil {
		return errors.Trace(err)
	}

	if err := k.deleteSecrets(appName); err != nil {
		return errors.Trace(err)
	}
	if err := k.deleteConfigMaps(appName); err != nil {
		return errors.Trace(err)
	}
	if err := k.deleteAllServiceAccountResources(appName); err != nil {
		return errors.Trace(err)
	}
	// Order matters: delete custom resources first then custom resource definitions.
	if err := k.deleteCustomResourcesForApp(appName); err != nil {
		return errors.Trace(err)
	}
	if err := k.deleteCustomResourceDefinitionsForApp(appName); err != nil {
		return errors.Trace(err)
	}

	if err := k.deleteMutatingWebhookConfigurationsForApp(appName); err != nil {
		return errors.Trace(err)
	}
	if err := k.deleteValidatingWebhookConfigurationsForApp(appName); err != nil {
		return errors.Trace(err)
	}

	if err := k.deleteIngressResources(appName); err != nil {
		return errors.Trace(err)
	}

	if err := k.deleteDaemonSets(appName); err != nil {
		return errors.Trace(err)
	}
	return nil
}

func processConstraints(pod *core.PodSpec, appName string, cons constraints.Value) error {
	// TODO(caas): Allow constraints to be set at the container level.
	if mem := cons.Mem; mem != nil {
		if err := configureConstraint(pod, "memory", fmt.Sprintf("%dMi", *mem)); err != nil {
			return errors.Annotatef(err, "configuring memory constraint for %s", appName)
		}
	}
	if cpu := cons.CpuPower; cpu != nil {
		if err := configureConstraint(pod, "cpu", fmt.Sprintf("%dm", *cpu)); err != nil {
			return errors.Annotatef(err, "configuring cpu constraint for %s", appName)
		}
	}
	nodeSelector := map[string]string(nil)
	if cons.HasArch() {
		cpuArch := *cons.Arch
		cpuArch = arch.NormaliseArch(cpuArch)
		// Convert to Golang arch string
		switch cpuArch {
		case arch.AMD64:
			cpuArch = "amd64"
		case arch.ARM64:
			cpuArch = "arm64"
		case arch.PPC64EL:
			cpuArch = "ppc64le"
		case arch.S390X:
			cpuArch = "s390x"
		default:
			return errors.NotSupportedf("architecture %q", cpuArch)
		}
		nodeSelector = map[string]string{"kubernetes.io/arch": cpuArch}
	}
	if pod.NodeSelector != nil {
		for k, v := range nodeSelector {
			pod.NodeSelector[k] = v
		}
	} else if nodeSelector != nil {
		pod.NodeSelector = nodeSelector
	}

	// Translate tags to pod or node affinity.
	// Tag names are prefixed with "pod.", "anti-pod.", or "node."
	// with the default being "node".
	// The tag 'topology-key', if set, is used for the affinity topology key value.
	if cons.Tags != nil {
		affinityLabels := make(map[string]string)
		for _, labelPair := range *cons.Tags {
			parts := strings.Split(labelPair, "=")
			if len(parts) != 2 {
				return errors.Errorf("invalid affinity constraints: %v", affinityLabels)
			}
			key := strings.Trim(parts[0], " ")
			value := strings.Trim(parts[1], " ")
			affinityLabels[key] = value
		}

		if err := processNodeAffinity(pod, affinityLabels); err != nil {
			return errors.Annotatef(err, "configuring node affinity for %s", appName)
		}
		if err := processPodAffinity(pod, affinityLabels); err != nil {
			return errors.Annotatef(err, "configuring pod affinity for %s", appName)
		}
	}
	if cons.Zones != nil {
		zones := *cons.Zones
		affinity := pod.Affinity
		if affinity == nil {
			affinity = &core.Affinity{
				NodeAffinity: &core.NodeAffinity{
					RequiredDuringSchedulingIgnoredDuringExecution: &core.NodeSelector{
						NodeSelectorTerms: []core.NodeSelectorTerm{{}},
					},
				},
			}
			pod.Affinity = affinity
		}
		nodeSelector := &affinity.NodeAffinity.RequiredDuringSchedulingIgnoredDuringExecution.NodeSelectorTerms[0]
		nodeSelector.MatchExpressions = append(nodeSelector.MatchExpressions,
			core.NodeSelectorRequirement{
				Key:      "failure-domain.beta.kubernetes.io/zone",
				Operator: core.NodeSelectorOpIn,
				Values:   zones,
			})
	}
	return nil
}

const (
	podPrefix      = "pod."
	antiPodPrefix  = "anti-pod."
	topologyKeyTag = "topology-key"
	nodePrefix     = "node."
)

func processNodeAffinity(pod *core.PodSpec, affinityLabels map[string]string) error {
	affinityTags := make(map[string]string)
	for key, value := range affinityLabels {
		keyVal := key
		if strings.HasPrefix(key, "^") {
			if len(key) == 1 {
				return errors.Errorf("invalid affinity constraints: %v", affinityLabels)
			}
			key = key[1:]
		}
		if strings.HasPrefix(key, podPrefix) || strings.HasPrefix(key, antiPodPrefix) {
			continue
		}
		key = strings.TrimPrefix(keyVal, nodePrefix)
		affinityTags[key] = value
	}

	updateSelectorTerms := func(nodeSelectorTerm *core.NodeSelectorTerm, tags map[string]string) {
		// Sort for stable ordering.
		var keys []string
		for k := range tags {
			keys = append(keys, k)
		}
		sort.Strings(keys)
		for _, tag := range keys {
			allValues := strings.Split(tags[tag], "|")
			for i, v := range allValues {
				allValues[i] = strings.Trim(v, " ")
			}
			op := core.NodeSelectorOpIn
			if strings.HasPrefix(tag, "^") {
				tag = tag[1:]
				op = core.NodeSelectorOpNotIn
			}
			nodeSelectorTerm.MatchExpressions = append(nodeSelectorTerm.MatchExpressions, core.NodeSelectorRequirement{
				Key:      tag,
				Operator: op,
				Values:   allValues,
			})
		}
	}
	var nodeSelectorTerm core.NodeSelectorTerm
	updateSelectorTerms(&nodeSelectorTerm, affinityTags)
	if pod.Affinity == nil {
		pod.Affinity = &core.Affinity{}
	}
	pod.Affinity.NodeAffinity = &core.NodeAffinity{
		RequiredDuringSchedulingIgnoredDuringExecution: &core.NodeSelector{
			NodeSelectorTerms: []core.NodeSelectorTerm{nodeSelectorTerm},
		},
	}
	return nil
}

func processPodAffinity(pod *core.PodSpec, affinityLabels map[string]string) error {
	affinityTags := make(map[string]string)
	antiAffinityTags := make(map[string]string)
	for key, value := range affinityLabels {
		notVal := false
		if strings.HasPrefix(key, "^") {
			if len(key) == 1 {
				return errors.Errorf("invalid affinity constraints: %v", affinityLabels)
			}
			notVal = true
			key = key[1:]
		}
		if !strings.HasPrefix(key, podPrefix) && !strings.HasPrefix(key, antiPodPrefix) {
			continue
		}
		if strings.HasPrefix(key, podPrefix) {
			key = strings.TrimPrefix(key, podPrefix)
			if notVal {
				key = "^" + key
			}
			affinityTags[key] = value
		}
		if strings.HasPrefix(key, antiPodPrefix) {
			key = strings.TrimPrefix(key, antiPodPrefix)
			if notVal {
				key = "^" + key
			}
			antiAffinityTags[key] = value
		}
	}
	if len(affinityTags) == 0 && len(antiAffinityTags) == 0 {
		return nil
	}

	updateAffinityTerm := func(affinityTerm *core.PodAffinityTerm, tags map[string]string) {
		// Sort for stable ordering.
		var keys []string
		for k := range tags {
			keys = append(keys, k)
		}
		sort.Strings(keys)
		var (
			labelSelector v1.LabelSelector
			topologyKey   string
		)
		for _, tag := range keys {
			if tag == topologyKeyTag {
				topologyKey = tags[tag]
				continue
			}
			allValues := strings.Split(tags[tag], "|")
			for i, v := range allValues {
				allValues[i] = strings.Trim(v, " ")
			}
			op := v1.LabelSelectorOpIn
			if strings.HasPrefix(tag, "^") {
				tag = tag[1:]
				op = v1.LabelSelectorOpNotIn
			}
			labelSelector.MatchExpressions = append(labelSelector.MatchExpressions, v1.LabelSelectorRequirement{
				Key:      tag,
				Operator: op,
				Values:   allValues,
			})
		}
		affinityTerm.LabelSelector = &labelSelector
		if topologyKey != "" {
			affinityTerm.TopologyKey = topologyKey
		}
	}
	if pod.Affinity == nil {
		pod.Affinity = &core.Affinity{}
	}
	var affinityTerm core.PodAffinityTerm
	updateAffinityTerm(&affinityTerm, affinityTags)
	if len(affinityTerm.LabelSelector.MatchExpressions) > 0 {
		pod.Affinity.PodAffinity = &core.PodAffinity{
			RequiredDuringSchedulingIgnoredDuringExecution: []core.PodAffinityTerm{affinityTerm},
		}
	}

	var antiAffinityTerm core.PodAffinityTerm
	updateAffinityTerm(&antiAffinityTerm, antiAffinityTags)
	if len(antiAffinityTerm.LabelSelector.MatchExpressions) > 0 {
		pod.Affinity.PodAntiAffinity = &core.PodAntiAffinity{
			RequiredDuringSchedulingIgnoredDuringExecution: []core.PodAffinityTerm{antiAffinityTerm},
		}
	}
	return nil
}

const applyRawSpecTimeoutSeconds = 20

func (k *kubernetesClient) applyRawK8sSpec(
	appName, deploymentName string,
	statusCallback caas.StatusCallbackFunc,
	params *caas.ServiceParams,
	numUnits int,
	config application.ConfigAttributes,
) (err error) {

	if params == nil || len(params.RawK8sSpec) == 0 {
		return errors.Errorf("missing raw k8s spec")
	}

	if params.Deployment.DeploymentType == "" {
		params.Deployment.DeploymentType = caas.DeploymentStateless
		if len(params.Filesystems) > 0 {
			params.Deployment.DeploymentType = caas.DeploymentStateful
		}
	}

	// TODO(caas): support Constraints, FileSystems, Devices, InitContainer for actions, etc.
	if err := params.Deployment.DeploymentType.Validate(); err != nil {
		return errors.Trace(err)
	}

	labelGetter := func(isNamespaced bool) map[string]string {
		labels := utils.SelectorLabelsForApp(appName, k.IsLegacyLabels())
		if !isNamespaced {
			labels = utils.LabelsMerge(
				labels,
				utils.LabelsForModel(k.CurrentModel(), k.IsLegacyLabels()),
			)
		}
		return labels
	}
	annotations := utils.ResourceTagsToAnnotations(params.ResourceTags, k.IsLegacyLabels())

	builder := k8sspecs.New(
		deploymentName, k.namespace, params.Deployment, k.k8sConfig(),
		labelGetter, annotations, k.newRestClient,
	)
	ctx, cancel := context.WithTimeout(context.Background(), applyRawSpecTimeoutSeconds*time.Second)
	defer cancel()
	return builder.Deploy(ctx, params.RawK8sSpec, true)
}

// EnsureService creates or updates a service for pods with the given params.
func (k *kubernetesClient) EnsureService(
	appName string,
	statusCallback caas.StatusCallbackFunc,
	params *caas.ServiceParams,
	numUnits int,
	config application.ConfigAttributes,
) (err error) {
	defer func() {
		if err != nil {
			_ = statusCallback(appName, status.Error, err.Error(), nil)
		}
	}()

	logger.Debugf("creating/updating application %s", appName)
	deploymentName := k.deploymentName(appName, true)

	if numUnits < 0 {
		return errors.Errorf("number of units must be >= 0")
	}
	if numUnits == 0 {
		return k.deleteAllPods(appName, deploymentName)
	}
	if params.PodSpec != nil && len(params.RawK8sSpec) > 0 {
		// This should never happen.
		return errors.NotValidf("both pod spec and raw k8s spec provided")
	}

	if params.PodSpec != nil {
		return k.ensureService(appName, deploymentName, statusCallback, params, numUnits, config)
	}
	if len(params.RawK8sSpec) > 0 {
		return k.applyRawK8sSpec(appName, deploymentName, statusCallback, params, numUnits, config)
	}
	return nil
}

func (k *kubernetesClient) ensureService(
	appName, deploymentName string,
	statusCallback caas.StatusCallbackFunc,
	params *caas.ServiceParams,
	numUnits int,
	config application.ConfigAttributes,
) (err error) {

	if params == nil || params.PodSpec == nil {
		return errors.Errorf("missing pod spec")
	}

	if err := params.Deployment.DeploymentType.Validate(); err != nil {
		return errors.Trace(err)
	}

	var cleanups []func()
	defer func() {
		if err == nil {
			return
		}
		for _, f := range cleanups {
			f()
		}
	}()

	workloadSpec, err := prepareWorkloadSpec(appName, deploymentName, params.PodSpec,
		params.OperatorImagePath)
	if err != nil {
		return errors.Annotatef(err, "parsing unit spec for %s", appName)
	}

	annotations := utils.ResourceTagsToAnnotations(params.ResourceTags, k.IsLegacyLabels())

	// ensure services.
	if len(workloadSpec.Services) > 0 {
		servicesCleanUps, err := k.ensureServicesForApp(appName, annotations, workloadSpec.Services)
		cleanups = append(cleanups, servicesCleanUps...)
		if err != nil {
			return errors.Annotate(err, "creating or updating services")
		}
	}

	// ensure configmap.
	if len(workloadSpec.ConfigMaps) > 0 {
		cmsCleanUps, err := k.ensureConfigMaps(appName, annotations, workloadSpec.ConfigMaps)
		cleanups = append(cleanups, cmsCleanUps...)
		if err != nil {
			return errors.Annotate(err, "creating or updating configmaps")
		}
	}

	// ensure secrets.
	if len(workloadSpec.Secrets) > 0 {
		secretsCleanUps, err := k.ensureSecrets(appName, annotations, workloadSpec.Secrets)
		cleanups = append(cleanups, secretsCleanUps...)
		if err != nil {
			return errors.Annotate(err, "creating or updating secrets")
		}
	}

	// ensure custom resource definitions.
	crds := workloadSpec.CustomResourceDefinitions
	if len(crds) > 0 {
		crdCleanUps, err := k.ensureCustomResourceDefinitions(appName, annotations, crds)
		cleanups = append(cleanups, crdCleanUps...)
		if err != nil {
			return errors.Annotate(err, "creating or updating custom resource definitions")
		}
		logger.Debugf("created/updated custom resource definition for %q.", appName)

	}
	// ensure custom resources.
	crs := workloadSpec.CustomResources
	if len(crs) > 0 {
		crCleanUps, err := k.ensureCustomResources(appName, annotations, crs)
		cleanups = append(cleanups, crCleanUps...)
		if err != nil {
			return errors.Annotate(err, "creating or updating custom resources")
		}
		logger.Debugf("created/updated custom resources for %q.", appName)
	}

	// ensure mutating webhook configurations.
	mutatingWebhookConfigurations := workloadSpec.MutatingWebhookConfigurations
	if len(mutatingWebhookConfigurations) > 0 {
		cfgCleanUps, err := k.ensureMutatingWebhookConfigurations(appName, annotations, mutatingWebhookConfigurations)
		cleanups = append(cleanups, cfgCleanUps...)
		if err != nil {
			return errors.Annotate(err, "creating or updating mutating webhook configurations")
		}
		logger.Debugf("created/updated mutating webhook configurations for %q.", appName)
	}
	// ensure validating webhook configurations.
	validatingWebhookConfigurations := workloadSpec.ValidatingWebhookConfigurations
	if len(validatingWebhookConfigurations) > 0 {
		cfgCleanUps, err := k.ensureValidatingWebhookConfigurations(appName, annotations, validatingWebhookConfigurations)
		cleanups = append(cleanups, cfgCleanUps...)
		if err != nil {
			return errors.Annotate(err, "creating or updating validating webhook configurations")
		}
		logger.Debugf("created/updated validating webhook configurations for %q.", appName)
	}

	// ensure ingress resources.
	ings := workloadSpec.IngressResources
	if len(ings) > 0 {
		ingCleanUps, err := k.ensureIngressResources(appName, annotations, workloadSpec.IngressResources)
		cleanups = append(cleanups, ingCleanUps...)
		if err != nil {
			return errors.Annotate(err, "creating or updating ingress resources")
		}
		logger.Debugf("created/updated ingress resources for %q.", appName)
	}

	for _, sa := range workloadSpec.ServiceAccounts {
		saCleanups, err := k.ensureServiceAccountForApp(appName, annotations, sa)
		cleanups = append(cleanups, saCleanups...)
		if err != nil {
			return errors.Annotate(err, "creating or updating service account")
		}
	}

	if len(params.Devices) > 0 {
		if err = k.configureDevices(workloadSpec, params.Devices); err != nil {
			return errors.Annotatef(err, "configuring devices for %s", appName)
		}
	}
	if err := processConstraints(&workloadSpec.Pod.PodSpec, appName, params.Constraints); err != nil {
		return errors.Trace(err)
	}

	for _, c := range params.PodSpec.Containers {
		if c.ImageDetails.Password == "" {
			continue
		}
		imageSecretName := appSecretName(deploymentName, c.Name)
		if err := k.ensureOCIImageSecret(imageSecretName, appName, &c.ImageDetails, annotations.Copy()); err != nil {
			return errors.Annotatef(err, "creating secrets for container: %s", c.Name)
		}
		cleanups = append(cleanups, func() { _ = k.deleteSecret(imageSecretName, "") })
	}
	// Add a deployment controller or stateful set configured to create the specified number of units/pods.
	// Defensively check to see if a stateful set is already used.
	if params.Deployment.DeploymentType == "" {
		// TODO(caas): we should really change `params.Deployment` to be required.
		params.Deployment.DeploymentType = caas.DeploymentStateless
		if len(params.Filesystems) > 0 {
			params.Deployment.DeploymentType = caas.DeploymentStateful
		}
	}
	if params.Deployment.DeploymentType != caas.DeploymentStateful {
		// TODO(caas): make sure deployment type is immutable.
		// Either not found or params.Deployment.DeploymentType == existing resource type.
		_, err := k.getStatefulSet(deploymentName)
		if err != nil && !errors.IsNotFound(err) {
			return errors.Trace(err)
		}
		if err == nil {
			params.Deployment.DeploymentType = caas.DeploymentStateful
			logger.Debugf("no updated filesystems but already using stateful set for %q", appName)
		}
	}

	if err = validateDeploymentType(params.Deployment.DeploymentType, params, workloadSpec.Service); err != nil {
		return errors.Trace(err)
	}

	hasService := !params.PodSpec.OmitServiceFrontend && !params.Deployment.ServiceType.IsOmit()
	if hasService {
		var ports []core.ContainerPort
		for _, c := range workloadSpec.Pod.Containers {
			for _, p := range c.Ports {
				if p.ContainerPort == 0 {
					continue
				}
				ports = append(ports, p)
			}
		}
		if len(ports) == 0 {
			return errors.Errorf("ports are required for kubernetes service %q", appName)
		}

		serviceAnnotations := annotations.Copy()
		// Merge any service annotations from the charm.
		if workloadSpec.Service != nil {
			serviceAnnotations.Merge(k8sannotations.New(workloadSpec.Service.Annotations))
		}
		// Merge any service annotations from the CLI.
		deployAnnotations, err := config.GetStringMap(serviceAnnotationsKey, nil)
		if err != nil {
			return errors.Annotatef(err, "unexpected annotations: %#v", config.Get(serviceAnnotationsKey, nil))
		}
		serviceAnnotations.Merge(k8sannotations.New(deployAnnotations))

		config[serviceAnnotationsKey] = serviceAnnotations.ToMap()
		if err := k.configureService(appName, deploymentName, ports, params, config); err != nil {
			return errors.Annotatef(err, "creating or updating service for %v", appName)
		}
	}

	numPods := int32(numUnits)
	workloadResourceAnnotations := annotations.Copy().
		// To solve https://bugs.launchpad.net/juju/+bug/1875481/comments/23 (`jujud caas-unit-init --upgrade`
		// does NOT work on containers are not using root as default USER),
		// CharmModifiedVersion is added for triggering rolling upgrade on workload pods to synchronise
		// charm files to workload pods via init container when charm was upgraded.
		// This approach was inspired from `kubectl rollout restart`.
		Add(utils.AnnotationCharmModifiedVersionKey(k.IsLegacyLabels()), strconv.Itoa(params.CharmModifiedVersion))

	switch params.Deployment.DeploymentType {
	case caas.DeploymentStateful:
		if err := k.configureHeadlessService(appName, deploymentName, annotations.Copy()); err != nil {
			return errors.Annotate(err, "creating or updating headless service")
		}
		cleanups = append(cleanups, func() { _ = k.deleteService(headlessServiceName(deploymentName)) })
		if err := k.configureStatefulSet(appName, deploymentName, workloadResourceAnnotations.Copy(), workloadSpec, params.PodSpec.Containers, &numPods, params.Filesystems); err != nil {
			return errors.Annotate(err, "creating or updating StatefulSet")
		}
		cleanups = append(cleanups, func() { _ = k.deleteDeployment(appName) })
	case caas.DeploymentStateless:
		cleanUpDeployment, err := k.configureDeployment(appName, deploymentName, workloadResourceAnnotations.Copy(), workloadSpec, params.PodSpec.Containers, &numPods, params.Filesystems)
		cleanups = append(cleanups, cleanUpDeployment...)
		if err != nil {
			return errors.Annotate(err, "creating or updating Deployment")
		}
	case caas.DeploymentDaemon:
		cleanUpDaemonSet, err := k.configureDaemonSet(appName, deploymentName, workloadResourceAnnotations.Copy(), workloadSpec, params.PodSpec.Containers, params.Filesystems)
		cleanups = append(cleanups, cleanUpDaemonSet...)
		if err != nil {
			return errors.Annotate(err, "creating or updating DaemonSet")
		}
	default:
		// This should never happened because we have validated both in this method and in `charm.v6`.
		return errors.NotSupportedf("deployment type %q", params.Deployment.DeploymentType)
	}
	return nil
}

func validateDeploymentType(deploymentType caas.DeploymentType, params *caas.ServiceParams, svcSpec *specs.ServiceSpec) error {
	if svcSpec == nil {
		return nil
	}
	if deploymentType != caas.DeploymentStateful {
		if svcSpec.ScalePolicy != "" {
			return errors.NewNotValid(nil, fmt.Sprintf("ScalePolicy is only supported for %s applications", caas.DeploymentStateful))
		}
	}
	return nil
}

func (k *kubernetesClient) deleteAllPods(appName, deploymentName string) error {
	zero := int32(0)
	statefulsets := k.client().AppsV1().StatefulSets(k.namespace)
	statefulSet, err := statefulsets.Get(context.TODO(), deploymentName, v1.GetOptions{})
	if err != nil && !k8serrors.IsNotFound(err) {
		return errors.Trace(err)
	}
	if err == nil {
		statefulSet.Spec.Replicas = &zero
		_, err = statefulsets.Update(context.TODO(), statefulSet, v1.UpdateOptions{})
		return errors.Trace(err)
	}

	deployments := k.client().AppsV1().Deployments(k.namespace)
	deployment, err := deployments.Get(context.TODO(), deploymentName, v1.GetOptions{})
	if k8serrors.IsNotFound(err) {
		return nil
	}
	if err != nil {
		return errors.Trace(err)
	}
	deployment.Spec.Replicas = &zero
	_, err = deployments.Update(context.TODO(), deployment, v1.UpdateOptions{})
	return errors.Trace(err)
}

type annotationGetter interface {
	GetAnnotations() map[string]string
}

// This random snippet will be included to the pvc name so that if the same app
// is deleted and redeployed again, the pvc retains a unique name.
// Only generate it once, and record it on the workload resource annotations .
func (k *kubernetesClient) getStorageUniqPrefix(getMeta func() (annotationGetter, error)) (string, error) {
	r, err := getMeta()
	if err == nil {
		if uniqID := r.GetAnnotations()[utils.AnnotationKeyApplicationUUID(k.IsLegacyLabels())]; uniqID != "" {
			return uniqID, nil
		}
	} else if !errors.IsNotFound(err) {
		return "", errors.Trace(err)
	}
	return k.randomPrefix()
}

func (k *kubernetesClient) configureDevices(unitSpec *workloadSpec, devices []devices.KubernetesDeviceParams) error {
	for i := range unitSpec.Pod.Containers {
		resources := unitSpec.Pod.Containers[i].Resources
		for _, dev := range devices {
			err := mergeDeviceConstraints(dev, &resources)
			if err != nil {
				return errors.Annotatef(err, "merging device constraint %+v to %#v", dev, resources)
			}
		}
		unitSpec.Pod.Containers[i].Resources = resources
	}
	nodeLabel, err := getNodeSelectorFromDeviceConstraints(devices)
	if err != nil {
		return err
	}
	if nodeLabel != "" {
		nodeSelector := buildNodeSelector(nodeLabel)
		if unitSpec.Pod.NodeSelector != nil {
			for k, v := range nodeSelector {
				unitSpec.Pod.NodeSelector[k] = v
			}
		} else {
			unitSpec.Pod.NodeSelector = nodeSelector
		}
	}
	return nil
}

func configureConstraint(pod *core.PodSpec, constraint, value string) error {
	for i := range pod.Containers {
		resources := pod.Containers[i].Resources
		err := mergeConstraint(constraint, value, &resources)
		if err != nil {
			return errors.Annotatef(err, "merging constraint %q to %#v", constraint, resources)
		}
		pod.Containers[i].Resources = resources
	}
	return nil
}

type configMapNameFunc func(fileSetName string) string

func (k *kubernetesClient) configurePodFiles(
	appName string,
	annotations map[string]string,
	workloadSpec *workloadSpec,
	containers []specs.ContainerSpec,
	cfgMapName configMapNameFunc,
) error {
	for _, container := range containers {
		for _, fileSet := range container.VolumeConfig {
			vol, err := k.fileSetToVolume(appName, annotations, workloadSpec, fileSet, cfgMapName)
			if err != nil {
				return errors.Trace(err)
			}
			if err = k8sstorage.PushUniqueVolume(&workloadSpec.Pod.PodSpec, vol, false); err != nil {
				return errors.Trace(err)
			}
			if err := configVolumeMount(
				container, workloadSpec,
				core.VolumeMount{
					// TODO(caas): add more config fields support(SubPath, ReadOnly, etc).
					Name:      vol.Name,
					MountPath: fileSet.MountPath,
				},
			); err != nil {
				return errors.Trace(err)
			}
		}
	}
	return nil
}

func configVolumeMount(container specs.ContainerSpec, workloadSpec *workloadSpec, volMount core.VolumeMount) error {
	if container.Init {
		for i, c := range workloadSpec.Pod.InitContainers {
			if c.Name == container.Name {
				workloadSpec.Pod.InitContainers[i].VolumeMounts = append(workloadSpec.Pod.InitContainers[i].VolumeMounts, volMount)
				return nil
			}
		}
		return errors.Annotatef(errors.NotFoundf("init container %q", container.Name), "configuring volume mount %q", volMount.Name)
	}
	for i, c := range workloadSpec.Pod.Containers {
		if c.Name == container.Name {
			workloadSpec.Pod.Containers[i].VolumeMounts = append(workloadSpec.Pod.Containers[i].VolumeMounts, volMount)
			return nil
		}
	}
	return errors.Annotatef(errors.NotFoundf("container %q", container.Name), "configuring volume mount %q", volMount.Name)
}

func (k *kubernetesClient) configureStorage(
	appName string, legacy bool, uniquePrefix string,
	filesystems []storage.KubernetesFilesystemParams,
	podSpec *core.PodSpec,
	handlePVC func(core.PersistentVolumeClaim, string, bool) error,
) error {
	pvcNameGetter := func(i int, storageName string) string {
		s := fmt.Sprintf("%s-%s", storageName, uniquePrefix)
		if legacy {
			s = fmt.Sprintf("juju-%s-%d", storageName, i)
		}
		return s
	}
	fsNames := set.NewStrings()
	for i, fs := range filesystems {
		if fsNames.Contains(fs.StorageName) {
			return errors.NotValidf("duplicated storage name %q for %q", fs.StorageName, appName)
		}
		fsNames.Add(fs.StorageName)

		readOnly := false
		if fs.Attachment != nil {
			readOnly = fs.Attachment.ReadOnly
		}

		vol, pvc, err := k.filesystemToVolumeInfo(i, fs, pvcNameGetter)
		if err != nil {
			return errors.Trace(err)
		}
		mountPath := k8sstorage.GetMountPathForFilesystem(i, appName, fs)
		if vol != nil {
			logger.Debugf("using volume for %s filesystem %s: %s", appName, fs.StorageName, pretty.Sprint(*vol))
			if err = k8sstorage.PushUniqueVolume(podSpec, *vol, false); err != nil {
				return errors.Trace(err)
			}
			podSpec.Containers[0].VolumeMounts = append(podSpec.Containers[0].VolumeMounts, core.VolumeMount{
				Name:      vol.Name,
				MountPath: mountPath,
			})
		}
		if pvc != nil && handlePVC != nil {
			logger.Debugf("using persistent volume claim for %s filesystem %s: %s", appName, fs.StorageName, pretty.Sprint(*pvc))
			if err = handlePVC(*pvc, mountPath, readOnly); err != nil {
				return errors.Trace(err)
			}
		}
	}
	return nil
}

func ensureJujuInitContainer(podSpec *core.PodSpec, operatorImagePath string) error {
	initContainer, vol, volMounts, err := getJujuInitContainerAndStorageInfo(operatorImagePath)
	if err != nil {
		return errors.Trace(err)
	}

	replaceOrUpdateInitContainer := func() {
		for i, v := range podSpec.InitContainers {
			if v.Name == initContainer.Name {
				podSpec.InitContainers[i] = initContainer
				return
			}
		}
		podSpec.InitContainers = append(podSpec.InitContainers, initContainer)
	}
	replaceOrUpdateInitContainer()

	if err = k8sstorage.PushUniqueVolume(podSpec, vol, true); err != nil {
		return errors.Trace(err)
	}

	for i := range podSpec.Containers {
		container := &podSpec.Containers[i]
		for _, volMount := range volMounts {
			k8sstorage.PushUniqueVolumeMount(container, volMount)
		}
	}
	return nil
}

func getJujuInitContainerAndStorageInfo(operatorImagePath string) (container core.Container, vol core.Volume, volMounts []core.VolumeMount, err error) {
	dataDir := paths.DataDir(paths.OSUnixLike)
	jujuRun := paths.JujuRun(paths.OSUnixLike)
	jujudCmd := `
initCmd=$($JUJU_TOOLS_DIR/jujud help commands | grep caas-unit-init)
if test -n "$initCmd"; then
$JUJU_TOOLS_DIR/jujud caas-unit-init --debug --wait;
else
exit 0
fi`[1:]
	container = core.Container{
		Name:            caas.InitContainerName,
		Image:           operatorImagePath,
		ImagePullPolicy: core.PullIfNotPresent,
		VolumeMounts: []core.VolumeMount{{
			Name:      dataDirVolumeName,
			MountPath: dataDir,
		}},
		WorkingDir: dataDir,
		Command: []string{
			"/bin/sh",
		},
		Args: []string{
			"-c",
			fmt.Sprintf(
				caas.JujudStartUpSh,
				dataDir,
				"tools",
				jujudCmd,
			),
		},
	}
	vol = core.Volume{
		Name: dataDirVolumeName,
		VolumeSource: core.VolumeSource{
			EmptyDir: &core.EmptyDirVolumeSource{},
		},
	}
	volMounts = []core.VolumeMount{
		{Name: dataDirVolumeName, MountPath: dataDir},
		{Name: dataDirVolumeName, MountPath: jujuRun, SubPath: "tools/jujud"},
	}
	return container, vol, volMounts, nil
}

func podAnnotations(annotations k8sannotations.Annotation) k8sannotations.Annotation {
	// Add standard security annotations.
	return annotations.
		Add("apparmor.security.beta.kubernetes.io/pod", "runtime/default").
		Add("seccomp.security.beta.kubernetes.io/pod", "docker/default")
}

// https://kubernetes.io/docs/tasks/manage-daemon/update-daemon-set/#daemonset-update-strategy
func updateStrategyForDaemonSet(strategy specs.UpdateStrategy) (o apps.DaemonSetUpdateStrategy, err error) {
	strategyType := apps.DaemonSetUpdateStrategyType(strategy.Type)

	o = apps.DaemonSetUpdateStrategy{Type: strategyType}
	switch strategyType {
	case apps.OnDeleteDaemonSetStrategyType:
		if strategy.RollingUpdate != nil {
			return o, errors.NewNotValid(nil, fmt.Sprintf("rolling update spec is not supported for %q", strategyType))
		}
	case apps.RollingUpdateDaemonSetStrategyType:
		if strategy.RollingUpdate != nil {
			if strategy.RollingUpdate.Partition != nil || strategy.RollingUpdate.MaxSurge != nil {
				return o, errors.NotValidf("rolling update spec for daemonset")
			}
			if strategy.RollingUpdate.MaxUnavailable == nil {
				return o, errors.NewNotValid(nil, "rolling update spec maxUnavailable is missing")
			}
			o.RollingUpdate = &apps.RollingUpdateDaemonSet{
				MaxUnavailable: k8sspecs.IntOrStringToK8s(*strategy.RollingUpdate.MaxUnavailable),
			}
		}
	default:
		return o, errors.NotValidf("strategy type %q for daemonset", strategyType)
	}
	return o, nil
}

func (k *kubernetesClient) configureDaemonSet(
	appName, deploymentName string,
	annotations k8sannotations.Annotation,
	workloadSpec *workloadSpec,
	containers []specs.ContainerSpec,
	filesystems []storage.KubernetesFilesystemParams,
) (cleanUps []func(), err error) {
	logger.Debugf("creating/updating daemon set for %s", appName)

	// Add the specified file to the pod spec.
	cfgName := func(fileSetName string) string {
		return applicationConfigMapName(deploymentName, fileSetName)
	}
	if err := k.configurePodFiles(appName, annotations, workloadSpec, containers, cfgName); err != nil {
		return cleanUps, errors.Trace(err)
	}

	storageUniqueID, err := k.getStorageUniqPrefix(func() (annotationGetter, error) {
		return k.getDaemonSet(deploymentName)
	})
	if err != nil {
		return cleanUps, errors.Trace(err)
	}

	selectorLabels := utils.SelectorLabelsForApp(appName, k.IsLegacyLabels())
	daemonSet := &apps.DaemonSet{
		ObjectMeta: v1.ObjectMeta{
			Name:   deploymentName,
			Labels: utils.LabelsForApp(appName, k.IsLegacyLabels()),
			Annotations: k8sannotations.New(nil).
				Merge(annotations).
				Add(utils.AnnotationKeyApplicationUUID(k.IsLegacyLabels()), storageUniqueID).ToMap(),
		},
		Spec: apps.DaemonSetSpec{
			// TODO(caas): MinReadySeconds support.
			Selector: &v1.LabelSelector{
				MatchLabels: selectorLabels,
			},
			RevisionHistoryLimit: utils.Int32Ptr(daemonsetRevisionHistoryLimit),
			Template: core.PodTemplateSpec{
				ObjectMeta: v1.ObjectMeta{
					GenerateName: deploymentName + "-",
					Labels:       utils.LabelsMerge(workloadSpec.Pod.Labels, selectorLabels),
					Annotations:  podAnnotations(k8sannotations.New(workloadSpec.Pod.Annotations).Merge(annotations).Copy()).ToMap(),
				},
				Spec: workloadSpec.Pod.PodSpec,
			},
		},
	}
	if workloadSpec.Service != nil && workloadSpec.Service.UpdateStrategy != nil {
		if daemonSet.Spec.UpdateStrategy, err = updateStrategyForDaemonSet(*workloadSpec.Service.UpdateStrategy); err != nil {
			return cleanUps, errors.Trace(err)
		}
	}

	handlePVC := func(pvc core.PersistentVolumeClaim, mountPath string, readOnly bool) error {
		cs, err := k.configurePVCForStatelessResource(pvc, mountPath, readOnly, &daemonSet.Spec.Template.Spec)
		cleanUps = append(cleanUps, cs...)
		return errors.Trace(err)
	}
	// Storage support for daemonset is new.
	legacy := false
	if err := k.configureStorage(appName, legacy, storageUniqueID, filesystems, &daemonSet.Spec.Template.Spec, handlePVC); err != nil {
		return cleanUps, errors.Trace(err)
	}

	cU, err := k.ensureDaemonSet(daemonSet)
	cleanUps = append(cleanUps, cU)
	return cleanUps, errors.Trace(err)
}

// https://kubernetes.io/docs/concepts/workloads/controllers/deployment/#strategy
func updateStrategyForDeployment(strategy specs.UpdateStrategy) (o apps.DeploymentStrategy, err error) {
	strategyType := apps.DeploymentStrategyType(strategy.Type)

	o = apps.DeploymentStrategy{Type: strategyType}
	switch strategyType {
	case apps.RecreateDeploymentStrategyType:
		if strategy.RollingUpdate != nil {
			return o, errors.NewNotValid(nil, fmt.Sprintf("rolling update spec is not supported for %q", strategyType))
		}
	case apps.RollingUpdateDeploymentStrategyType:
		if strategy.RollingUpdate != nil {
			if strategy.RollingUpdate.Partition != nil {
				return o, errors.NotValidf("rolling update spec for deployment")
			}
			if strategy.RollingUpdate.MaxSurge == nil && strategy.RollingUpdate.MaxUnavailable == nil {
				return o, errors.NewNotValid(nil, "empty rolling update spec")
			}
			o.RollingUpdate = &apps.RollingUpdateDeployment{}
			if strategy.RollingUpdate.MaxSurge != nil {
				o.RollingUpdate.MaxSurge = k8sspecs.IntOrStringToK8s(*strategy.RollingUpdate.MaxSurge)
			}
			if strategy.RollingUpdate.MaxUnavailable != nil {
				o.RollingUpdate.MaxUnavailable = k8sspecs.IntOrStringToK8s(*strategy.RollingUpdate.MaxUnavailable)
			}
		}
	default:
		return o, errors.NotValidf("strategy type %q for deployment", strategyType)
	}
	return o, nil
}

func (k *kubernetesClient) configureDeployment(
	appName, deploymentName string,
	annotations k8sannotations.Annotation,
	workloadSpec *workloadSpec,
	containers []specs.ContainerSpec,
	replicas *int32,
	filesystems []storage.KubernetesFilesystemParams,
) (cleanUps []func(), err error) {
	logger.Debugf("creating/updating deployment for %s", appName)

	// Add the specified file to the pod spec.
	cfgName := func(fileSetName string) string {
		return applicationConfigMapName(deploymentName, fileSetName)
	}
	if err := k.configurePodFiles(appName, annotations, workloadSpec, containers, cfgName); err != nil {
		return cleanUps, errors.Trace(err)
	}

	storageUniqueID, err := k.getStorageUniqPrefix(func() (annotationGetter, error) {
		return k.getDeployment(deploymentName)
	})
	if err != nil {
		return cleanUps, errors.Trace(err)
	}

	selectorLabels := utils.SelectorLabelsForApp(appName, k.IsLegacyLabels())
	deployment := &apps.Deployment{
		ObjectMeta: v1.ObjectMeta{
			Name:   deploymentName,
			Labels: utils.LabelsForApp(appName, k.IsLegacyLabels()),
			Annotations: k8sannotations.New(nil).
				Merge(annotations).
				Add(utils.AnnotationKeyApplicationUUID(k.IsLegacyLabels()), storageUniqueID).ToMap(),
		},
		Spec: apps.DeploymentSpec{
			// TODO(caas): MinReadySeconds, ProgressDeadlineSeconds support.
			Replicas:             replicas,
			RevisionHistoryLimit: utils.Int32Ptr(deploymentRevisionHistoryLimit),
			Selector: &v1.LabelSelector{
				MatchLabels: selectorLabels,
			},
			Template: core.PodTemplateSpec{
				ObjectMeta: v1.ObjectMeta{
					GenerateName: deploymentName + "-",
					Labels:       utils.LabelsMerge(workloadSpec.Pod.Labels, selectorLabels),
					Annotations:  podAnnotations(k8sannotations.New(workloadSpec.Pod.Annotations).Merge(annotations).Copy()).ToMap(),
				},
				Spec: workloadSpec.Pod.PodSpec,
			},
		},
	}
	if workloadSpec.Service != nil && workloadSpec.Service.UpdateStrategy != nil {
		if deployment.Spec.Strategy, err = updateStrategyForDeployment(*workloadSpec.Service.UpdateStrategy); err != nil {
			return cleanUps, errors.Trace(err)
		}
	}
	handlePVC := func(pvc core.PersistentVolumeClaim, mountPath string, readOnly bool) error {
		cs, err := k.configurePVCForStatelessResource(pvc, mountPath, readOnly, &deployment.Spec.Template.Spec)
		cleanUps = append(cleanUps, cs...)
		return errors.Trace(err)
	}
	// Storage support for deployment is new.
	legacy := false
	if err := k.configureStorage(appName, legacy, storageUniqueID, filesystems, &deployment.Spec.Template.Spec, handlePVC); err != nil {
		return cleanUps, errors.Trace(err)
	}
	if err = k.ensureDeployment(deployment); err != nil {
		return cleanUps, errors.Trace(err)
	}
	cleanUps = append(cleanUps, func() { _ = k.deleteDeployment(appName) })
	return cleanUps, nil
}

func (k *kubernetesClient) configurePVCForStatelessResource(
	spec core.PersistentVolumeClaim, mountPath string, readOnly bool, podSpec *core.PodSpec,
) (cleanUps []func(), err error) {
	pvc, pvcCleanUp, err := k.ensurePVC(&spec)
	cleanUps = append(cleanUps, pvcCleanUp)
	if err != nil {
		return cleanUps, errors.Annotatef(err, "ensuring PVC %q", spec.GetName())
	}
	vol := core.Volume{
		Name: pvc.GetName(),
		VolumeSource: core.VolumeSource{
			PersistentVolumeClaim: &core.PersistentVolumeClaimVolumeSource{
				ClaimName: pvc.GetName(),
				ReadOnly:  readOnly,
			},
		},
	}
	if err = k8sstorage.PushUniqueVolume(podSpec, vol, false); err != nil {
		return cleanUps, errors.Trace(err)
	}
	podSpec.Containers[0].VolumeMounts = append(podSpec.Containers[0].VolumeMounts, core.VolumeMount{
		Name:      vol.Name,
		MountPath: mountPath,
	})
	return cleanUps, nil
}

func (k *kubernetesClient) ensureDeployment(spec *apps.Deployment) error {
	deployments := k.client().AppsV1().Deployments(k.namespace)
	_, err := deployments.Update(context.TODO(), spec, v1.UpdateOptions{})
	if k8serrors.IsNotFound(err) {
		_, err = deployments.Create(context.TODO(), spec, v1.CreateOptions{})
	}
	return errors.Trace(err)
}

func (k *kubernetesClient) getDeployment(name string) (*apps.Deployment, error) {
	out, err := k.client().AppsV1().Deployments(k.namespace).Get(context.TODO(), name, v1.GetOptions{})
	if k8serrors.IsNotFound(err) {
		return nil, errors.NotFoundf("deployment %q", name)
	}
	return out, errors.Trace(err)
}

func (k *kubernetesClient) deleteDeployment(name string) error {
	err := k.client().AppsV1().Deployments(k.namespace).Delete(context.TODO(), name, v1.DeleteOptions{
		PropagationPolicy: constants.DefaultPropagationPolicy(),
	})
	if k8serrors.IsNotFound(err) {
		return nil
	}
	return errors.Trace(err)
}

func (k *kubernetesClient) deleteDeployments(appName string) error {
	err := k.client().AppsV1().Deployments(k.namespace).DeleteCollection(context.TODO(), v1.DeleteOptions{
		PropagationPolicy: constants.DefaultPropagationPolicy(),
	}, v1.ListOptions{
		LabelSelector: utils.LabelsToSelector(
			utils.LabelsForApp(appName, k.IsLegacyLabels())).String(),
	})
	if k8serrors.IsNotFound(err) {
		return nil
	}
	return errors.Trace(err)
}

func getPodManagementPolicy(svc *specs.ServiceSpec) (out apps.PodManagementPolicyType) {
	// Default to "Parallel".
	out = apps.ParallelPodManagement
	if svc == nil || svc.ScalePolicy == "" {
		return out
	}

	switch svc.ScalePolicy {
	case specs.SerialScale:
		return apps.OrderedReadyPodManagement
	case specs.ParallelScale:
		return apps.ParallelPodManagement
		// no need to consider other cases because we have done validation in podspec parsing stage.
	}
	return out
}

func (k *kubernetesClient) deleteVolumeClaims(appName string, p *core.Pod) ([]string, error) {
	volumesByName := make(map[string]core.Volume)
	for _, pv := range p.Spec.Volumes {
		volumesByName[pv.Name] = pv
	}

	var deletedClaimVolumes []string
	for _, volMount := range p.Spec.Containers[0].VolumeMounts {
		vol, ok := volumesByName[volMount.Name]
		if !ok {
			logger.Warningf("volume for volume mount %q not found", volMount.Name)
			continue
		}
		if vol.PersistentVolumeClaim == nil {
			// Ignore volumes which are not Juju managed filesystems.
			continue
		}
		pvClaims := k.client().CoreV1().PersistentVolumeClaims(k.namespace)
		err := pvClaims.Delete(context.TODO(), vol.PersistentVolumeClaim.ClaimName, v1.DeleteOptions{
			PropagationPolicy: constants.DefaultPropagationPolicy(),
		})
		if err != nil && !k8serrors.IsNotFound(err) {
			return nil, errors.Annotatef(err, "deleting persistent volume claim %v for %v",
				vol.PersistentVolumeClaim.ClaimName, p.Name)
		}
		deletedClaimVolumes = append(deletedClaimVolumes, vol.Name)
	}
	return deletedClaimVolumes, nil
}

// CaasServiceToK8s translates a caas service type to a k8s one.
func CaasServiceToK8s(in caas.ServiceType) (core.ServiceType, error) {
	serviceType := defaultServiceType
	if in != "" {
		switch in {
		case caas.ServiceCluster:
			serviceType = core.ServiceTypeClusterIP
		case caas.ServiceLoadBalancer:
			serviceType = core.ServiceTypeLoadBalancer
		case caas.ServiceExternal:
			serviceType = core.ServiceTypeExternalName
		case caas.ServiceOmit:
			logger.Debugf("no service to be created because service type is %q", in)
			return "", nil
		default:
			return "", errors.NotSupportedf("service type %q", in)
		}
	}
	return serviceType, nil
}

func (k *kubernetesClient) configureService(
	appName, deploymentName string,
	containerPorts []core.ContainerPort,
	params *caas.ServiceParams,
	config application.ConfigAttributes,
) error {
	logger.Debugf("creating/updating service for %s", appName)

	var ports []core.ServicePort
	for i, cp := range containerPorts {
		// We normally expect a single container port for most use cases.
		// We allow the user to specify what first service port should be,
		// otherwise it just defaults to the container port.
		// TODO(caas) - consider allowing all service ports to be specified
		var targetPort intstr.IntOrString
		if i == 0 {
			targetPort = intstr.FromInt(config.GetInt(serviceTargetPortConfigKey, int(cp.ContainerPort)))
		}
		ports = append(ports, core.ServicePort{
			Name:       cp.Name,
			Protocol:   cp.Protocol,
			Port:       cp.ContainerPort,
			TargetPort: targetPort,
		})
	}

	serviceType := caas.ServiceType(config.GetString(ServiceTypeConfigKey, string(params.Deployment.ServiceType)))
	k8sServiceType, err := CaasServiceToK8s(serviceType)
	if err != nil {
		return errors.Trace(err)
	}
	annotations, err := config.GetStringMap(serviceAnnotationsKey, nil)
	if err != nil {
		return errors.Annotatef(err, "unexpected annotations: %#v", config.Get(serviceAnnotationsKey, nil))
	}
	service := &core.Service{
		ObjectMeta: v1.ObjectMeta{
			Name:        deploymentName,
			Labels:      utils.LabelsForApp(appName, k.IsLegacyLabels()),
			Annotations: annotations,
		},
		Spec: core.ServiceSpec{
			Selector:                 utils.SelectorLabelsForApp(appName, k.IsLegacyLabels()),
			Type:                     k8sServiceType,
			Ports:                    ports,
			ExternalIPs:              config.Get(serviceExternalIPsConfigKey, []string(nil)).([]string),
			LoadBalancerIP:           config.GetString(serviceLoadBalancerIPKey, ""),
			LoadBalancerSourceRanges: config.Get(serviceLoadBalancerSourceRangesKey, []string(nil)).([]string),
			ExternalName:             config.GetString(serviceExternalNameKey, ""),
		},
	}
	_, err = k.ensureK8sService(service)
	return err
}

func (k *kubernetesClient) configureHeadlessService(
	appName, deploymentName string, annotations k8sannotations.Annotation,
) error {
	logger.Debugf("creating/updating headless service for %s", appName)
	service := &core.Service{
		ObjectMeta: v1.ObjectMeta{
			Name:   headlessServiceName(deploymentName),
			Labels: utils.LabelsForApp(appName, k.IsLegacyLabels()),
			Annotations: k8sannotations.New(nil).
				Merge(annotations).
				Add("service.alpha.kubernetes.io/tolerate-unready-endpoints", "true").ToMap(),
		},
		Spec: core.ServiceSpec{
			Selector:                 utils.SelectorLabelsForApp(appName, k.IsLegacyLabels()),
			Type:                     core.ServiceTypeClusterIP,
			ClusterIP:                "None",
			PublishNotReadyAddresses: true,
		},
	}
	_, err := k.ensureK8sService(service)
	return err
}

func (k *kubernetesClient) findDefaultIngressClassResource() (*string, error) {
	ics, err := k.listIngressClasses(nil)
	if err != nil {
		return nil, errors.Annotate(err, "finding the default ingress class")
	}
	for _, ic := range ics {
		if k8sannotations.New(ic.GetAnnotations()).Has("ingressclass.kubernetes.io/is-default-class", "true") {
			return &ic.Name, nil
		}
	}
	return nil, errors.NotFoundf("default ingress class")
}

// ExposeService sets up external access to the specified application.
func (k *kubernetesClient) ExposeService(appName string, resourceTags map[string]string, config application.ConfigAttributes) error {
	logger.Debugf("creating/updating ingress resource for %s", appName)

	host := config.GetString(caas.JujuExternalHostNameKey, "")
	if host == "" {
		return errors.Errorf("external hostname required")
	}

	ingressSSLRedirect := config.GetBool(ingressSSLRedirectKey, defaultIngressSSLRedirect)
	ingressSSLPassthrough := config.GetBool(ingressSSLPassthroughKey, defaultIngressSSLPassthrough)
	ingressAllowHTTP := config.GetBool(ingressAllowHTTPKey, defaultIngressAllowHTTPKey)
	httpPath := config.GetString(caas.JujuApplicationPath, caas.JujuDefaultApplicationPath)
	if httpPath == "$appname" {
		httpPath = appName
	}
	if !strings.HasPrefix(httpPath, "/") {
		httpPath = "/" + httpPath
	}

	deploymentName := k.deploymentName(appName, true)
	svc, err := k.client().CoreV1().Services(k.namespace).Get(context.TODO(), deploymentName, v1.GetOptions{})
	if err != nil {
		return errors.Trace(err)
	}
	if len(svc.Spec.Ports) == 0 {
		return errors.Errorf("cannot create ingress rule for service %q without a port", svc.Name)
	}
	spec := &networkingv1.Ingress{
		ObjectMeta: v1.ObjectMeta{
			Name:   deploymentName,
			Labels: k8slabels.Merge(resourceTags, k.getIngressLabels(appName)),
			Annotations: map[string]string{
				"ingress.kubernetes.io/rewrite-target":  "",
				"ingress.kubernetes.io/ssl-redirect":    strconv.FormatBool(ingressSSLRedirect),
				"kubernetes.io/ingress.allow-http":      strconv.FormatBool(ingressAllowHTTP),
				"ingress.kubernetes.io/ssl-passthrough": strconv.FormatBool(ingressSSLPassthrough),
			},
		},
		Spec: networkingv1.IngressSpec{},
	}

	ingressClass := config.GetString(ingressClassKey, defaultIngressClass)
	if ingressClass == defaultIngressClass {
		if spec.Spec.IngressClassName, err = k.findDefaultIngressClassResource(); err != nil && !errors.IsNotFound(err) {
			return errors.Trace(err)
		}
	}
	pathType := networkingv1.PathTypeImplementationSpecific
	if spec.Spec.IngressClassName == nil {
		spec.Annotations["kubernetes.io/ingress.class"] = ingressClass
		pathType = networkingv1.PathTypePrefix
	}
	spec.Spec.Rules = append(spec.Spec.Rules,
		networkingv1.IngressRule{
			Host: host,
			IngressRuleValue: networkingv1.IngressRuleValue{
				HTTP: &networkingv1.HTTPIngressRuleValue{
					Paths: []networkingv1.HTTPIngressPath{
						{
							Path:     httpPath,
							PathType: &pathType,
							Backend: networkingv1.IngressBackend{
								Service: &networkingv1.IngressServiceBackend{
									Name: svc.Name,
									Port: networkingv1.ServiceBackendPort{
										Number: int32(svc.Spec.Ports[0].TargetPort.IntValue()),
									},
								},
							},
						},
					},
				},
			},
		},
	)

	// TODO(caas): refactor juju expose to solve potential conflict with ingress definition in podspec.
	// https://bugs.launchpad.net/juju/+bug/1854123
	_, err = k.ensureIngressV1(appName, spec, true)
	return errors.Trace(err)
}

// UnexposeService removes external access to the specified service.
func (k *kubernetesClient) UnexposeService(appName string) error {
	logger.Debugf("deleting ingress resource for %s", appName)
	deploymentName := k.deploymentName(appName, true)
	return errors.Trace(k.deleteIngress(deploymentName, ""))
}

func (k *kubernetesClient) applicationSelector(appName string, mode caas.DeploymentMode) string {
	if mode == caas.ModeOperator {
		return operatorSelector(appName, k.IsLegacyLabels())
	}
	return utils.LabelsToSelector(
		utils.SelectorLabelsForApp(appName, k.IsLegacyLabels())).String()
}

// AnnotateUnit annotates the specified pod (name or uid) with a unit tag.
func (k *kubernetesClient) AnnotateUnit(appName string, mode caas.DeploymentMode, podName string, unit names.UnitTag) error {
	pods := k.client().CoreV1().Pods(k.namespace)

	pod, err := pods.Get(context.TODO(), podName, v1.GetOptions{})
	if err != nil {
		if !k8serrors.IsNotFound(err) {
			return errors.Trace(err)
		}
		pods, err := pods.List(context.TODO(), v1.ListOptions{
			LabelSelector: k.applicationSelector(appName, mode),
		})
		// TODO(caas): remove getting pod by Id (a bit expensive) once we started to store podName in cloudContainer doc.
		if err != nil {
			return errors.Trace(err)
		}
		for _, v := range pods.Items {
			if string(v.GetUID()) == podName {
				p := v
				pod = &p
				break
			}
		}
	}
	if pod == nil {
		return errors.NotFoundf("pod %q", podName)
	}

	if pod.Annotations == nil {
		pod.Annotations = make(map[string]string)
	}
	unitID := unit.Id()
	if pod.Annotations[utils.AnnotationUnitKey(k.IsLegacyLabels())] == unitID {
		return nil
	}
	pod.Annotations[utils.AnnotationUnitKey(k.IsLegacyLabels())] = unitID

	_, err = pods.Update(context.TODO(), pod, v1.UpdateOptions{})
	if k8serrors.IsNotFound(err) {
		return errors.NotFoundf("pod %q", podName)
	}
	return errors.Trace(err)
}

// WatchUnits returns a watcher which notifies when there
// are changes to units of the specified application.
func (k *kubernetesClient) WatchUnits(appName string, mode caas.DeploymentMode) (watcher.NotifyWatcher, error) {
	selector := k.applicationSelector(appName, mode)
	logger.Debugf("selecting units %q to watch", selector)
	factory := informers.NewSharedInformerFactoryWithOptions(k.client(), 0,
		informers.WithNamespace(k.namespace),
		informers.WithTweakListOptions(func(o *v1.ListOptions) {
			o.LabelSelector = selector
		}),
	)
	return k.newWatcher(factory.Core().V1().Pods().Informer(), appName, k.clock)
}

// WatchContainerStart returns a watcher which is notified when a container matching containerName regexp
// is starting/restarting. Each string represents the provider id for the unit the container belongs to.
// If containerName regexp matches empty string, then the first workload container
// is used.
func (k *kubernetesClient) WatchContainerStart(appName string, containerName string) (watcher.StringsWatcher, error) {
	pods := k.client().CoreV1().Pods(k.namespace)
	selector := k.applicationSelector(appName, caas.ModeWorkload)
	logger.Debugf("selecting units %q to watch", selector)
	factory := informers.NewSharedInformerFactoryWithOptions(k.client(), 0,
		informers.WithNamespace(k.namespace),
		informers.WithTweakListOptions(func(o *v1.ListOptions) {
			o.LabelSelector = selector
		}),
	)

	podsList, err := pods.List(context.TODO(), v1.ListOptions{
		LabelSelector: selector,
	})
	if err != nil {
		return nil, errors.Trace(err)
	}

	containerNameRegex, err := regexp.Compile("^" + containerName + "$")
	if err != nil {
		return nil, errors.Trace(err)
	}

	running := func(pod *core.Pod) set.Strings {
		if _, ok := pod.Annotations[utils.AnnotationUnitKey(k.IsLegacyLabels())]; !ok {
			// Ignore pods that aren't annotated as a unit yet.
			return set.Strings{}
		}
		running := set.Strings{}
		for _, cs := range pod.Status.InitContainerStatuses {
			if containerNameRegex.MatchString(cs.Name) {
				if cs.State.Running != nil {
					running.Add(cs.Name)
				}
			}
		}
		for i, cs := range pod.Status.ContainerStatuses {
			useDefault := i == 0 && containerNameRegex.MatchString("")
			if containerNameRegex.MatchString(cs.Name) || useDefault {
				if cs.State.Running != nil {
					running.Add(cs.Name)
				}
			}
		}
		return running
	}

	podInitState := map[string]set.Strings{}
	var initialEvents []string
	for _, pod := range podsList.Items {
		if containers := running(&pod); !containers.IsEmpty() {
			podInitState[string(pod.GetUID())] = containers
			initialEvents = append(initialEvents, providerID(&pod))
		}
	}

	filterEvent := func(evt k8swatcher.WatchEvent, obj interface{}) (string, bool) {
		pod, ok := obj.(*core.Pod)
		if !ok {
			return "", false
		}
		key := string(pod.GetUID())
		if evt == k8swatcher.WatchEventDelete {
			delete(podInitState, key)
			return "", false
		}
		if containers := running(pod); !containers.IsEmpty() {
			if last, ok := podInitState[key]; ok {
				podInitState[key] = containers
				if !containers.Difference(last).IsEmpty() {
					return providerID(pod), true
				}
			} else {
				podInitState[key] = containers
				return providerID(pod), true
			}
		} else {
			delete(podInitState, key)
		}
		return "", false
	}

	return k.newStringsWatcher(factory.Core().V1().Pods().Informer(),
		appName, k.clock, initialEvents, filterEvent)
}

// WatchService returns a watcher which notifies when there
// are changes to the deployment of the specified application.
func (k *kubernetesClient) WatchService(appName string, mode caas.DeploymentMode) (watcher.NotifyWatcher, error) {
	// Application may be a statefulset or deployment. It may not have
	// been set up when the watcher is started so we don't know which it
	// is ahead of time. So use a multi-watcher to cover both cases.
	factory := informers.NewSharedInformerFactoryWithOptions(k.client(), 0,
		informers.WithNamespace(k.namespace),
		informers.WithTweakListOptions(func(o *v1.ListOptions) {
			o.LabelSelector = k.applicationSelector(appName, mode)
		}),
	)

	w1, err := k.newWatcher(factory.Apps().V1().StatefulSets().Informer(), appName, k.clock)
	if err != nil {
		return nil, errors.Trace(err)
	}
	w2, err := k.newWatcher(factory.Apps().V1().Deployments().Informer(), appName, k.clock)
	if err != nil {
		return nil, errors.Trace(err)
	}
	w3, err := k.newWatcher(factory.Core().V1().Services().Informer(), appName, k.clock)
	if err != nil {
		return nil, errors.Trace(err)
	}

	return watcher.NewMultiNotifyWatcher(w1, w2, w3), nil
}

// Units returns all units and any associated filesystems of the specified application.
// Filesystems are mounted via volumes bound to the unit.
func (k *kubernetesClient) Units(appName string, mode caas.DeploymentMode) ([]caas.Unit, error) {
	pods := k.client().CoreV1().Pods(k.namespace)
	podsList, err := pods.List(context.TODO(), v1.ListOptions{
		LabelSelector: k.applicationSelector(appName, mode),
	})
	if err != nil {
		return nil, errors.Trace(err)
	}

	var units []caas.Unit
	now := k.clock.Now()
	for _, p := range podsList.Items {
		var ports []string
		for _, c := range p.Spec.Containers {
			for _, p := range c.Ports {
				ports = append(ports, fmt.Sprintf("%v/%v", p.ContainerPort, p.Protocol))
			}
		}

		eventGetter := func() ([]core.Event, error) {
			return k.getEvents(p.Name, "Pod")
		}

		terminated := p.DeletionTimestamp != nil
		statusMessage, unitStatus, since, err := podToJujuStatus(p, now, eventGetter)

		if err != nil {
			return nil, errors.Trace(err)
		}
		unitInfo := caas.Unit{
			Id:       providerID(&p),
			Address:  p.Status.PodIP,
			Ports:    ports,
			Dying:    terminated,
			Stateful: isStateful(&p),
			Status: status.StatusInfo{
				Status:  unitStatus,
				Message: statusMessage,
				Since:   &since,
			},
		}

		volumesByName := make(map[string]core.Volume)
		for _, pv := range p.Spec.Volumes {
			volumesByName[pv.Name] = pv
		}

		// Gather info about how filesystems are attached/mounted to the pod.
		// The mount name represents the filesystem tag name used by Juju.
		for _, volMount := range p.Spec.Containers[0].VolumeMounts {
			vol, ok := volumesByName[volMount.Name]
			if !ok {
				logger.Warningf("volume for volume mount %q not found", volMount.Name)
				continue
			}
			var fsInfo *caas.FilesystemInfo
			if vol.PersistentVolumeClaim != nil && vol.PersistentVolumeClaim.ClaimName != "" {
				fsInfo, err = k.volumeInfoForPVC(vol, volMount, vol.PersistentVolumeClaim.ClaimName, now)
			} else if vol.EmptyDir != nil {
				fsInfo, err = k.volumeInfoForEmptyDir(vol, volMount, now)
			} else {
				// Ignore volumes which are not Juju managed filesystems.
				logger.Debugf("ignoring blank EmptyDir, PersistentVolumeClaim or ClaimName")
				continue
			}
			if err != nil {
				return nil, errors.Annotatef(err, "finding filesystem info for %v", volMount.Name)
			}
			if fsInfo == nil {
				continue
			}
			if fsInfo.StorageName == "" {
				if valid := constants.LegacyPVNameRegexp.MatchString(volMount.Name); valid {
					fsInfo.StorageName = constants.LegacyPVNameRegexp.ReplaceAllString(volMount.Name, "$storageName")
				} else if valid := constants.PVNameRegexp.MatchString(volMount.Name); valid {
					fsInfo.StorageName = constants.PVNameRegexp.ReplaceAllString(volMount.Name, "$storageName")
				}
			}
			logger.Debugf("filesystem info for %v: %+v", volMount.Name, *fsInfo)
			unitInfo.FilesystemInfo = append(unitInfo.FilesystemInfo, *fsInfo)
		}
		units = append(units, unitInfo)
	}
	return units, nil
}

func (k *kubernetesClient) getPod(podName string) (*core.Pod, error) {
	pods := k.client().CoreV1().Pods(k.namespace)
	pod, err := pods.Get(context.TODO(), podName, v1.GetOptions{})
	if k8serrors.IsNotFound(err) {
		return nil, errors.NotFoundf("pod %q", podName)
	} else if err != nil {
		return nil, errors.Trace(err)
	}
	return pod, nil
}

func (k *kubernetesClient) getStatefulSetStatus(ss *apps.StatefulSet) (string, status.Status, error) {
	terminated := ss.DeletionTimestamp != nil
	jujuStatus := status.Waiting
	if terminated {
		jujuStatus = status.Terminated
	}
	if ss.Status.ReadyReplicas == ss.Status.Replicas {
		jujuStatus = status.Active
	}
	return k.getStatusFromEvents(ss.Name, "StatefulSet", jujuStatus)
}

func (k *kubernetesClient) getDeploymentStatus(deployment *apps.Deployment) (string, status.Status, error) {
	terminated := deployment.DeletionTimestamp != nil
	jujuStatus := status.Waiting
	if terminated {
		jujuStatus = status.Terminated
	}
	if deployment.Status.ReadyReplicas == deployment.Status.Replicas {
		jujuStatus = status.Active
	}
	return k.getStatusFromEvents(deployment.Name, "Deployment", jujuStatus)
}

func (k *kubernetesClient) getDaemonSetStatus(ds *apps.DaemonSet) (string, status.Status, error) {
	terminated := ds.DeletionTimestamp != nil
	jujuStatus := status.Waiting
	if terminated {
		jujuStatus = status.Terminated
	}
	if ds.Status.NumberReady == ds.Status.DesiredNumberScheduled {
		jujuStatus = status.Active
	}
	return k.getStatusFromEvents(ds.Name, "DaemonSet", jujuStatus)
}

func (k *kubernetesClient) getStatusFromEvents(name, kind string, jujuStatus status.Status) (string, status.Status, error) {
	events, err := k.getEvents(name, kind)
	if err != nil {
		return "", "", errors.Trace(err)
	}
	var statusMessage string
	// Take the most recent event.
	if count := len(events); count > 0 {
		evt := events[count-1]
		if jujuStatus == "" {
			if evt.Type == core.EventTypeWarning && evt.Reason == "FailedCreate" {
				jujuStatus = status.Blocked
				statusMessage = evt.Message
			}
		}
	}
	return statusMessage, jujuStatus, nil
}

func (k *kubernetesClient) jujuStatus(podPhase core.PodPhase, terminated bool) status.Status {
	if terminated {
		return status.Terminated
	}

	switch podPhase {
	case core.PodRunning:
		return status.Running
	case core.PodFailed:
		return status.Error
	case core.PodPending:
		return status.Allocating
	default:
		return status.Unknown
	}
}

// filesetConfigMap returns a *core.ConfigMap for a pod
// of the specified unit, with the specified files.
func filesetConfigMap(configMapName string, labels, annotations map[string]string, files *specs.FileSet) *core.ConfigMap {
	result := &core.ConfigMap{
		ObjectMeta: v1.ObjectMeta{
			Name:        configMapName,
			Labels:      labels,
			Annotations: annotations,
		},
		Data: map[string]string{},
	}
	for _, f := range files.Files {
		result.Data[f.Path] = f.Content
	}
	return result
}

// workloadSpec represents the k8s resources need to be created for the workload.
type workloadSpec struct {
	Pod     k8sspecs.PodSpecWithAnnotations
	Service *specs.ServiceSpec

	Secrets                         []k8sspecs.K8sSecret
	Services                        []k8sspecs.K8sService
	ConfigMaps                      map[string]specs.ConfigMap
	ServiceAccounts                 []k8sspecs.K8sRBACSpecConverter
	CustomResourceDefinitions       []k8sspecs.K8sCustomResourceDefinition
	CustomResources                 map[string][]unstructured.Unstructured
	MutatingWebhookConfigurations   []k8sspecs.K8sMutatingWebhook
	ValidatingWebhookConfigurations []k8sspecs.K8sValidatingWebhook
	IngressResources                []k8sspecs.K8sIngress
}

func processContainers(deploymentName string, podSpec *specs.PodSpec, spec *core.PodSpec) error {

	type containers struct {
		Containers     []specs.ContainerSpec
		InitContainers []specs.ContainerSpec
	}

	var cs containers
	for _, c := range podSpec.Containers {
		if c.Init {
			cs.InitContainers = append(cs.InitContainers, c)
		} else {
			cs.Containers = append(cs.Containers, c)
		}
	}

	// Fill out the easy bits using a template.
	var buf bytes.Buffer
	if err := defaultPodTemplate.Execute(&buf, cs); err != nil {
		logger.Debugf("unable to execute template for containers: %+v, err: %+v", cs, err)
		return errors.Trace(err)
	}

	workloadSpecString := buf.String()
	decoder := k8syaml.NewYAMLOrJSONDecoder(strings.NewReader(workloadSpecString), len(workloadSpecString))
	if err := decoder.Decode(&spec); err != nil {
		logger.Debugf("unable to parse pod spec, unit spec: \n%v", workloadSpecString)
		return errors.Trace(err)
	}

	// Now fill in the hard bits progamatically.
	if err := populateContainerDetails(deploymentName, spec, spec.Containers, cs.Containers); err != nil {
		return errors.Trace(err)
	}
	if err := populateContainerDetails(deploymentName, spec, spec.InitContainers, cs.InitContainers); err != nil {
		return errors.Trace(err)
	}
	return nil
}

func prepareWorkloadSpec(appName, deploymentName string, podSpec *specs.PodSpec,
	operatorImagePath string) (*workloadSpec, error) {
	var spec workloadSpec
	if err := processContainers(deploymentName, podSpec, &spec.Pod.PodSpec); err != nil {
		logger.Errorf("unable to parse %q pod spec: \n%+v", appName, *podSpec)
		return nil, errors.Annotatef(err, "processing container specs for app %q", appName)
	}
	if err := ensureJujuInitContainer(&spec.Pod.PodSpec, operatorImagePath); err != nil {
		return nil, errors.Annotatef(err, "adding init container for app %q", appName)
	}

	spec.Service = podSpec.Service
	spec.ConfigMaps = podSpec.ConfigMaps
	if podSpec.ServiceAccount != nil {
		// Use application name for the prime service account name.
		podSpec.ServiceAccount.SetName(appName)
		primeSA, err := k8sspecs.PrimeServiceAccountToK8sRBACResources(*podSpec.ServiceAccount)
		if err != nil {
			return nil, errors.Annotatef(err, "converting prime service account for app %q", appName)
		}
		spec.ServiceAccounts = append(spec.ServiceAccounts, primeSA)

		spec.Pod.ServiceAccountName = podSpec.ServiceAccount.GetName()
		spec.Pod.AutomountServiceAccountToken = podSpec.ServiceAccount.AutomountServiceAccountToken
	}
	if podSpec.ProviderPod != nil {
		pSpec, ok := podSpec.ProviderPod.(*k8sspecs.K8sPodSpec)
		if !ok {
			return nil, errors.Errorf("unexpected kubernetes pod spec type %T", podSpec.ProviderPod)
		}

		k8sResources := pSpec.KubernetesResources
		if k8sResources != nil {
			spec.Secrets = k8sResources.Secrets
			spec.Services = k8sResources.Services
			spec.CustomResourceDefinitions = k8sResources.CustomResourceDefinitions
			spec.CustomResources = k8sResources.CustomResources
			spec.MutatingWebhookConfigurations = k8sResources.MutatingWebhookConfigurations
			spec.ValidatingWebhookConfigurations = k8sResources.ValidatingWebhookConfigurations
			spec.IngressResources = k8sResources.IngressResources
			if k8sResources.Pod != nil {
				spec.Pod.Labels = utils.LabelsMerge(nil, k8sResources.Pod.Labels)
				spec.Pod.Annotations = k8sResources.Pod.Annotations.Copy()
				spec.Pod.RestartPolicy = k8sResources.Pod.RestartPolicy
				spec.Pod.ActiveDeadlineSeconds = k8sResources.Pod.ActiveDeadlineSeconds
				spec.Pod.TerminationGracePeriodSeconds = k8sResources.Pod.TerminationGracePeriodSeconds
				spec.Pod.SecurityContext = k8sResources.Pod.SecurityContext
				spec.Pod.ReadinessGates = k8sResources.Pod.ReadinessGates
				spec.Pod.DNSPolicy = k8sResources.Pod.DNSPolicy
				spec.Pod.HostNetwork = k8sResources.Pod.HostNetwork
				spec.Pod.HostPID = k8sResources.Pod.HostPID
				spec.Pod.PriorityClassName = k8sResources.Pod.PriorityClassName
				spec.Pod.Priority = k8sResources.Pod.Priority
			}
			spec.ServiceAccounts = append(spec.ServiceAccounts, &k8sResources.K8sRBACResources)
		}
	}
	return &spec, nil
}

func boolPtr(b bool) *bool {
	return &b
}

func defaultSecurityContext() *core.SecurityContext {
	// TODO(caas): consider locking this down more but charms will break
	return &core.SecurityContext{
		AllowPrivilegeEscalation: boolPtr(true), // allow privilege for juju run and actions.
		ReadOnlyRootFilesystem:   boolPtr(false),
		RunAsNonRoot:             boolPtr(false),
	}
}

func populateContainerDetails(deploymentName string, pod *core.PodSpec, podContainers []core.Container, containers []specs.ContainerSpec) (err error) {
	for i, c := range containers {
		pc := &podContainers[i]
		if c.Image != "" {
			logger.Warningf("Image parameter deprecated, use ImageDetails")
			pc.Image = c.Image
		} else {
			pc.Image = c.ImageDetails.ImagePath
		}
		if c.ImageDetails.Password != "" {
			pod.ImagePullSecrets = append(pod.ImagePullSecrets, core.LocalObjectReference{Name: appSecretName(deploymentName, c.Name)})
		}
		if c.ImagePullPolicy != "" {
			pc.ImagePullPolicy = core.PullPolicy(c.ImagePullPolicy)
		}

		if pc.Env, pc.EnvFrom, err = k8sspecs.ContainerConfigToK8sEnvConfig(c.EnvConfig); err != nil {
			return errors.Trace(err)
		}

		pc.SecurityContext = defaultSecurityContext()
		if c.ProviderContainer == nil {
			continue
		}
		spec, ok := c.ProviderContainer.(*k8sspecs.K8sContainerSpec)
		if !ok {
			return errors.Errorf("unexpected kubernetes container spec type %T", c.ProviderContainer)
		}
		if spec.LivenessProbe != nil {
			pc.LivenessProbe = spec.LivenessProbe
		}
		if spec.ReadinessProbe != nil {
			pc.ReadinessProbe = spec.ReadinessProbe
		}
		if spec.StartupProbe != nil {
			pc.StartupProbe = spec.StartupProbe
		}
		if spec.SecurityContext != nil {
			pc.SecurityContext = spec.SecurityContext
		}
	}
	return nil
}

// legacyAppName returns true if there are any artifacts for
// appName which indicate that this deployment was for Juju 2.5.0.
func (k *kubernetesClient) legacyAppName(appName string) bool {
	legacyName := "juju-operator-" + appName
	_, err := k.getStatefulSet(legacyName)
	return err == nil
}

func (k *kubernetesClient) operatorName(appName string) string {
	if k.legacyAppName(appName) {
		return "juju-operator-" + appName
	}
	return appName + "-operator"
}

func (k *kubernetesClient) deploymentName(appName string, legacySupport bool) string {
	if !legacySupport {
		// No need to check old operator statefulset for brand new features like raw k8s spec.
		return appName
	}
	if k.legacyAppName(appName) {
		return "juju-" + appName
	}
	return appName
}

func isLegacyName(resourceName string) bool {
	return strings.HasPrefix(resourceName, "juju-")
}

func operatorConfigMapName(operatorName string) string {
	return operatorName + "-config"
}

func applicationConfigMapName(deploymentName, fileSetName string) string {
	return fmt.Sprintf("%v-%v-config", deploymentName, fileSetName)
}

func appSecretName(deploymentName, containerName string) string {
	// A pod may have multiple containers with different images and thus different secrets
	return deploymentName + "-" + containerName + "-secret"
}

func mergeDeviceConstraints(device devices.KubernetesDeviceParams, resources *core.ResourceRequirements) error {
	if resources.Limits == nil {
		resources.Limits = core.ResourceList{}
	}
	if resources.Requests == nil {
		resources.Requests = core.ResourceList{}
	}

	resourceName := core.ResourceName(device.Type)
	if v, ok := resources.Limits[resourceName]; ok {
		return errors.NotValidf("resource limit for %q has already been set to %v! resource limit %q", resourceName, v, resourceName)
	}
	if v, ok := resources.Requests[resourceName]; ok {
		return errors.NotValidf("resource request for %q has already been set to %v! resource limit %q", resourceName, v, resourceName)
	}
	// GPU request/limit have to be set to same value equals to the Count.
	// - https://kubernetes.io/docs/tasks/manage-gpus/scheduling-gpus/#clusters-containing-different-types-of-nvidia-gpus
	resources.Limits[resourceName] = *resource.NewQuantity(device.Count, resource.DecimalSI)
	resources.Requests[resourceName] = *resource.NewQuantity(device.Count, resource.DecimalSI)
	return nil
}

func mergeConstraint(constraint string, value string, resources *core.ResourceRequirements) error {
	if resources.Limits == nil {
		resources.Limits = core.ResourceList{}
	}
	resourceName := core.ResourceName(constraint)
	if v, ok := resources.Limits[resourceName]; ok {
		return errors.NotValidf("resource limit for %q has already been set to %v!", resourceName, v)
	}
	parsedValue, err := resource.ParseQuantity(value)
	if err != nil {
		return errors.Annotatef(err, "invalid constraint value %q for %v", value, constraint)
	}
	resources.Limits[resourceName] = parsedValue
	return nil
}

func buildNodeSelector(nodeLabel string) map[string]string {
	// TODO(caas): to support GKE, set it to `cloud.google.com/gke-accelerator`,
	// current only set to generic `accelerator` because we do not have k8s provider concept yet.
	key := "accelerator"
	return map[string]string{key: nodeLabel}
}

func getNodeSelectorFromDeviceConstraints(devices []devices.KubernetesDeviceParams) (string, error) {
	var nodeSelector string
	for _, device := range devices {
		if device.Attributes == nil {
			continue
		}
		if label, ok := device.Attributes[gpuAffinityNodeSelectorKey]; ok {
			if nodeSelector != "" && nodeSelector != label {
				return "", errors.NotValidf(
					"node affinity labels have to be same for all device constraints in same pod - containers in same pod are scheduled in same node.")
			}
			nodeSelector = label
		}
	}
	return nodeSelector, nil
}

func headlessServiceName(deploymentName string) string {
	return fmt.Sprintf("%s-endpoints", deploymentName)
}

func providerID(pod *core.Pod) string {
	// Pods managed by a stateful set use the pod name
	// as the provider id as this is stable across pod restarts.
	if isStateful(pod) {
		return pod.Name
	}
	return string(pod.GetUID())
}

func isStateful(pod *core.Pod) bool {
	for _, ref := range pod.OwnerReferences {
		if ref.Kind == "StatefulSet" {
			return true
		}
	}
	return false
}<|MERGE_RESOLUTION|>--- conflicted
+++ resolved
@@ -584,13 +584,8 @@
 	}
 	appendUniqueAddrs := func(scope network.Scope, addrs ...string) {
 		for _, v := range addrs {
-<<<<<<< HEAD
-			if v != "" && !addressExist(v) {
+			if v != "" && v != "None" && !addressExist(v) {
 				netAddrs = append(netAddrs, network.NewProviderAddress(v, network.WithScope(scope)))
-=======
-			if v != "" && v != "None" && !addressExist(v) {
-				netAddrs = append(netAddrs, network.NewScopedProviderAddress(v, scope))
->>>>>>> 90ca89f4
 			}
 		}
 	}
