// Copyright 2019 Canonical Ltd.
// Licensed under the AGPLv3, see LICENCE file for details.

package provider

import (
	"bytes"

	jujuclock "github.com/juju/clock"
	"github.com/juju/errors"
	"github.com/juju/utils/v2/exec"

	k8s "github.com/juju/juju/caas/kubernetes"
	"github.com/juju/juju/caas/kubernetes/clientconfig"
	k8scloud "github.com/juju/juju/caas/kubernetes/cloud"
	"github.com/juju/juju/cloud"
	jujucloud "github.com/juju/juju/cloud"
)

<<<<<<< HEAD
func attemptMicroK8sCloud(cmdRunner CommandRunner) (cloud.Cloud, jujucloud.Credential, string, error) {
	return attemptMicroK8sCloudInternal(cmdRunner, KubeCloudParams{
		ClusterName:   k8s.MicroK8sClusterName,
		CloudName:     k8s.K8sCloudMicrok8s,
		CredentialUID: k8s.K8sCloudMicrok8s,
		CaasType:      constants.CAASProviderType,
		ClientConfigGetter: func(caasType string) (clientconfig.ClientConfigFunc, error) {
			return clientconfig.NewClientConfigReader(caasType)
=======
func attemptMicroK8sCloud(cmdRunner CommandRunner) (cloud.Cloud, error) {
	microk8sConfig, err := getLocalMicroK8sConfig(cmdRunner)
	if err != nil {
		return cloud.Cloud{}, err
	}

	k8sCloud, err := k8scloud.CloudFromKubeConfigClusterReader(
		caas.MicroK8sClusterName,
		bytes.NewReader(microk8sConfig),
		k8scloud.CloudParamaters{
			Description: cloud.DefaultCloudDescription(cloud.CloudTypeCAAS),
			Name:        caas.K8sCloudMicrok8s,
			Regions: []jujucloud.Region{{
				Name: caas.Microk8sRegion,
			}},
>>>>>>> 8334bb50
		},
	)

	return k8sCloud, err
}

func attemptMicroK8sCredential(cmdRunner CommandRunner) (cloud.Credential, error) {
	microk8sConfig, err := getLocalMicroK8sConfig(cmdRunner)
	if err != nil {
		return cloud.Credential{}, err
	}

	k8sConfig, err := k8scloud.ConfigFromReader(bytes.NewReader(microk8sConfig))
	if err != nil {
		return cloud.Credential{}, errors.Annotate(err, "processing microk8s config to make juju credentials")
	}

	contextName, err := k8scloud.PickContextByClusterName(k8sConfig, caas.MicroK8sClusterName)
	if err != nil {
		return cloud.Credential{}, errors.Trace(err)
	}

	context := k8sConfig.Contexts[contextName]
	resolver := clientconfig.GetJujuAdminServiceAccountResolver(jujuclock.WallClock)
	conf, err := resolver(caas.K8sCloudMicrok8s, k8sConfig, contextName)
	if err != nil {
		return cloud.Credential{}, errors.Annotate(err, "resolving microk8s credentials")
	}
<<<<<<< HEAD
	newCloud.Regions = []jujucloud.Region{{
		Name: k8s.Microk8sRegion,
	}}
	newCloud.Description = cloud.DefaultCloudDescription(cloud.CloudTypeKubernetes)
	return newCloud, credential, credential.Label, nil
=======

	return k8scloud.CredentialFromKubeConfig(context.AuthInfo, conf)
>>>>>>> 8334bb50
}

func getLocalMicroK8sConfig(cmdRunner CommandRunner) ([]byte, error) {
	result, err := cmdRunner.RunCommands(exec.RunParams{
		Commands: "which microk8s.config",
	})
	if err != nil || result.Code != 0 {
		return []byte{}, errors.NotFoundf("microk8s")
	}
	execParams := exec.RunParams{
		Commands: "microk8s.config",
	}
	result, err = cmdRunner.RunCommands(execParams)
	if err != nil {
		return []byte{}, err
	}
	if result.Code != 0 {
		return []byte{}, errors.New(string(result.Stderr))
	}
	return result.Stdout, nil
}<|MERGE_RESOLUTION|>--- conflicted
+++ resolved
@@ -17,16 +17,6 @@
 	jujucloud "github.com/juju/juju/cloud"
 )
 
-<<<<<<< HEAD
-func attemptMicroK8sCloud(cmdRunner CommandRunner) (cloud.Cloud, jujucloud.Credential, string, error) {
-	return attemptMicroK8sCloudInternal(cmdRunner, KubeCloudParams{
-		ClusterName:   k8s.MicroK8sClusterName,
-		CloudName:     k8s.K8sCloudMicrok8s,
-		CredentialUID: k8s.K8sCloudMicrok8s,
-		CaasType:      constants.CAASProviderType,
-		ClientConfigGetter: func(caasType string) (clientconfig.ClientConfigFunc, error) {
-			return clientconfig.NewClientConfigReader(caasType)
-=======
 func attemptMicroK8sCloud(cmdRunner CommandRunner) (cloud.Cloud, error) {
 	microk8sConfig, err := getLocalMicroK8sConfig(cmdRunner)
 	if err != nil {
@@ -34,15 +24,14 @@
 	}
 
 	k8sCloud, err := k8scloud.CloudFromKubeConfigClusterReader(
-		caas.MicroK8sClusterName,
+		k8s.MicroK8sClusterName,
 		bytes.NewReader(microk8sConfig),
 		k8scloud.CloudParamaters{
-			Description: cloud.DefaultCloudDescription(cloud.CloudTypeCAAS),
-			Name:        caas.K8sCloudMicrok8s,
+			Description: cloud.DefaultCloudDescription(cloud.CloudTypeKubernetes),
+			Name:        k8s.K8sCloudMicrok8s,
 			Regions: []jujucloud.Region{{
-				Name: caas.Microk8sRegion,
+				Name: k8s.Microk8sRegion,
 			}},
->>>>>>> 8334bb50
 		},
 	)
 
@@ -60,27 +49,19 @@
 		return cloud.Credential{}, errors.Annotate(err, "processing microk8s config to make juju credentials")
 	}
 
-	contextName, err := k8scloud.PickContextByClusterName(k8sConfig, caas.MicroK8sClusterName)
+	contextName, err := k8scloud.PickContextByClusterName(k8sConfig, k8s.MicroK8sClusterName)
 	if err != nil {
 		return cloud.Credential{}, errors.Trace(err)
 	}
 
 	context := k8sConfig.Contexts[contextName]
 	resolver := clientconfig.GetJujuAdminServiceAccountResolver(jujuclock.WallClock)
-	conf, err := resolver(caas.K8sCloudMicrok8s, k8sConfig, contextName)
+	conf, err := resolver(k8s.K8sCloudMicrok8s, k8sConfig, contextName)
 	if err != nil {
 		return cloud.Credential{}, errors.Annotate(err, "resolving microk8s credentials")
 	}
-<<<<<<< HEAD
-	newCloud.Regions = []jujucloud.Region{{
-		Name: k8s.Microk8sRegion,
-	}}
-	newCloud.Description = cloud.DefaultCloudDescription(cloud.CloudTypeKubernetes)
-	return newCloud, credential, credential.Label, nil
-=======
 
 	return k8scloud.CredentialFromKubeConfig(context.AuthInfo, conf)
->>>>>>> 8334bb50
 }
 
 func getLocalMicroK8sConfig(cmdRunner CommandRunner) ([]byte, error) {
