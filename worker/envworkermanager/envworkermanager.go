// Copyright 2015 Canonical Ltd.
// Licensed under the AGPLv3, see LICENCE file for details.

package envworkermanager

import (
	"time"

	"github.com/juju/errors"
	"github.com/juju/loggo"
	"github.com/juju/names"
	"gopkg.in/mgo.v2"
	"launchpad.net/tomb"

	cmdutil "github.com/juju/juju/cmd/jujud/util"
	"github.com/juju/juju/state"
	"github.com/juju/juju/worker"
)

var logger = loggo.GetLogger("juju.worker.envworkermanager")

type envWorkersCreator func(InitialState, *state.State) (worker.Worker, error)

// NewEnvWorkerManager returns a Worker which manages a worker which
// needs to run on a per environment basis. It takes a function which will
// be called to start a worker for a new environment. This worker
// will be killed when an environment goes away.
<<<<<<< HEAD
func NewEnvWorkerManager(
	st InitialState,
	startEnvWorker envWorkersCreator,
	dyingEnvWorker envWorkersCreator,
) worker.Worker {
	m := &envWorkerManager{
		st:             st,
		startEnvWorker: startEnvWorker,
		dyingEnvWorker: dyingEnvWorker,
=======
func NewEnvWorkerManager(st InitialState, fn func(InitialState, *state.State) (worker.Worker, error), delay time.Duration) worker.Worker {
	m := &envWorkerManager{
		st:             st,
		startEnvWorker: fn,
>>>>>>> 13516887
	}
	m.runner = worker.NewRunner(cmdutil.IsFatal, cmdutil.MoreImportant, delay)
	go func() {
		defer m.tomb.Done()
		m.tomb.Kill(m.loop())
	}()
	return m
}

// InitialState defines the State functionality used by
// envWorkerManager and/or could be useful to startEnvWorker
// funcs. It mainly exists to support testing.
type InitialState interface {
	WatchEnvironments() state.StringsWatcher
	ForEnviron(names.EnvironTag) (*state.State, error)
	GetEnvironment(names.EnvironTag) (*state.Environment, error)
	EnvironUUID() string
	Machine(string) (*state.Machine, error)
	MongoSession() *mgo.Session
}

type envWorkerManager struct {
	runner         worker.Runner
	tomb           tomb.Tomb
	st             InitialState
	startEnvWorker envWorkersCreator
	dyingEnvWorker envWorkersCreator
}

// Kill satisfies the Worker interface.
func (m *envWorkerManager) Kill() {
	m.tomb.Kill(nil)
}

// Wait satisfies the Worker interface.
func (m *envWorkerManager) Wait() error {
	return m.tomb.Wait()
}

func (m *envWorkerManager) loop() error {
	go func() {
		// When the runner stops, make sure we stop the envWorker as well
		m.tomb.Kill(m.runner.Wait())
	}()
	defer func() {
		// When we return, make sure that we kill
		// the runner and wait for it.
		m.runner.Kill()
		m.tomb.Kill(m.runner.Wait())
	}()
	w := m.st.WatchEnvironments()
	defer w.Stop()
	for {
		select {
		case uuids := <-w.Changes():
			// One or more environments have changed.
			for _, uuid := range uuids {
				if err := m.envHasChanged(uuid); err != nil {
					return errors.Trace(err)
				}
			}
		case <-m.tomb.Dying():
			return tomb.ErrDying
		}
	}
}

func (m *envWorkerManager) envHasChanged(uuid string) error {
	envTag := names.NewEnvironTag(uuid)
	env, err := m.st.GetEnvironment(envTag)
	if errors.IsNotFound(err) {
		return m.envNotFound(envTag)
	} else if err != nil {
		return errors.Annotatef(err, "error loading environment %s", envTag.Id())
	}

	switch env.Life() {
	case state.Alive:
		err = m.envIsAlive(envTag)
	case state.Dying:
		err = m.envIsDying(envTag)
	case state.Dead:
		err = m.envIsDead(envTag)
	}

	return errors.Trace(err)
}

func (m *envWorkerManager) envIsAlive(envTag names.EnvironTag) error {
	return m.runner.StartWorker(envTag.Id(), func() (worker.Worker, error) {
		st, err := m.st.ForEnviron(envTag)
		if err != nil {
			return nil, errors.Annotatef(err, "failed to open state for environment %s", envTag.Id())
		}
		closeState := func() {
			err := st.Close()
			if err != nil {
				logger.Errorf("error closing state for env %s: %v", envTag.Id(), err)
			}
		}

		envRunner, err := m.startEnvWorker(m.st, st)
		if err != nil {
			closeState()
			return nil, errors.Trace(err)
		}

		// Close State when the runner for the environment is done.
		go func() {
			envRunner.Wait()
			closeState()
		}()

		return envRunner, nil
	})
}

func dyingEnvWorkerId(uuid string) string {
	return "dying" + ":" + uuid
}

// envNotFound stops all workers for that environment.
func (m *envWorkerManager) envNotFound(envTag names.EnvironTag) error {
	uuid := envTag.Id()
	if err := m.runner.StopWorker(uuid); err != nil {
		return errors.Trace(err)
	}
	if err := m.runner.StopWorker(dyingEnvWorkerId(uuid)); err != nil {
		return errors.Trace(err)
	}
	return nil
}

func (m *envWorkerManager) envIsDying(envTag names.EnvironTag) error {
	id := dyingEnvWorkerId(envTag.Id())
	return m.runner.StartWorker(id, func() (worker.Worker, error) {
		st, err := m.st.ForEnviron(envTag)
		if err != nil {
			return nil, errors.Annotatef(err, "failed to open state for environment %s", envTag.Id())
		}
		closeState := func() {
			err := st.Close()
			if err != nil {
				logger.Errorf("error closing state for env %s: %v", envTag.Id(), err)
			}
		}

		dyingRunner, err := m.dyingEnvWorker(m.st, st)
		if err != nil {
			closeState()
			return nil, errors.Trace(err)
		}

		// Close State when the runner for the environment is done.
		go func() {
			dyingRunner.Wait()
			closeState()
		}()

		return dyingRunner, nil
	})
}

func (m *envWorkerManager) envIsDead(envTag names.EnvironTag) error {
	uuid := envTag.Id()
	err := m.runner.StopWorker(uuid)
	if err != nil {
		return errors.Trace(err)
	}

	return nil
}<|MERGE_RESOLUTION|>--- conflicted
+++ resolved
@@ -25,22 +25,16 @@
 // needs to run on a per environment basis. It takes a function which will
 // be called to start a worker for a new environment. This worker
 // will be killed when an environment goes away.
-<<<<<<< HEAD
 func NewEnvWorkerManager(
 	st InitialState,
 	startEnvWorker envWorkersCreator,
 	dyingEnvWorker envWorkersCreator,
+	delay time.Duration,
 ) worker.Worker {
 	m := &envWorkerManager{
 		st:             st,
 		startEnvWorker: startEnvWorker,
 		dyingEnvWorker: dyingEnvWorker,
-=======
-func NewEnvWorkerManager(st InitialState, fn func(InitialState, *state.State) (worker.Worker, error), delay time.Duration) worker.Worker {
-	m := &envWorkerManager{
-		st:             st,
-		startEnvWorker: fn,
->>>>>>> 13516887
 	}
 	m.runner = worker.NewRunner(cmdutil.IsFatal, cmdutil.MoreImportant, delay)
 	go func() {
