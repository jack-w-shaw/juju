// Copyright 2018 Canonical Ltd.
// Licensed under the AGPLv3, see LICENCE file for details.

package provisioner_test

import (
	stdcontext "context"
	"fmt"
	"reflect"
	"strings"
	"sync"
	"time"

	"github.com/golang/mock/gomock"
	"github.com/juju/clock"
	"github.com/juju/collections/set"
	"github.com/juju/collections/transform"
	"github.com/juju/errors"
	"github.com/juju/loggo"
	"github.com/juju/names/v4"
	"github.com/juju/retry"
	"github.com/juju/testing"
	jc "github.com/juju/testing/checkers"
	"github.com/juju/version/v2"
	"github.com/juju/worker/v3/workertest"
	gc "gopkg.in/check.v1"

	"github.com/juju/juju/api"
	apiprovisioner "github.com/juju/juju/api/agent/provisioner"
	"github.com/juju/juju/controller/authentication"
	"github.com/juju/juju/core/constraints"
	"github.com/juju/juju/core/instance"
	"github.com/juju/juju/core/life"
	"github.com/juju/juju/core/network"
	"github.com/juju/juju/core/series"
	"github.com/juju/juju/core/status"
	"github.com/juju/juju/core/watcher"
	"github.com/juju/juju/core/watcher/watchertest"
	"github.com/juju/juju/environs"
	"github.com/juju/juju/environs/config"
	"github.com/juju/juju/environs/context"
	"github.com/juju/juju/environs/imagemetadata"
	"github.com/juju/juju/environs/instances"
	providermocks "github.com/juju/juju/provider/common/mocks"
	"github.com/juju/juju/rpc/params"
	coretesting "github.com/juju/juju/testing"
	jujuversion "github.com/juju/juju/version"
	"github.com/juju/juju/worker/provisioner"
	"github.com/juju/juju/worker/provisioner/mocks"
)

const numProvisionWorkersForTesting = 4

type ProvisionerTaskSuite struct {
	testing.IsolationSuite

	setupDone            chan bool
	modelMachinesChanges chan []string
	modelMachinesWatcher watcher.StringsWatcher

	machineErrorRetryChanges chan struct{}
	machineErrorRetryWatcher watcher.NotifyWatcher

	taskAPI *mocks.MockTaskAPI

	instances      []instances.Instance
	instanceBroker *testInstanceBroker

	callCtx           *context.CloudCallContext
	invalidCredential bool

	auth *testAuthenticationProvider
}

var _ = gc.Suite(&ProvisionerTaskSuite{})

func (s *ProvisionerTaskSuite) SetUpTest(c *gc.C) {
	s.IsolationSuite.SetUpTest(c)

	s.setupDone = make(chan bool)
	s.modelMachinesChanges = make(chan []string)
	s.modelMachinesWatcher = watchertest.NewMockStringsWatcher(s.modelMachinesChanges)

	s.machineErrorRetryChanges = make(chan struct{})
	s.machineErrorRetryWatcher = watchertest.NewMockNotifyWatcher(s.machineErrorRetryChanges)

	s.instances = []instances.Instance{}
	s.instanceBroker = &testInstanceBroker{
		Stub:      &testing.Stub{},
		callsChan: make(chan string, 2),
		allInstancesFunc: func(ctx context.ProviderCallContext) ([]instances.Instance, error) {
			return s.instances, s.instanceBroker.NextErr()
		},
	}

	s.callCtx = &context.CloudCallContext{
		Context: stdcontext.TODO(),
		InvalidateCredentialFunc: func(string) error {
			s.invalidCredential = true
			return nil
		},
	}
	s.auth = &testAuthenticationProvider{&testing.Stub{}}
}

func (s *ProvisionerTaskSuite) TestStartStop(c *gc.C) {
	// We expect no calls to the task API.
	defer s.setUpMocks(c).Finish()

	task := s.newProvisionerTask(c,
		config.HarvestAll,
		&mockDistributionGroupFinder{},
		mockToolsFinder{},
		numProvisionWorkersForTesting,
	)
	workertest.CheckAlive(c, task)
	workertest.CleanKill(c, task)

	err := workertest.CheckKilled(c, task)
	c.Assert(err, jc.ErrorIsNil)
	err = workertest.CheckKilled(c, s.modelMachinesWatcher)
	c.Assert(err, jc.ErrorIsNil)
	err = workertest.CheckKilled(c, s.machineErrorRetryWatcher)
	c.Assert(err, jc.ErrorIsNil)
	s.instanceBroker.CheckNoCalls(c)
}

func (s *ProvisionerTaskSuite) TestStopInstancesIgnoresMachinesWithKeep(c *gc.C) {
	defer s.setUpMocks(c).Finish()

	i0 := &testInstance{id: "zero"}
	i1 := &testInstance{id: "one"}
	s.instances = []instances.Instance{
		i0,
		i1,
	}

	m0 := &testMachine{
		id:       "0",
		life:     life.Dead,
		instance: i0,
	}
	m1 := &testMachine{
		id:           "1",
		life:         life.Dead,
		instance:     i1,
		keepInstance: true,
	}

	s.expectMachines(m0, m1)

	task := s.newProvisionerTask(c,
		config.HarvestAll,
		&mockDistributionGroupFinder{},
		mockToolsFinder{},
		numProvisionWorkersForTesting,
	)
	defer workertest.CleanKill(c, task)

	c.Assert(m0.markForRemoval, jc.IsFalse)
	c.Assert(m1.markForRemoval, jc.IsFalse)

	s.sendModelMachinesChange(c, "0", "1")

	s.waitForTask(c, []string{"AllRunningInstances", "StopInstances"})

	workertest.CleanKill(c, task)
	close(s.instanceBroker.callsChan)
	s.instanceBroker.CheckCalls(c, []testing.StubCall{
		{"AllRunningInstances", []interface{}{s.callCtx}},
		{"StopInstances", []interface{}{s.callCtx, []instance.Id{"zero"}}},
	})
	c.Assert(m0.markForRemoval, jc.IsTrue)
	c.Assert(m1.markForRemoval, jc.IsTrue)
}

func (s *ProvisionerTaskSuite) TestProvisionerRetries(c *gc.C) {
	defer s.setUpMocks(c).Finish()

	m0 := &testMachine{id: "0"}
	s.taskAPI.EXPECT().MachinesWithTransientErrors().Return(
		[]apiprovisioner.MachineStatusResult{{Machine: m0, Status: params.StatusResult{}}}, nil)
	s.expectProvisioningInfo(m0)

	s.instanceBroker.SetErrors(
		errors.New("errors 1"),
		errors.New("errors 2"),
	)

	task := s.newProvisionerTaskWithRetry(c,
		config.HarvestAll,
		&mockDistributionGroupFinder{},
		mockToolsFinder{},
		provisioner.NewRetryStrategy(0*time.Second, 1),
		numProvisionWorkersForTesting,
	)

	s.sendMachineErrorRetryChange(c)

	s.waitForTask(c, []string{"StartInstance", "StartInstance"})

	workertest.CleanKill(c, task)
	close(s.instanceBroker.callsChan)
	s.auth.CheckCallNames(c, "SetupAuthentication")
	s.instanceBroker.CheckCallNames(c, "StartInstance", "StartInstance")
}

func (s *ProvisionerTaskSuite) TestEvenZonePlacement(c *gc.C) {
	ctrl := s.setUpMocks(c)
	defer ctrl.Finish()

	// There are 3 available usedZones, so test with 4 machines
	// to ensure even spread across usedZones.
	machines := []*testMachine{{
		id: "0",
	}, {
		id: "1",
	}, {
		id: "2",
	}, {
		id: "3",
	}}
	broker := s.setUpZonedEnviron(ctrl, machines...)
	azConstraints := newAZConstraintStartInstanceParamsMatcher()
	broker.EXPECT().DeriveAvailabilityZones(s.callCtx, azConstraints).Return([]string{}, nil).Times(len(machines))

	// We need to coordinate access to usedZones by the worker, executing the
	// expectations below on a separate Goroutine, and the test logic.
	zoneLock := sync.Mutex{}
	var usedZones []string

	for _, m := range machines {
		broker.EXPECT().StartInstance(s.callCtx, azConstraints).Return(&environs.StartInstanceResult{
			Instance: &testInstance{id: "instance-" + m.id},
		}, nil).Do(func(ctx, params interface{}) {
			zoneLock.Lock()
			usedZones = append(usedZones, params.(environs.StartInstanceParams).AvailabilityZone)
			zoneLock.Unlock()
		})
	}

	task := s.newProvisionerTaskWithBroker(c, broker, nil, numProvisionWorkersForTesting)
	s.sendModelMachinesChange(c, "0", "1", "2", "3")

	retryCallArgs := retry.CallArgs{
		Clock:       clock.WallClock,
		MaxDuration: coretesting.LongWait,
		Delay:       10 * time.Millisecond,
		Func: func() error {
			zoneLock.Lock()
			if len(usedZones) == 4 {
				return nil
			}
			zoneLock.Unlock()
			return errors.Errorf("Not ready yet")
		},
	}
	err := retry.Call(retryCallArgs)
	c.Assert(err, jc.ErrorIsNil)

	zoneCounts := make(map[string]int)
	for _, z := range usedZones {
		count := zoneCounts[z] + 1
		zoneCounts[z] = count
	}
	for z, count := range zoneCounts {
		if count == 0 || count > 2 {
			c.Fatalf("expected either 1 or 2 machines for %v, got %d", z, count)
		}
	}
	c.Assert(set.NewStrings(usedZones...).SortedValues(), jc.DeepEquals, []string{"az1", "az2", "az3"})

	workertest.CleanKill(c, task)
}

func (s *ProvisionerTaskSuite) TestMultipleSpaceConstraints(c *gc.C) {
	ctrl := s.setUpMocks(c)
	defer ctrl.Finish()

	m0 := &testMachine{
		id:          "0",
		constraints: "spaces=alpha,beta",
		topology: params.ProvisioningNetworkTopology{
			SubnetAZs: map[string][]string{
				"subnet-1": {"az-1"},
				"subnet-2": {"az-2"},
			},
			SpaceSubnets: map[string][]string{
				"alpha": {"subnet-1"},
				"beta":  {"subnet-2"},
			},
		},
	}
	broker := s.setUpZonedEnviron(ctrl, m0)
	spaceConstraints := newSpaceConstraintStartInstanceParamsMatcher("alpha", "beta")

	spaceConstraints.addMatch("subnets-to-zones", func(p environs.StartInstanceParams) bool {
		if len(p.SubnetsToZones) != 2 {
			return false
		}

		// Order independence.
		for _, subZones := range p.SubnetsToZones {
			for sub, zones := range subZones {
				var zone string

				switch sub {
				case "subnet-1":
					zone = "az-1"
				case "subnet-2":
					zone = "az-2"
				default:
					return false
				}

				if len(zones) != 1 || zones[0] != zone {
					return false
				}
			}
		}

		return true
	})

	broker.EXPECT().DeriveAvailabilityZones(s.callCtx, spaceConstraints).Return([]string{}, nil)

	// Use satisfaction of this call as the synchronisation point.
	started := make(chan struct{})
	broker.EXPECT().StartInstance(s.callCtx, spaceConstraints).Return(&environs.StartInstanceResult{
		Instance: &testInstance{id: "instance-0"},
	}, nil).Do(func(context.ProviderCallContext, environs.StartInstanceParams) {
		go func() { started <- struct{}{} }()
	})
	task := s.newProvisionerTaskWithBroker(c, broker, nil, numProvisionWorkersForTesting)

	s.sendModelMachinesChange(c, "0")

	select {
	case <-started:
	case <-time.After(coretesting.LongWait):
		c.Fatalf("no matching call to StartInstance")
	}

	workertest.CleanKill(c, task)
}

func (s *ProvisionerTaskSuite) TestZoneConstraintsNoZoneAvailable(c *gc.C) {
	ctrl := s.setUpMocks(c)
	defer ctrl.Finish()

	m0 := &testMachine{
		id:          "0",
		constraints: "zones=az9",
	}
	broker := s.setUpZonedEnviron(ctrl, m0)

	// Constraint for availability zone az9 can not be satisfied;
	// this broker only knows of az1, az2, az3.
	azConstraints := newAZConstraintStartInstanceParamsMatcher("az9")
	broker.EXPECT().DeriveAvailabilityZones(s.callCtx, azConstraints).Return([]string{}, nil)

	task := s.newProvisionerTaskWithBroker(c, broker, nil, numProvisionWorkersForTesting)
	s.sendModelMachinesChange(c, "0")
	s.waitForWorkerSetup(c)

	// Wait for instance status to be set.
	timeout := time.After(coretesting.LongWait)
	for msg := ""; msg == ""; {
		select {
		case <-time.After(coretesting.ShortWait):
			_, msg, _ = m0.InstanceStatus()
		case <-timeout:
			c.Fatalf("machine InstanceStatus was not set")
		}
	}

	_, msg, err := m0.InstanceStatus()
	c.Assert(err, jc.ErrorIsNil)
	c.Check(msg, gc.Equals, "suitable availability zone for machine 0 not found")

	workertest.CleanKill(c, task)
}

func (s *ProvisionerTaskSuite) TestZoneConstraintsNoDistributionGroup(c *gc.C) {
	ctrl := s.setUpMocks(c)
	defer ctrl.Finish()

	m0 := &testMachine{
		id:          "0",
		constraints: "zones=az1",
	}
	broker := s.setUpZonedEnviron(ctrl, m0)
	azConstraints := newAZConstraintStartInstanceParamsMatcher("az1")
	broker.EXPECT().DeriveAvailabilityZones(s.callCtx, azConstraints).Return([]string{}, nil)

	// For the call to start instance, we expect the same zone constraint to
	// be present, but we also expect that the zone in start instance params
	// matches the constraint, based on being available in this environ.
	azConstraintsAndDerivedZone := newAZConstraintStartInstanceParamsMatcher("az1")
	azConstraintsAndDerivedZone.addMatch("availability zone: az1", func(p environs.StartInstanceParams) bool {
		return p.AvailabilityZone == "az1"
	})

	// Use satisfaction of this call as the synchronisation point.
	started := make(chan struct{})
	broker.EXPECT().StartInstance(s.callCtx, azConstraints).Return(&environs.StartInstanceResult{
		Instance: &testInstance{id: "instance-0"},
	}, nil).Do(func(context.ProviderCallContext, environs.StartInstanceParams) {
		go func() { started <- struct{}{} }()
	})

	task := s.newProvisionerTaskWithBroker(c, broker, nil, numProvisionWorkersForTesting)

	s.sendModelMachinesChange(c, "0")

	select {
	case <-started:
	case <-time.After(coretesting.LongWait):
		c.Fatalf("no matching call to StartInstance")
	}

	workertest.CleanKill(c, task)
}

func (s *ProvisionerTaskSuite) TestZoneConstraintsNoDistributionGroupRetry(c *gc.C) {
	ctrl := s.setUpMocks(c)
	defer ctrl.Finish()

	m0 := &testMachine{
		id:          "0",
		constraints: "zones=az1",
	}
	s.expectProvisioningInfo(m0)
	s.taskAPI.EXPECT().MachinesWithTransientErrors().Return(
		[]apiprovisioner.MachineStatusResult{{Machine: m0, Status: params.StatusResult{}}}, nil).MinTimes(1)

	broker := s.setUpZonedEnviron(ctrl)
	azConstraints := newAZConstraintStartInstanceParamsMatcher("az1")

	failedErr := errors.Errorf("oh no")
	// Use satisfaction of this call as the synchronisation point.
	started := make(chan struct{})
	gomock.InOrder(
		broker.EXPECT().DeriveAvailabilityZones(s.callCtx, azConstraints).Return([]string{}, nil).AnyTimes(), // may be called multiple times due to the changes in the provisioner task main logic.
		broker.EXPECT().StartInstance(s.callCtx, azConstraints).Return(nil, failedErr),
		broker.EXPECT().DeriveAvailabilityZones(s.callCtx, azConstraints).Return([]string{}, nil).AnyTimes(), // may be called multiple times due to the changes in the provisioner task main logic.
		broker.EXPECT().StartInstance(s.callCtx, azConstraints).Return(&environs.StartInstanceResult{
			Instance: &testInstance{id: "instance-1"},
		}, nil).Do(func(context.ProviderCallContext, environs.StartInstanceParams) {
			go func() { started <- struct{}{} }()
		}),
	)

	task := s.newProvisionerTaskWithBroker(c, broker, nil, numProvisionWorkersForTesting)

	s.sendMachineErrorRetryChange(c)
	s.sendMachineErrorRetryChange(c)

	select {
	case <-started:
	case <-time.After(coretesting.LongWait):
		c.Fatalf("no matching call to StartInstance")
	}

	workertest.CleanKill(c, task)
}

func (s *ProvisionerTaskSuite) TestZoneConstraintsWithDistributionGroup(c *gc.C) {
	ctrl := s.setUpMocks(c)
	defer ctrl.Finish()

	m0 := &testMachine{
		id:          "0",
		constraints: "zones=az1,az2",
	}

	broker := s.setUpZonedEnviron(ctrl, m0)
	azConstraints := newAZConstraintStartInstanceParamsMatcher("az1", "az2")
	broker.EXPECT().DeriveAvailabilityZones(s.callCtx, azConstraints).Return([]string{}, nil)

	// For the call to start instance, we expect the same zone constraints to
	// be present, but we also expect that the zone in start instance params
	// was selected from the constraints, based on a machine from the same
	// distribution group already being in one of the zones.
	azConstraintsAndDerivedZone := newAZConstraintStartInstanceParamsMatcher("az1", "az2")
	azConstraintsAndDerivedZone.addMatch("availability zone: az2", func(p environs.StartInstanceParams) bool {
		return p.AvailabilityZone == "az2"
	})

	// Use satisfaction of this call as the synchronisation point.
	started := make(chan struct{})
	broker.EXPECT().StartInstance(s.callCtx, azConstraints).Return(&environs.StartInstanceResult{
		Instance: &testInstance{id: "instance-0"},
	}, nil).Do(func(context.ProviderCallContext, environs.StartInstanceParams) {
		go func() { started <- struct{}{} }()
	})

	// Another machine from the same distribution group is already in az1,
	// so we expect the machine to be created in az2.
	task := s.newProvisionerTaskWithBroker(c, broker, map[names.MachineTag][]string{
		names.NewMachineTag("0"): {"az1"},
	}, numProvisionWorkersForTesting)

	s.sendModelMachinesChange(c, "0")
	select {
	case <-started:
	case <-time.After(coretesting.LongWait):
		c.Fatalf("no matching call to StartInstance")
	}

	workertest.CleanKill(c, task)
}

func (s *ProvisionerTaskSuite) TestZoneConstraintsWithDistributionGroupRetry(c *gc.C) {
	ctrl := s.setUpMocks(c)
	defer ctrl.Finish()

	m0 := &testMachine{
		id:          "0",
		constraints: "zones=az1,az2",
	}
	s.expectProvisioningInfo(m0)
	s.taskAPI.EXPECT().MachinesWithTransientErrors().Return(
		[]apiprovisioner.MachineStatusResult{{Machine: m0, Status: params.StatusResult{}}}, nil).MinTimes(1)

	broker := s.setUpZonedEnviron(ctrl)
	azConstraints := newAZConstraintStartInstanceParamsMatcher("az1", "az2")

	// Use satisfaction of this call as the synchronisation point.
	failedErr := errors.Errorf("oh no")
	started := make(chan struct{})
	gomock.InOrder(
		broker.EXPECT().DeriveAvailabilityZones(s.callCtx, azConstraints).Return([]string{}, nil).AnyTimes(), // may be called multiple times due to the changes in the provisioner task main logic.
		broker.EXPECT().StartInstance(s.callCtx, azConstraints).Return(nil, failedErr),
		broker.EXPECT().DeriveAvailabilityZones(s.callCtx, azConstraints).Return([]string{}, nil).AnyTimes(), // may be called multiple times due to the changes in the provisioner task main logic.
		broker.EXPECT().StartInstance(s.callCtx, azConstraints).Return(&environs.StartInstanceResult{
			Instance: &testInstance{id: "instance-1"},
		}, nil).Do(func(context.ProviderCallContext, environs.StartInstanceParams) {
			go func() { started <- struct{}{} }()
		}),
	)

	// Another machine from the same distribution group is already in az1,
	// so we expect the machine to be created in az2.
	task := s.newProvisionerTaskWithBroker(c, broker, map[names.MachineTag][]string{
		names.NewMachineTag("0"): {"az1"},
	}, numProvisionWorkersForTesting)

	s.sendMachineErrorRetryChange(c)
	s.sendMachineErrorRetryChange(c)

	select {
	case <-started:
	case <-time.After(coretesting.LongWait):
		c.Fatalf("no matching call to StartInstance")
	}

	workertest.CleanKill(c, task)
}

func (s *ProvisionerTaskSuite) TestZoneRestrictiveConstraintsWithDistributionGroupRetry(c *gc.C) {
	ctrl := s.setUpMocks(c)
	defer ctrl.Finish()

	m0 := &testMachine{
		id:          "0",
		constraints: "zones=az2",
	}
	s.expectProvisioningInfo(m0)
	s.taskAPI.EXPECT().MachinesWithTransientErrors().Return(
		[]apiprovisioner.MachineStatusResult{{Machine: m0, Status: params.StatusResult{}}}, nil).MinTimes(1)

	broker := s.setUpZonedEnviron(ctrl)
	azConstraints := newAZConstraintStartInstanceParamsMatcher("az2")

	// Use satisfaction of this call as the synchronisation point.
	failedErr := errors.Errorf("oh no")
	started := make(chan struct{})
	gomock.InOrder(
		broker.EXPECT().DeriveAvailabilityZones(s.callCtx, azConstraints).Return([]string{}, nil).AnyTimes(), // may be called multiple times due to the changes in the provisioner task main logic.
		broker.EXPECT().StartInstance(s.callCtx, azConstraints).Return(nil, failedErr),
		broker.EXPECT().DeriveAvailabilityZones(s.callCtx, azConstraints).Return([]string{}, nil).AnyTimes(), // may be called multiple times due to the changes in the provisioner task main logic.
		broker.EXPECT().StartInstance(s.callCtx, azConstraints).Return(&environs.StartInstanceResult{
			Instance: &testInstance{id: "instance-2"},
		}, nil).Do(func(context.ProviderCallContext, environs.StartInstanceParams) {
			go func() { started <- struct{}{} }()
		}),
	)

	// Another machine from the same distribution group is already in az1,
	// so we expect the machine to be created in az2.
	task := s.newProvisionerTaskWithBroker(c, broker, map[names.MachineTag][]string{
		names.NewMachineTag("0"): {"az2"},
		names.NewMachineTag("1"): {"az3"},
	}, numProvisionWorkersForTesting)

	s.sendMachineErrorRetryChange(c)
	s.sendMachineErrorRetryChange(c)

	select {
	case <-started:
	case <-time.After(coretesting.LongWait):
		c.Fatalf("no matching call to StartInstance")
	}

	workertest.CleanKill(c, task)
}

func (s *ProvisionerTaskSuite) TestPopulateAZMachinesErrorWorkerStopped(c *gc.C) {
	ctrl := gomock.NewController(c)
	defer ctrl.Finish()

	broker := providermocks.NewMockZonedEnviron(ctrl)
	broker.EXPECT().AllRunningInstances(s.callCtx).Return(nil, errors.New("boom")).Do(func(context.ProviderCallContext) {
		go func() { close(s.setupDone) }()
	})

	task := s.newProvisionerTaskWithBroker(c, broker, map[names.MachineTag][]string{
		names.NewMachineTag("0"): {"az1"},
	}, numProvisionWorkersForTesting)
	s.sendModelMachinesChange(c, "0")
	s.waitForWorkerSetup(c)

	err := workertest.CheckKill(c, task)
	c.Assert(err, gc.ErrorMatches, "processing updated machines: getting all instances from broker: boom")
}

func (s *ProvisionerTaskSuite) TestDedupStopRequests(c *gc.C) {
	ctrl := s.setUpMocks(c)
	defer ctrl.Finish()

	// m0 is a machine that should be terminated.
	i0 := &testInstance{id: "0"}
	s.instances = []instances.Instance{i0}
	m0 := &testMachine{
		id:       "0",
		life:     life.Dead,
		instance: i0,
	}
	broker := s.setUpZonedEnviron(ctrl, m0)

	// This is a complex scenario. Here is how everything is set up:
	//
	// We will register an event processed callback as a synchronization
	// point.
	//
	// The first machine change event will trigger a StopInstance call
	// against the broker. While in that call (i.e. the machine is still
	// being stopped from the provisioner's perspective), we will trigger
	// another machine change event for the same machine and wait until it
	// has been processed and the event processed callback invoked.
	//
	// Then, doneCh which instructs the test to perform a CleanKill for
	// the worker and make sure that no errors got reported.
	//
	// This verifies that machines being stopped are ignored when processing
	// machine changes concurrently.

	doneCh := make(chan struct{})
	barrier := make(chan struct{}, 1)
	var barrierCb = func(evt string) {
		if evt == "processed-machines" {
			barrier <- struct{}{}
		}
	}

	// StopInstances should only be called once for m0.
	broker.EXPECT().StopInstances(s.callCtx, gomock.Any()).Do(func(ctx interface{}, ids ...interface{}) {
		c.Assert(len(ids), gc.Equals, 1)
		c.Assert(ids[0], gc.DeepEquals, instance.Id("0"))

		// While one of the pool workers is executing this code, we
		// will wait until the machine change event gets processed
		// and the main loop is ready to process the next event.
		select {
		case <-barrier:
		case <-time.After(coretesting.LongWait):
			c.Errorf("timed out waiting for first processed-machines event")
		}

		// Trigger another change while machine 0 is still being stopped
		// and wait until the event has been processed by the provisioner
		// main loop before returning
		s.sendModelMachinesChange(c, "0")
		select {
		case <-barrier:
		case <-time.After(coretesting.LongWait):
			c.Errorf("timed out waiting for second processed-machines event")
		}
		close(doneCh)
	})

	task := s.newProvisionerTaskWithBrokerAndEventCb(c, broker, nil, numProvisionWorkersForTesting, barrierCb)

	s.sendModelMachinesChange(c, "0")

	// This ensures that the worker pool within the provisioner gets cleanly
	// shutdown and that any pending requests are processed.
	select {
	case <-doneCh:
	case <-time.After(3 * coretesting.LongWait):
		c.Errorf("timed out waiting for work to complete")
	}
	workertest.CleanKill(c, task)
}

func (s *ProvisionerTaskSuite) TestDeferStopRequestsForMachinesStillProvisioning(c *gc.C) {
	ctrl := s.setUpMocks(c)
	defer ctrl.Finish()

	s.instances = []instances.Instance{&testInstance{id: "0"}}

	// m0 is a machine that should be started.
	m0 := &testMachine{
		id:          "0",
		life:        life.Alive,
		constraints: "zones=az1",
	}

	broker := s.setUpZonedEnviron(ctrl, m0)

	// This is a complex scenario to ensure the provisioner works as expected
	// when the equivalent of "juju add-machine; juju remove-machine 0" is
	// executed. Here is how everything is set up:
	//
	// We will register an event processed callback as a synchronization
	// point.
	//
	// Machine 0 is alive but not yes started. Processing the first machine
	// change will trigger a StartInstance call against the broker.  While
	// in that call (i.e. the machine is still being started from the
	// provisioner's perspective), we will set the machine as dead, queue a
	// change event for the same machine and wait until it has been
	// processed and the event processed callback invoked.
	//
	// The change event for the dead machine should not immediately trigger
	// a StopInstance call but rather the provisioner will detect that the
	// machine is still being started and defer the stopping of the machine
	// until the machine gets started (immediately when StartInstance
	// returns).
	//
	// Finally, doneCh which instructs the test to perform a CleanKill for
	// the worker and make sure that no errors got reported.

	doneCh := make(chan struct{})
	barrier := make(chan struct{}, 1)
	var barrierCb = func(evt string) {
		if evt == "processed-machines" {
			barrier <- struct{}{}
		}
	}

	azConstraints := newAZConstraintStartInstanceParamsMatcher("az1")
	broker.EXPECT().DeriveAvailabilityZones(s.callCtx, azConstraints).Return([]string{}, nil).AnyTimes()
	gomock.InOrder(
		broker.EXPECT().StartInstance(s.callCtx, azConstraints).Return(&environs.StartInstanceResult{
			Instance: &testInstance{id: "instance-0"},
		}, nil).Do(func(ctx, params interface{}) {
			// While one of the pool workers is executing this code, we
			// will wait until the machine change event gets processed
			// and the main loop is ready to process the next event.
			select {
			case <-barrier:
			case <-time.After(coretesting.LongWait):
				c.Errorf("timed out waiting for first processed-machines event")
			}

			// While the machine is still starting, flag it as dead,
			// trigger another change and wait for it to be processed.
			// We expect that the defer stop flag is going to be set for
			// the machine and a StopInstance call to be issued once we
			// return.
			m0.life = life.Dead
			s.sendModelMachinesChange(c, "0")
			select {
			case <-barrier:
			case <-time.After(coretesting.LongWait):
				c.Errorf("timed out waiting for second processed-machines event")
			}
		}),
		broker.EXPECT().StopInstances(s.callCtx, gomock.Any()).Do(func(ctx interface{}, ids ...interface{}) {
			c.Assert(len(ids), gc.Equals, 1)
			c.Assert(ids[0], gc.DeepEquals, instance.Id("0"))

			// Signal the test to shut down the worker.
			close(doneCh)
		}),
	)

	task := s.newProvisionerTaskWithBrokerAndEventCb(c, broker, nil, numProvisionWorkersForTesting, barrierCb)

	// Send change for machine 0
	s.sendModelMachinesChange(c, "0")

	// This ensures that the worker pool within the provisioner gets cleanly
	// shutdown and that any pending requests are processed.
	select {
	case <-doneCh:
	case <-time.After(3 * coretesting.LongWait):
		c.Errorf("timed out waiting for work to complete")
	}
	workertest.CleanKill(c, task)
}

func (s *ProvisionerTaskSuite) TestResizeWorkerPool(c *gc.C) {
	ctrl := gomock.NewController(c)
	defer ctrl.Finish()

	barrier := make(chan struct{}, 1)
	var barrierCb = func(evt string) {
		if evt == "resized-worker-pool" {
			close(barrier)
		}
	}

	broker := s.setUpZonedEnviron(ctrl)
	task := s.newProvisionerTaskWithBrokerAndEventCb(c, broker, nil, numProvisionWorkersForTesting, barrierCb)

	// Resize the pool
	task.SetNumProvisionWorkers(numProvisionWorkersForTesting + 1)

	<-barrier
	workertest.CleanKill(c, task)
}

func (s *ProvisionerTaskSuite) TestUpdatedZonesReflectedInAZMachineSlice(c *gc.C) {
	ctrl := s.setUpMocks(c)
	defer ctrl.Finish()

	s.instances = []instances.Instance{&testInstance{id: "0"}}
	m0 := &testMachine{id: "0", life: life.Alive}
	s.expectMachines(m0)
	s.expectProvisioningInfo(m0)

	broker := providermocks.NewMockZonedEnviron(ctrl)
	exp := broker.EXPECT()

	exp.AllRunningInstances(s.callCtx).Return(s.instances, nil).MinTimes(1)
	exp.InstanceAvailabilityZoneNames(s.callCtx, []instance.Id{s.instances[0].Id()}).Return(
		map[instance.Id]string{}, nil).Do(func(context.ProviderCallContext, []instance.Id) { close(s.setupDone) })

	az1 := providermocks.NewMockAvailabilityZone(ctrl)
	az1.EXPECT().Name().Return("az1").MinTimes(1)
	az1.EXPECT().Available().Return(true).MinTimes(1)

	az2 := providermocks.NewMockAvailabilityZone(ctrl)
	az2.EXPECT().Name().Return("az2").MinTimes(1)
	az2.EXPECT().Available().Return(true).MinTimes(1)

	az3 := providermocks.NewMockAvailabilityZone(ctrl)
	az3.EXPECT().Name().Return("az3").MinTimes(1)
	az3.EXPECT().Available().Return(true).MinTimes(1)

	// Return 1 availability zone on the first call, then 3, then 1 again.
	// See steps below punctuated by sending machine changes.
	gomock.InOrder(
		exp.AvailabilityZones(s.callCtx).Return(network.AvailabilityZones{az1}, nil),
		exp.AvailabilityZones(s.callCtx).Return(network.AvailabilityZones{az1, az2, az3}, nil),
		exp.AvailabilityZones(s.callCtx).Return(network.AvailabilityZones{az1}, nil),
	)

	step := make(chan struct{}, 1)

	// We really don't care about these calls.
	// StartInstance is just a synchronisation point.
	exp.DeriveAvailabilityZones(s.callCtx, gomock.Any()).Return([]string{}, nil).AnyTimes()
	exp.StartInstance(s.callCtx, gomock.Any()).Return(&environs.StartInstanceResult{
		Instance: &testInstance{id: "instance-0"},
	}, nil).AnyTimes().Do(func(context.ProviderCallContext, environs.StartInstanceParams) {
		select {
		case step <- struct{}{}:
		case <-time.After(testing.LongWait):
			c.Fatalf("timed out writing to step channel")
		}
	})

	task := s.newProvisionerTaskWithBroker(c, broker, nil, numProvisionWorkersForTesting)

	syncStep := func() {
		select {
		case <-step:
		case <-time.After(testing.LongWait):
			c.Fatalf("timed out reading from step channel")
		}
	}

	s.sendModelMachinesChange(c, "0")

	// After the first change, there is only one AZ in the tracker.
	syncStep()
	azm := provisioner.GetCopyAvailabilityZoneMachines(task)
	c.Assert(azm, gc.HasLen, 1)
	c.Assert(azm[0].ZoneName, gc.Equals, "az1")

	s.sendModelMachinesChange(c, "0")

	// After the second change, we see all 3 AZs.
	syncStep()
	azm = provisioner.GetCopyAvailabilityZoneMachines(task)
	c.Assert(azm, gc.HasLen, 3)
	c.Assert([]string{azm[0].ZoneName, azm[1].ZoneName, azm[2].ZoneName}, jc.SameContents, []string{"az1", "az2", "az3"})

	s.sendModelMachinesChange(c, "0")

	// At this point, we will have had a deployment to one of the zones added
	// in the prior step. This means one will be removed from tracking,
	// but the one we deployed to will not be deleted.
	syncStep()
	azm = provisioner.GetCopyAvailabilityZoneMachines(task)
	c.Assert(azm, gc.HasLen, 2)

	workertest.CleanKill(c, task)
}

// setUpZonedEnviron creates a mock environ with instances based on those set
// on the test suite, and 3 availability zones.
func (s *ProvisionerTaskSuite) setUpZonedEnviron(ctrl *gomock.Controller, machines ...*testMachine) *providermocks.MockZonedEnviron {
	broker := providermocks.NewMockZonedEnviron(ctrl)
	if len(machines) == 0 {
		return broker
	}

	s.expectMachines(machines...)
	s.expectProvisioningInfo(machines...)

	instanceIds := make([]instance.Id, len(s.instances))
	for i, inst := range s.instances {
		instanceIds[i] = inst.Id()
	}

	// Environ has 3 availability zones: az1, az2, az3.
	zones := make(network.AvailabilityZones, 3)
	for i := 0; i < 3; i++ {
		az := providermocks.NewMockAvailabilityZone(ctrl)
		az.EXPECT().Name().Return(fmt.Sprintf("az%d", i+1)).MinTimes(1)
		az.EXPECT().Available().Return(true).MinTimes(1)
		zones[i] = az
	}

	exp := broker.EXPECT()
	exp.AllRunningInstances(s.callCtx).Return(s.instances, nil).MinTimes(1)
	exp.InstanceAvailabilityZoneNames(s.callCtx, instanceIds).Return(map[instance.Id]string{}, nil).Do(
		func(context.ProviderCallContext, []instance.Id) { close(s.setupDone) },
	)
	exp.AvailabilityZones(s.callCtx).Return(zones, nil).MinTimes(1)
	return broker
}

func (s *ProvisionerTaskSuite) waitForWorkerSetup(c *gc.C) {
	select {
	case <-s.setupDone:
	case <-time.After(coretesting.LongWait):
		c.Fatalf("worker not set up")
	}
}

func (s *ProvisionerTaskSuite) waitForTask(c *gc.C, expectedCalls []string) {
	var calls []string
	for {
		select {
		case call := <-s.instanceBroker.callsChan:
			calls = append(calls, call)
		case <-time.After(coretesting.LongWait):
			c.Fatalf("stopping worker chan didn't stop")
		}
		if reflect.DeepEqual(expectedCalls, calls) {
			// we are done
			break
		}
	}
}

func (s *ProvisionerTaskSuite) sendModelMachinesChange(c *gc.C, ids ...string) {
	select {
	case s.modelMachinesChanges <- ids:
	case <-time.After(coretesting.LongWait):
		c.Fatal("timed out sending model machines change")
	}
}

func (s *ProvisionerTaskSuite) sendMachineErrorRetryChange(c *gc.C) {
	select {
	case s.machineErrorRetryChanges <- struct{}{}:
	case <-time.After(coretesting.LongWait):
		c.Fatal("timed out sending machine error retry change")
	}
}

func (s *ProvisionerTaskSuite) newProvisionerTask(
	c *gc.C,
	harvestingMethod config.HarvestMode,
	distributionGroupFinder provisioner.DistributionGroupFinder,
	toolsFinder provisioner.ToolsFinder,
	numProvisionWorkers int,
) provisioner.ProvisionerTask {
	return s.newProvisionerTaskWithRetry(c,
		harvestingMethod,
		distributionGroupFinder,
		toolsFinder,
		provisioner.NewRetryStrategy(0*time.Second, 0),
		numProvisionWorkers,
	)
}

func (s *ProvisionerTaskSuite) newProvisionerTaskWithRetry(
	c *gc.C,
	harvestingMethod config.HarvestMode,
	distributionGroupFinder provisioner.DistributionGroupFinder,
	toolsFinder provisioner.ToolsFinder,
	retryStrategy provisioner.RetryStrategy,
	numProvisionWorkers int,
) provisioner.ProvisionerTask {
	w, err := provisioner.NewProvisionerTask(provisioner.TaskConfig{
		ControllerUUID:             coretesting.ControllerTag.Id(),
		HostTag:                    names.NewMachineTag("0"),
		Logger:                     loggo.GetLogger("test"),
		HarvestMode:                harvestingMethod,
		TaskAPI:                    s.taskAPI,
		DistributionGroupFinder:    distributionGroupFinder,
		ToolsFinder:                toolsFinder,
		MachineWatcher:             s.modelMachinesWatcher,
		RetryWatcher:               s.machineErrorRetryWatcher,
		Broker:                     s.instanceBroker,
		Auth:                       s.auth,
		ImageStream:                imagemetadata.ReleasedStream,
		RetryStartInstanceStrategy: retryStrategy,
		CloudCallContextFunc:       func(_ stdcontext.Context) context.ProviderCallContext { return s.callCtx },
		NumProvisionWorkers:        numProvisionWorkers,
	})
	c.Assert(err, jc.ErrorIsNil)
	return w
}

func (s *ProvisionerTaskSuite) newProvisionerTaskWithBroker(c *gc.C, broker environs.InstanceBroker, distributionGroups map[names.MachineTag][]string, numProvisionWorkers int) provisioner.ProvisionerTask {
	return s.newProvisionerTaskWithBrokerAndEventCb(c, broker, distributionGroups, numProvisionWorkers, nil)
}

func (s *ProvisionerTaskSuite) newProvisionerTaskWithBrokerAndEventCb(
	c *gc.C,
	broker environs.InstanceBroker,
	distributionGroups map[names.MachineTag][]string,
	numProvisionWorkers int,
	evtCb func(string),
) provisioner.ProvisionerTask {
	task, err := provisioner.NewProvisionerTask(provisioner.TaskConfig{
		ControllerUUID:             coretesting.ControllerTag.Id(),
		HostTag:                    names.NewMachineTag("0"),
		Logger:                     loggo.GetLogger("test"),
		HarvestMode:                config.HarvestAll,
		TaskAPI:                    s.taskAPI,
		DistributionGroupFinder:    &mockDistributionGroupFinder{groups: distributionGroups},
		ToolsFinder:                mockToolsFinder{},
		MachineWatcher:             s.modelMachinesWatcher,
		RetryWatcher:               s.machineErrorRetryWatcher,
		Broker:                     broker,
		Auth:                       s.auth,
		ImageStream:                imagemetadata.ReleasedStream,
		RetryStartInstanceStrategy: provisioner.NewRetryStrategy(0*time.Second, 0),
		CloudCallContextFunc:       func(_ stdcontext.Context) context.ProviderCallContext { return s.callCtx },
		NumProvisionWorkers:        numProvisionWorkers,
		EventProcessedCb:           evtCb,
	})
	c.Assert(err, jc.ErrorIsNil)
	return task
}

func (s *ProvisionerTaskSuite) setUpMocks(c *gc.C) *gomock.Controller {
	ctrl := gomock.NewController(c)
	s.taskAPI = mocks.NewMockTaskAPI(ctrl)
	return ctrl
}

func (s *ProvisionerTaskSuite) expectMachines(machines ...*testMachine) {
	tags := transform.Slice(machines, func(m *testMachine) names.MachineTag {
		return names.NewMachineTag(m.id)
	})

	mResults := transform.Slice(machines, func(m *testMachine) apiprovisioner.MachineResult {
		return apiprovisioner.MachineResult{Machine: m}
	})

	s.taskAPI.EXPECT().Machines(tags).Return(mResults, nil).MinTimes(1)
}

func (s *ProvisionerTaskSuite) expectProvisioningInfo(machines ...*testMachine) {
	tags := transform.Slice(machines, func(m *testMachine) names.MachineTag {
		return names.NewMachineTag(m.id)
	})

	base, _ := series.GetBaseFromSeries(jujuversion.DefaultSupportedLTS())

	piResults := transform.Slice(machines, func(m *testMachine) params.ProvisioningInfoResultV10 {
		return params.ProvisioningInfoResultV10{
			Result: &params.ProvisioningInfoV10{
				ProvisioningInfoBase: params.ProvisioningInfoBase{
					ControllerConfig: coretesting.FakeControllerConfig(),
					Series:           jujuversion.DefaultSupportedLTS(),
					Base:             params.Base{Name: base.Name, Channel: base.Channel.String()},
					Constraints:      constraints.MustParse(m.constraints),
				},
				ProvisioningNetworkTopology: m.topology,
			},
			Error: nil,
		}
	})

	s.taskAPI.EXPECT().ProvisioningInfo(tags).Return(
		params.ProvisioningInfoResultsV10{Results: piResults}, nil).AnyTimes()
}

type testInstanceBroker struct {
	*testing.Stub

	callsChan        chan string
	allInstancesFunc func(ctx context.ProviderCallContext) ([]instances.Instance, error)
}

func (t *testInstanceBroker) StartInstance(ctx context.ProviderCallContext, args environs.StartInstanceParams) (*environs.StartInstanceResult, error) {
	t.AddCall("StartInstance", ctx, args)
	t.callsChan <- "StartInstance"
	return nil, t.NextErr()
}

func (t *testInstanceBroker) StopInstances(ctx context.ProviderCallContext, ids ...instance.Id) error {
	t.AddCall("StopInstances", ctx, ids)
	t.callsChan <- "StopInstances"
	return t.NextErr()
}

func (t *testInstanceBroker) AllInstances(ctx context.ProviderCallContext) ([]instances.Instance, error) {
	t.AddCall("AllInstances", ctx)
	t.callsChan <- "AllInstances"
	return t.allInstancesFunc(ctx)
}

func (t *testInstanceBroker) AllRunningInstances(ctx context.ProviderCallContext) ([]instances.Instance, error) {
	t.AddCall("AllRunningInstances", ctx)
	t.callsChan <- "AllRunningInstances"
	return t.allInstancesFunc(ctx)
}

type testInstance struct {
	instances.Instance
	id string
}

func (i *testInstance) Id() instance.Id {
	return instance.Id(i.id)
}

type testMachine struct {
	*apiprovisioner.Machine

	mu sync.Mutex

	id             string
	life           life.Value
	instance       *testInstance
	keepInstance   bool
	markForRemoval bool
	constraints    string
	instStatusMsg  string
	modStatusMsg   string
	topology       params.ProvisioningNetworkTopology
}

func (m *testMachine) Id() string {
	return m.id
}

func (m *testMachine) String() string {
	return m.Id()
}

func (m *testMachine) Life() life.Value {
	return m.life
}

func (m *testMachine) InstanceId() (instance.Id, error) {
	if m.instance == nil {
		return "", params.Error{Code: "not provisioned"}
	}
	return m.instance.Id(), nil
}

func (m *testMachine) InstanceNames() (instance.Id, string, error) {
	instId, err := m.InstanceId()
	return instId, "", err
}

func (m *testMachine) KeepInstance() (bool, error) {
	return m.keepInstance, nil
}

func (m *testMachine) MarkForRemoval() error {
	m.markForRemoval = true
	return nil
}

func (m *testMachine) Tag() names.Tag {
	return m.MachineTag()
}

func (m *testMachine) MachineTag() names.MachineTag {
	return names.NewMachineTag(m.id)
}

func (m *testMachine) SetInstanceStatus(_ status.Status, message string, _ map[string]interface{}) error {
	m.mu.Lock()
	m.instStatusMsg = message
	m.mu.Unlock()
	return nil
}

func (m *testMachine) InstanceStatus() (status.Status, string, error) {
	m.mu.Lock()
	defer m.mu.Unlock()
	return "", m.instStatusMsg, nil
}

func (m *testMachine) SetModificationStatus(_ status.Status, message string, _ map[string]interface{}) error {
	m.mu.Lock()
	m.modStatusMsg = message
	m.mu.Unlock()
	return nil
}

func (m *testMachine) ModificationStatus() (status.Status, string, error) {
	m.mu.Lock()
	defer m.mu.Unlock()
	return "", m.modStatusMsg, nil
}

func (m *testMachine) SetStatus(_ status.Status, _ string, _ map[string]interface{}) error {
	return nil
}

func (m *testMachine) Status() (status.Status, string, error) {
	return "pending", "", nil
}

func (m *testMachine) ModelAgentVersion() (*version.Number, error) {
	return &coretesting.FakeVersionNumber, nil
}

func (m *testMachine) SetInstanceInfo(
	_ instance.Id, _ string, _ string, _ *instance.HardwareCharacteristics, _ []params.NetworkConfig, _ []params.Volume,
	_ map[string]params.VolumeAttachmentInfo, _ []string,
) error {
	return nil
}

<<<<<<< HEAD
func (m *testMachine) ProvisioningInfo() (*params.ProvisioningInfo, error) {
	base, err := series.GetBaseFromSeries(jujuversion.DefaultSupportedLTS())
	if err != nil {
		return nil, errors.Trace(err)
	}
	return &params.ProvisioningInfo{
		ControllerConfig:            coretesting.FakeControllerConfig(),
		Base:                        params.Base{Name: base.OS, Channel: base.Channel.String()},
		Constraints:                 constraints.MustParse(m.constraints),
		ProvisioningNetworkTopology: m.topology,
	}, nil
}

=======
>>>>>>> 78deea80
type testAuthenticationProvider struct {
	*testing.Stub
}

func (m *testAuthenticationProvider) SetupAuthentication(
	machine authentication.TaggedPasswordChanger,
) (*api.Info, error) {
	m.AddCall("SetupAuthentication", machine)
	return nil, nil
}

// startInstanceParamsMatcher is a GoMock matcher that applies a collection of
// conditions to an environs.StartInstanceParams.
// All conditions must be true in order for a positive match.
type startInstanceParamsMatcher struct {
	matchers map[string]func(environs.StartInstanceParams) bool
	failMsg  string
}

func (m *startInstanceParamsMatcher) Matches(params interface{}) bool {
	siParams := params.(environs.StartInstanceParams)
	for msg, match := range m.matchers {
		if !match(siParams) {
			m.failMsg = msg
			return false
		}
	}
	return true
}

func (m *startInstanceParamsMatcher) String() string {
	return m.failMsg
}

func (m *startInstanceParamsMatcher) addMatch(msg string, match func(environs.StartInstanceParams) bool) {
	m.matchers[msg] = match
}

// newAZConstraintStartInstanceParamsMatcher returns a matcher that tests
// whether the candidate environs.StartInstanceParams has a constraints value
// that includes exactly the input zones.
func newAZConstraintStartInstanceParamsMatcher(zones ...string) *startInstanceParamsMatcher {
	match := func(p environs.StartInstanceParams) bool {
		if !p.Constraints.HasZones() {
			return len(zones) == 0
		}
		cZones := *p.Constraints.Zones
		if len(cZones) != len(zones) {
			return false
		}
		for _, z := range zones {
			found := false
			for _, cz := range cZones {
				if z == cz {
					found = true
					break
				}
			}
			if !found {
				return false
			}
		}
		return true
	}
	return newStartInstanceParamsMatcher(map[string]func(environs.StartInstanceParams) bool{
		fmt.Sprint("AZ constraints:", strings.Join(zones, ", ")): match,
	})
}

func newSpaceConstraintStartInstanceParamsMatcher(spaces ...string) *startInstanceParamsMatcher {
	match := func(p environs.StartInstanceParams) bool {
		if !p.Constraints.HasSpaces() {
			return false
		}
		cSpaces := p.Constraints.IncludeSpaces()
		if len(cSpaces) != len(spaces) {
			return false
		}
		for _, s := range spaces {
			found := false
			for _, cs := range spaces {
				if s == cs {
					found = true
					break
				}
			}
			if !found {
				return false
			}
		}
		return true
	}
	return newStartInstanceParamsMatcher(map[string]func(environs.StartInstanceParams) bool{
		fmt.Sprint("space constraints:", strings.Join(spaces, ", ")): match,
	})
}

func newStartInstanceParamsMatcher(
	matchers map[string]func(environs.StartInstanceParams) bool,
) *startInstanceParamsMatcher {
	if matchers == nil {
		matchers = make(map[string]func(environs.StartInstanceParams) bool)
	}
	return &startInstanceParamsMatcher{matchers: matchers}
}<|MERGE_RESOLUTION|>--- conflicted
+++ resolved
@@ -1089,15 +1089,12 @@
 
 	base, _ := series.GetBaseFromSeries(jujuversion.DefaultSupportedLTS())
 
-	piResults := transform.Slice(machines, func(m *testMachine) params.ProvisioningInfoResultV10 {
-		return params.ProvisioningInfoResultV10{
-			Result: &params.ProvisioningInfoV10{
-				ProvisioningInfoBase: params.ProvisioningInfoBase{
-					ControllerConfig: coretesting.FakeControllerConfig(),
-					Series:           jujuversion.DefaultSupportedLTS(),
-					Base:             params.Base{Name: base.Name, Channel: base.Channel.String()},
-					Constraints:      constraints.MustParse(m.constraints),
-				},
+	piResults := transform.Slice(machines, func(m *testMachine) params.ProvisioningInfoResult {
+		return params.ProvisioningInfoResult{
+			Result: &params.ProvisioningInfo{
+				ControllerConfig:            coretesting.FakeControllerConfig(),
+				Base:                        params.Base{Name: base.OS, Channel: base.Channel.String()},
+				Constraints:                 constraints.MustParse(m.constraints),
 				ProvisioningNetworkTopology: m.topology,
 			},
 			Error: nil,
@@ -1105,7 +1102,7 @@
 	})
 
 	s.taskAPI.EXPECT().ProvisioningInfo(tags).Return(
-		params.ProvisioningInfoResultsV10{Results: piResults}, nil).AnyTimes()
+		params.ProvisioningInfoResults{Results: piResults}, nil).AnyTimes()
 }
 
 type testInstanceBroker struct {
@@ -1250,22 +1247,6 @@
 	return nil
 }
 
-<<<<<<< HEAD
-func (m *testMachine) ProvisioningInfo() (*params.ProvisioningInfo, error) {
-	base, err := series.GetBaseFromSeries(jujuversion.DefaultSupportedLTS())
-	if err != nil {
-		return nil, errors.Trace(err)
-	}
-	return &params.ProvisioningInfo{
-		ControllerConfig:            coretesting.FakeControllerConfig(),
-		Base:                        params.Base{Name: base.OS, Channel: base.Channel.String()},
-		Constraints:                 constraints.MustParse(m.constraints),
-		ProvisioningNetworkTopology: m.topology,
-	}, nil
-}
-
-=======
->>>>>>> 78deea80
 type testAuthenticationProvider struct {
 	*testing.Stub
 }
