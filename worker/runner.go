// Copyright 2012, 2013 Canonical Ltd.
// Licensed under the AGPLv3, see LICENCE file for details.

package worker

import (
	"errors"
	"launchpad.net/juju-core/log"
	"launchpad.net/tomb"
	"time"
)

// RestartDelay holds the length of time that a worker
// will wait between exiting and restarting.
var RestartDelay = 3 * time.Second

// Worker is implemented by a running worker.
type Worker interface {
	// Kill asks the worker to stop without necessarily
	// waiting for it to do so.
	Kill()
	// Wait waits for the worker to exit and returns any
	// error encountered when it was running.
	Wait() error
}

// Runner runs a set of workers, restarting them as necessary
// when they fail.
type Runner struct {
	tomb          tomb.Tomb
	startc        chan startReq
	stopc         chan string
	donec         chan doneInfo
	startedc      chan startInfo
	isFatal       func(error) bool
	moreImportant func(err0, err1 error) bool
}

type startReq struct {
	id    string
	start func() (Worker, error)
}

type startInfo struct {
	id     string
	worker Worker
}

type doneInfo struct {
	id  string
	err error
}

// NewRunner creates a new Runner.  When a worker finishes, if its error
// is deemed fatal (determined by calling isFatal), all the other workers
// will be stopped and the runner itself will finish.  Of all the fatal errors
// returned by the stopped workers, only the most important one,
// determined by calling moreImportant, will be returned from
// Runner.Wait. Non-fatal errors will not be returned.
//
// The function isFatal(err) returns whether err is a fatal error.  The
// function moreImportant(err0, err1) returns whether err0 is considered
// more important than err1.
func NewRunner(isFatal func(error) bool, moreImportant func(err0, err1 error) bool) *Runner {
	runner := &Runner{
		startc:        make(chan startReq),
		stopc:         make(chan string),
		donec:         make(chan doneInfo),
		startedc:      make(chan startInfo),
		isFatal:       isFatal,
		moreImportant: moreImportant,
	}
	go func() {
		defer runner.tomb.Done()
		runner.tomb.Kill(runner.run())
	}()
	return runner
}

var ErrDead = errors.New("worker runner is not running")

// StartWorker starts a worker running associated with the given id.
// The startFunc function will be called to create the worker;
// when the worker exits, it will be restarted as long as it
// does not return a fatal error.
//
// If there is already a worker with the given id, nothing will be done.
//
// StartWorker returns ErrDead if the runner is not running.
func (runner *Runner) StartWorker(id string, startFunc func() (Worker, error)) error {
	select {
	case runner.startc <- startReq{id, startFunc}:
		return nil
	case <-runner.tomb.Dead():
	}
	return ErrDead
}

// StopWorker stops the worker associated with the given id.
// It does nothing if there is no such worker.
//
// StopWorker returns ErrDead if the runner is not running.
func (runner *Runner) StopWorker(id string) error {
	select {
	case runner.stopc <- id:
		return nil
	case <-runner.tomb.Dead():
	}
	return ErrDead
}

func (runner *Runner) Wait() error {
	return runner.tomb.Wait()
}

func (runner *Runner) Kill() {
<<<<<<< HEAD
	log.Debugf("worker: killing runner %p", runner)
=======
	log.Debugf("worker: killing runner %p %s", runner)
>>>>>>> 980b12d9
	runner.tomb.Kill(nil)
}

// Stop kills the given worker and waits for it to exit.
func Stop(worker Worker) error {
	worker.Kill()
	return worker.Wait()
}

type workerInfo struct {
	start        func() (Worker, error)
	worker       Worker
	restartDelay time.Duration
	stopping     bool
}

func (runner *Runner) run() error {
	// workers holds the current set of workers.  All workers with a
	// running goroutine have an entry here.
	workers := make(map[string]*workerInfo)
	var finalError error

	// isDying holds whether the runner is currently dying.  When it
	// is dying (whether as a result of being killed or due to a
	// fatal error), all existing workers are killed, no new workers
	// will be started, and the loop will exit when all existing
	// workers have stopped.
	isDying := false
	tombDying := runner.tomb.Dying()
	for {
		if isDying && len(workers) == 0 {
			return finalError
		}
		select {
<<<<<<< HEAD
		case <-runner.tomb.Dying():
			log.Infof("runner %p dying", runner)
			break loop
=======
		case <-tombDying:
			log.Infof("worker: runner is dying")
			isDying = true
			killAll(workers)
			tombDying = nil
>>>>>>> 980b12d9
		case req := <-runner.startc:
			if isDying {
				log.Infof("worker: ignoring start request for %q when dying", req.id)
				break
			}
			info := workers[req.id]
			if info == nil {
				workers[req.id] = &workerInfo{
					start:        req.start,
					restartDelay: RestartDelay,
				}
				go runner.runWorker(0, req.id, req.start)
				break
			}
			if !info.stopping {
				// The worker is already running, so leave it alone
				break
			}
			// The worker previously existed and is
			// currently being stopped.  When it eventually
			// does stop, we'll restart it immediately with
			// the new start function.
			info.start = req.start
			info.restartDelay = 0
		case id := <-runner.stopc:
			if info := workers[id]; info != nil {
				killWorker(id, info)
			}
<<<<<<< HEAD
			if info.worker != nil {
				log.Debugf("worker: killing %q", id)
				info.worker.Kill()
				info.worker = nil
			}
			info.stopping = true
			info.start = nil
=======
>>>>>>> 980b12d9
		case info := <-runner.startedc:
			workerInfo := workers[info.id]
			workerInfo.worker = info.worker
			if isDying {
				killWorker(info.id, workerInfo)
			}
		case info := <-runner.donec:
			workerInfo := workers[info.id]
			if !workerInfo.stopping && info.err == nil {
				info.err = errors.New("unexpected quit")
			}
			if info.err != nil {
<<<<<<< HEAD
				log.Errorf("worker: exited %q: %v", info.id, info.err)
=======
>>>>>>> 980b12d9
				if runner.isFatal(info.err) {
					log.Errorf("worker: fatal %q: %v", info.id, info.err)
					if finalError == nil || runner.moreImportant(info.err, finalError) {
						finalError = info.err
					}
					delete(workers, info.id)
					if !isDying {
						isDying = true
						killAll(workers)
					}
					break
				} else {
					log.Errorf("worker: exited %q: %v", info.id, info.err)
				}
			}
			if workerInfo.start == nil {
				// The worker has been deliberately stopped;
				// we can now remove it from the list of workers.
				delete(workers, info.id)
				break
			}
			go runner.runWorker(workerInfo.restartDelay, info.id, workerInfo.start)
			workerInfo.restartDelay = RestartDelay
		}
	}
<<<<<<< HEAD
	for id, info := range workers {
		if info.worker != nil {
			log.Debugf("worker: killing %q", id)
			info.worker.Kill()
			info.worker = nil
		}
	}
	for len(workers) > 0 {
		info := <-runner.donec
		if runner.moreImportant(info.err, finalError) {
			finalError = info.err
		}
		if true || info.err != nil {
			log.Errorf("worker: %q exited: %v", info.id, info.err)
		}
		delete(workers, info.id)
=======
	panic("unreachable")
}

func killAll(workers map[string]*workerInfo) {
	for id, info := range workers {
		killWorker(id, info)
	}
}

func killWorker(id string, info *workerInfo) {
	if info.worker != nil {
		log.Debugf("worker: killing %q", id)
		info.worker.Kill()
		info.worker = nil
>>>>>>> 980b12d9
	}
	info.stopping = true
	info.start = nil
}

// runWorker starts the given worker after waiting for the given delay.
func (runner *Runner) runWorker(delay time.Duration, id string, start func() (Worker, error)) {
	if delay > 0 {
		log.Infof("worker: restarting %q in %v", id, delay)
		select {
		case <-runner.tomb.Dying():
			runner.donec <- doneInfo{id, nil}
			return
		case <-time.After(delay):
		}
	}
	log.Infof("worker: start %q", id)
	worker, err := start()
	if err == nil {
		runner.startedc <- startInfo{id, worker}
		err = worker.Wait()
	}
	runner.donec <- doneInfo{id, err}
}<|MERGE_RESOLUTION|>--- conflicted
+++ resolved
@@ -114,11 +114,7 @@
 }
 
 func (runner *Runner) Kill() {
-<<<<<<< HEAD
 	log.Debugf("worker: killing runner %p", runner)
-=======
-	log.Debugf("worker: killing runner %p %s", runner)
->>>>>>> 980b12d9
 	runner.tomb.Kill(nil)
 }
 
@@ -153,17 +149,11 @@
 			return finalError
 		}
 		select {
-<<<<<<< HEAD
-		case <-runner.tomb.Dying():
-			log.Infof("runner %p dying", runner)
-			break loop
-=======
 		case <-tombDying:
 			log.Infof("worker: runner is dying")
 			isDying = true
 			killAll(workers)
 			tombDying = nil
->>>>>>> 980b12d9
 		case req := <-runner.startc:
 			if isDying {
 				log.Infof("worker: ignoring start request for %q when dying", req.id)
@@ -192,16 +182,6 @@
 			if info := workers[id]; info != nil {
 				killWorker(id, info)
 			}
-<<<<<<< HEAD
-			if info.worker != nil {
-				log.Debugf("worker: killing %q", id)
-				info.worker.Kill()
-				info.worker = nil
-			}
-			info.stopping = true
-			info.start = nil
-=======
->>>>>>> 980b12d9
 		case info := <-runner.startedc:
 			workerInfo := workers[info.id]
 			workerInfo.worker = info.worker
@@ -214,10 +194,6 @@
 				info.err = errors.New("unexpected quit")
 			}
 			if info.err != nil {
-<<<<<<< HEAD
-				log.Errorf("worker: exited %q: %v", info.id, info.err)
-=======
->>>>>>> 980b12d9
 				if runner.isFatal(info.err) {
 					log.Errorf("worker: fatal %q: %v", info.id, info.err)
 					if finalError == nil || runner.moreImportant(info.err, finalError) {
@@ -243,24 +219,6 @@
 			workerInfo.restartDelay = RestartDelay
 		}
 	}
-<<<<<<< HEAD
-	for id, info := range workers {
-		if info.worker != nil {
-			log.Debugf("worker: killing %q", id)
-			info.worker.Kill()
-			info.worker = nil
-		}
-	}
-	for len(workers) > 0 {
-		info := <-runner.donec
-		if runner.moreImportant(info.err, finalError) {
-			finalError = info.err
-		}
-		if true || info.err != nil {
-			log.Errorf("worker: %q exited: %v", info.id, info.err)
-		}
-		delete(workers, info.id)
-=======
 	panic("unreachable")
 }
 
@@ -275,7 +233,6 @@
 		log.Debugf("worker: killing %q", id)
 		info.worker.Kill()
 		info.worker = nil
->>>>>>> 980b12d9
 	}
 	info.stopping = true
 	info.start = nil
