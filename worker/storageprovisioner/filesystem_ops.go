// Copyright 2015 Canonical Ltd.
// Licensed under the AGPLv3, see LICENCE file for details.

package storageprovisioner

import (
	"path/filepath"

	"github.com/juju/errors"
	"github.com/juju/names"

	"github.com/juju/juju/apiserver/params"
	"github.com/juju/juju/environs/config"
	"github.com/juju/juju/storage"
)

// createFilesystems creates filesystems with the specified parameters.
func createFilesystems(ctx *context, ops map[names.FilesystemTag]*createFilesystemOp) error {
	filesystemParams := make([]storage.FilesystemParams, 0, len(ops))
	for _, op := range ops {
		filesystemParams = append(filesystemParams, op.args)
	}
	paramsBySource, filesystemSources, err := filesystemParamsBySource(
<<<<<<< HEAD
		ctx.modelConfig, ctx.storageDir,
=======
		ctx.environConfig, ctx.config.StorageDir,
>>>>>>> 1cb8f03c
		filesystemParams, ctx.managedFilesystemSource,
	)
	if err != nil {
		return errors.Trace(err)
	}
	var reschedule []scheduleOp
	var filesystems []storage.Filesystem
	var statuses []params.EntityStatusArgs
	for sourceName, filesystemParams := range paramsBySource {
		logger.Debugf("creating filesystems: %v", filesystemParams)
		filesystemSource := filesystemSources[sourceName]
		validFilesystemParams, validationErrors := validateFilesystemParams(
			filesystemSource, filesystemParams,
		)
		for i, err := range validationErrors {
			if err == nil {
				continue
			}
			statuses = append(statuses, params.EntityStatusArgs{
				Tag:    filesystemParams[i].Tag.String(),
				Status: params.StatusError,
				Info:   err.Error(),
			})
			logger.Debugf(
				"failed to validate parameters for %s: %v",
				names.ReadableString(filesystemParams[i].Tag), err,
			)
		}
		filesystemParams = validFilesystemParams
		if len(filesystemParams) == 0 {
			continue
		}
		results, err := filesystemSource.CreateFilesystems(filesystemParams)
		if err != nil {
			return errors.Annotatef(err, "creating filesystems from source %q", sourceName)
		}
		for i, result := range results {
			statuses = append(statuses, params.EntityStatusArgs{
				Tag:    filesystemParams[i].Tag.String(),
				Status: params.StatusAttaching,
			})
			status := &statuses[len(statuses)-1]
			if result.Error != nil {
				// Reschedule the filesystem creation.
				reschedule = append(reschedule, ops[filesystemParams[i].Tag])

				// Note: we keep the status as "pending" to indicate
				// that we will retry. When we distinguish between
				// transient and permanent errors, we will set the
				// status to "error" for permanent errors.
				status.Status = params.StatusPending
				status.Info = result.Error.Error()
				logger.Debugf(
					"failed to create %s: %v",
					names.ReadableString(filesystemParams[i].Tag),
					result.Error,
				)
				continue
			}
			filesystems = append(filesystems, *result.Filesystem)
		}
	}
	scheduleOperations(ctx, reschedule...)
	setStatus(ctx, statuses)
	if len(filesystems) == 0 {
		return nil
	}
	// TODO(axw) we need to be able to list filesystems in the provider,
	// by environment, so that we can "harvest" them if they're
	// unknown. This will take care of killing filesystems that we fail
	// to record in state.
	errorResults, err := ctx.config.Filesystems.SetFilesystemInfo(filesystemsFromStorage(filesystems))
	if err != nil {
		return errors.Annotate(err, "publishing filesystems to state")
	}
	for i, result := range errorResults {
		if result.Error != nil {
			logger.Errorf(
				"publishing filesystem %s to state: %v",
				filesystems[i].Tag.Id(),
				result.Error,
			)
		}
	}
	for _, v := range filesystems {
		updateFilesystem(ctx, v)
	}
	return nil
}

// attachFilesystems creates filesystem attachments with the specified parameters.
func attachFilesystems(ctx *context, ops map[params.MachineStorageId]*attachFilesystemOp) error {
	filesystemAttachmentParams := make([]storage.FilesystemAttachmentParams, 0, len(ops))
	for _, op := range ops {
		args := op.args
		if args.Path == "" {
			args.Path = filepath.Join(ctx.config.StorageDir, args.Filesystem.Id())
		}
		filesystemAttachmentParams = append(filesystemAttachmentParams, args)
	}
	paramsBySource, filesystemSources, err := filesystemAttachmentParamsBySource(
<<<<<<< HEAD
		ctx.modelConfig, ctx.storageDir,
=======
		ctx.environConfig,
		ctx.config.StorageDir,
>>>>>>> 1cb8f03c
		filesystemAttachmentParams,
		ctx.filesystems,
		ctx.managedFilesystemSource,
	)
	if err != nil {
		return errors.Trace(err)
	}
	var reschedule []scheduleOp
	var filesystemAttachments []storage.FilesystemAttachment
	var statuses []params.EntityStatusArgs
	for sourceName, filesystemAttachmentParams := range paramsBySource {
		logger.Debugf("attaching filesystems: %+v", filesystemAttachmentParams)
		filesystemSource := filesystemSources[sourceName]
		results, err := filesystemSource.AttachFilesystems(filesystemAttachmentParams)
		if err != nil {
			return errors.Annotatef(err, "attaching filesystems from source %q", sourceName)
		}
		for i, result := range results {
			p := filesystemAttachmentParams[i]
			statuses = append(statuses, params.EntityStatusArgs{
				Tag:    p.Filesystem.String(),
				Status: params.StatusAttached,
			})
			status := &statuses[len(statuses)-1]
			if result.Error != nil {
				// Reschedule the filesystem attachment.
				id := params.MachineStorageId{
					MachineTag:    p.Machine.String(),
					AttachmentTag: p.Filesystem.String(),
				}
				reschedule = append(reschedule, ops[id])

				// Note: we keep the status as "attaching" to
				// indicate that we will retry. When we distinguish
				// between transient and permanent errors, we will
				// set the status to "error" for permanent errors.
				status.Status = params.StatusAttaching
				status.Info = result.Error.Error()
				logger.Debugf(
					"failed to attach %s to %s: %v",
					names.ReadableString(p.Filesystem),
					names.ReadableString(p.Machine),
					result.Error,
				)
				continue
			}
			filesystemAttachments = append(filesystemAttachments, *result.FilesystemAttachment)
		}
	}
	scheduleOperations(ctx, reschedule...)
	setStatus(ctx, statuses)
	if err := setFilesystemAttachmentInfo(ctx, filesystemAttachments); err != nil {
		return errors.Trace(err)
	}
	return nil
}

// destroyFilesystems destroys filesystems with the specified parameters.
func destroyFilesystems(ctx *context, ops map[names.FilesystemTag]*destroyFilesystemOp) error {
	tags := make([]names.FilesystemTag, 0, len(ops))
	for tag := range ops {
		tags = append(tags, tag)
	}
	filesystemParams, err := filesystemParams(ctx, tags)
	if err != nil {
		return errors.Trace(err)
	}
	paramsBySource, filesystemSources, err := filesystemParamsBySource(
<<<<<<< HEAD
		ctx.modelConfig, ctx.storageDir,
=======
		ctx.environConfig, ctx.config.StorageDir,
>>>>>>> 1cb8f03c
		filesystemParams, ctx.managedFilesystemSource,
	)
	if err != nil {
		return errors.Trace(err)
	}
	var remove []names.Tag
	var reschedule []scheduleOp
	var statuses []params.EntityStatusArgs
	for sourceName, filesystemParams := range paramsBySource {
		logger.Debugf("destroying filesystems from %q: %v", sourceName, filesystemParams)
		filesystemSource := filesystemSources[sourceName]
		validFilesystemParams, validationErrors := validateFilesystemParams(filesystemSource, filesystemParams)
		for i, err := range validationErrors {
			if err == nil {
				continue
			}
			statuses = append(statuses, params.EntityStatusArgs{
				Tag:    filesystemParams[i].Tag.String(),
				Status: params.StatusError,
				Info:   err.Error(),
			})
			logger.Debugf(
				"failed to validate parameters for %s: %v",
				names.ReadableString(filesystemParams[i].Tag), err,
			)
		}
		filesystemParams = validFilesystemParams
		if len(filesystemParams) == 0 {
			continue
		}
		filesystemIds := make([]string, len(filesystemParams))
		for i, filesystemParams := range filesystemParams {
			filesystem, ok := ctx.filesystems[filesystemParams.Tag]
			if !ok {
				return errors.NotFoundf("filesystem %s", filesystemParams.Tag.Id())
			}
			filesystemIds[i] = filesystem.FilesystemId
		}
		errs, err := filesystemSource.DestroyFilesystems(filesystemIds)
		if err != nil {
			return errors.Trace(err)
		}
		for i, err := range errs {
			tag := filesystemParams[i].Tag
			if err == nil {
				remove = append(remove, tag)
				continue
			}
			// Failed to destroy filesystem; reschedule and update status.
			reschedule = append(reschedule, ops[tag])
			statuses = append(statuses, params.EntityStatusArgs{
				Tag:    tag.String(),
				Status: params.StatusDestroying,
				Info:   err.Error(),
			})
		}
	}
	scheduleOperations(ctx, reschedule...)
	setStatus(ctx, statuses)
	if err := removeEntities(ctx, remove); err != nil {
		return errors.Annotate(err, "removing filesystems from state")
	}
	return nil
}

// detachFilesystems destroys filesystem attachments with the specified parameters.
func detachFilesystems(ctx *context, ops map[params.MachineStorageId]*detachFilesystemOp) error {
	filesystemAttachmentParams := make([]storage.FilesystemAttachmentParams, 0, len(ops))
	for _, op := range ops {
		filesystemAttachmentParams = append(filesystemAttachmentParams, op.args)
	}
	paramsBySource, filesystemSources, err := filesystemAttachmentParamsBySource(
<<<<<<< HEAD
		ctx.modelConfig, ctx.storageDir,
=======
		ctx.environConfig, ctx.config.StorageDir,
>>>>>>> 1cb8f03c
		filesystemAttachmentParams,
		ctx.filesystems,
		ctx.managedFilesystemSource,
	)
	if err != nil {
		return errors.Trace(err)
	}
	var reschedule []scheduleOp
	var statuses []params.EntityStatusArgs
	var remove []params.MachineStorageId
	for sourceName, filesystemAttachmentParams := range paramsBySource {
		logger.Debugf("detaching filesystems: %+v", filesystemAttachmentParams)
		filesystemSource := filesystemSources[sourceName]
		errs, err := filesystemSource.DetachFilesystems(filesystemAttachmentParams)
		if err != nil {
			return errors.Annotatef(err, "detaching filesystems from source %q", sourceName)
		}
		for i, err := range errs {
			p := filesystemAttachmentParams[i]
			statuses = append(statuses, params.EntityStatusArgs{
				Tag: p.Filesystem.String(),
				// TODO(axw) when we support multiple
				// attachment, we'll have to check if
				// there are any other attachments
				// before saying the status "detached".
				Status: params.StatusDetached,
			})
			id := params.MachineStorageId{
				MachineTag:    p.Machine.String(),
				AttachmentTag: p.Filesystem.String(),
			}
			status := &statuses[len(statuses)-1]
			if err != nil {
				reschedule = append(reschedule, ops[id])
				status.Status = params.StatusDetaching
				status.Info = err.Error()
				logger.Debugf(
					"failed to detach %s from %s: %v",
					names.ReadableString(p.Filesystem),
					names.ReadableString(p.Machine),
					err,
				)
				continue
			}
			remove = append(remove, id)
		}
	}
	scheduleOperations(ctx, reschedule...)
	setStatus(ctx, statuses)
	if err := removeAttachments(ctx, remove); err != nil {
		return errors.Annotate(err, "removing attachments from state")
	}
	for _, id := range remove {
		delete(ctx.filesystemAttachments, id)
	}
	return nil
}

// filesystemParamsBySource separates the filesystem parameters by filesystem source.
func filesystemParamsBySource(
	environConfig *config.Config,
	baseStorageDir string,
	params []storage.FilesystemParams,
	managedFilesystemSource storage.FilesystemSource,
) (map[string][]storage.FilesystemParams, map[string]storage.FilesystemSource, error) {
	// TODO(axw) later we may have multiple instantiations (sources)
	// for a storage provider, e.g. multiple Ceph installations. For
	// now we assume a single source for each provider type, with no
	// configuration.
	filesystemSources := make(map[string]storage.FilesystemSource)
	for _, params := range params {
		sourceName := string(params.Provider)
		if _, ok := filesystemSources[sourceName]; ok {
			continue
		}
		if params.Volume != (names.VolumeTag{}) {
			filesystemSources[sourceName] = managedFilesystemSource
			continue
		}
		filesystemSource, err := filesystemSource(
			environConfig, baseStorageDir, sourceName, params.Provider,
		)
		if errors.Cause(err) == errNonDynamic {
			filesystemSource = nil
		} else if err != nil {
			return nil, nil, errors.Annotate(err, "getting filesystem source")
		}
		filesystemSources[sourceName] = filesystemSource
	}
	paramsBySource := make(map[string][]storage.FilesystemParams)
	for _, params := range params {
		sourceName := string(params.Provider)
		filesystemSource := filesystemSources[sourceName]
		if filesystemSource == nil {
			// Ignore nil filesystem sources; this means that the
			// filesystem should be created by the machine-provisioner.
			continue
		}
		paramsBySource[sourceName] = append(paramsBySource[sourceName], params)
	}
	return paramsBySource, filesystemSources, nil
}

// validateFilesystemParams validates a collection of filesystem parameters.
func validateFilesystemParams(
	filesystemSource storage.FilesystemSource,
	filesystemParams []storage.FilesystemParams,
) ([]storage.FilesystemParams, []error) {
	valid := make([]storage.FilesystemParams, 0, len(filesystemParams))
	results := make([]error, len(filesystemParams))
	for i, params := range filesystemParams {
		err := filesystemSource.ValidateFilesystemParams(params)
		if err == nil {
			valid = append(valid, params)
		}
		results[i] = err
	}
	return valid, results
}

// filesystemAttachmentParamsBySource separates the filesystem attachment parameters by filesystem source.
func filesystemAttachmentParamsBySource(
	environConfig *config.Config,
	baseStorageDir string,
	params []storage.FilesystemAttachmentParams,
	filesystems map[names.FilesystemTag]storage.Filesystem,
	managedFilesystemSource storage.FilesystemSource,
) (map[string][]storage.FilesystemAttachmentParams, map[string]storage.FilesystemSource, error) {
	// TODO(axw) later we may have multiple instantiations (sources)
	// for a storage provider, e.g. multiple Ceph installations. For
	// now we assume a single source for each provider type, with no
	// configuration.
	filesystemSources := make(map[string]storage.FilesystemSource)
	paramsBySource := make(map[string][]storage.FilesystemAttachmentParams)
	for _, params := range params {
		sourceName := string(params.Provider)
		paramsBySource[sourceName] = append(paramsBySource[sourceName], params)
		if _, ok := filesystemSources[sourceName]; ok {
			continue
		}
		filesystem := filesystems[params.Filesystem]
		if filesystem.Volume != (names.VolumeTag{}) {
			filesystemSources[sourceName] = managedFilesystemSource
			continue
		}
		filesystemSource, err := filesystemSource(
			environConfig, baseStorageDir, sourceName, params.Provider,
		)
		if err != nil {
			return nil, nil, errors.Annotate(err, "getting filesystem source")
		}
		filesystemSources[sourceName] = filesystemSource
	}
	return paramsBySource, filesystemSources, nil
}

func setFilesystemAttachmentInfo(ctx *context, filesystemAttachments []storage.FilesystemAttachment) error {
	if len(filesystemAttachments) == 0 {
		return nil
	}
	// TODO(axw) we need to be able to list filesystem attachments in the
	// provider, by environment, so that we can "harvest" them if they're
	// unknown. This will take care of killing filesystems that we fail to
	// record in state.
	errorResults, err := ctx.config.Filesystems.SetFilesystemAttachmentInfo(
		filesystemAttachmentsFromStorage(filesystemAttachments),
	)
	if err != nil {
		return errors.Annotate(err, "publishing filesystems to state")
	}
	for i, result := range errorResults {
		if result.Error != nil {
			return errors.Annotatef(
				result.Error, "publishing attachment of %s to %s to state",
				names.ReadableString(filesystemAttachments[i].Filesystem),
				names.ReadableString(filesystemAttachments[i].Machine),
			)
		}
		// Record the filesystem attachment in the context.
		id := params.MachineStorageId{
			MachineTag:    filesystemAttachments[i].Machine.String(),
			AttachmentTag: filesystemAttachments[i].Filesystem.String(),
		}
		ctx.filesystemAttachments[id] = filesystemAttachments[i]
		removePendingFilesystemAttachment(ctx, id)
	}
	return nil
}

func filesystemsFromStorage(in []storage.Filesystem) []params.Filesystem {
	out := make([]params.Filesystem, len(in))
	for i, f := range in {
		paramsFilesystem := params.Filesystem{
			f.Tag.String(),
			"",
			params.FilesystemInfo{
				f.FilesystemId,
				f.Size,
			},
		}
		if f.Volume != (names.VolumeTag{}) {
			paramsFilesystem.VolumeTag = f.Volume.String()
		}
		out[i] = paramsFilesystem
	}
	return out
}

func filesystemAttachmentsFromStorage(in []storage.FilesystemAttachment) []params.FilesystemAttachment {
	out := make([]params.FilesystemAttachment, len(in))
	for i, f := range in {
		out[i] = params.FilesystemAttachment{
			f.Filesystem.String(),
			f.Machine.String(),
			params.FilesystemAttachmentInfo{
				f.Path,
				f.ReadOnly,
			},
		}
	}
	return out
}

type createFilesystemOp struct {
	exponentialBackoff
	args storage.FilesystemParams
}

func (op *createFilesystemOp) key() interface{} {
	return op.args.Tag
}

type destroyFilesystemOp struct {
	exponentialBackoff
	tag names.FilesystemTag
}

func (op *destroyFilesystemOp) key() interface{} {
	return op.tag
}

type attachFilesystemOp struct {
	exponentialBackoff
	args storage.FilesystemAttachmentParams
}

func (op *attachFilesystemOp) key() interface{} {
	return params.MachineStorageId{
		MachineTag:    op.args.Machine.String(),
		AttachmentTag: op.args.Filesystem.String(),
	}
}

type detachFilesystemOp struct {
	exponentialBackoff
	args storage.FilesystemAttachmentParams
}

func (op *detachFilesystemOp) key() interface{} {
	return params.MachineStorageId{
		MachineTag:    op.args.Machine.String(),
		AttachmentTag: op.args.Filesystem.String(),
	}
}<|MERGE_RESOLUTION|>--- conflicted
+++ resolved
@@ -21,11 +21,7 @@
 		filesystemParams = append(filesystemParams, op.args)
 	}
 	paramsBySource, filesystemSources, err := filesystemParamsBySource(
-<<<<<<< HEAD
-		ctx.modelConfig, ctx.storageDir,
-=======
-		ctx.environConfig, ctx.config.StorageDir,
->>>>>>> 1cb8f03c
+		ctx.modelConfig, ctx.config.StorageDir,
 		filesystemParams, ctx.managedFilesystemSource,
 	)
 	if err != nil {
@@ -127,12 +123,8 @@
 		filesystemAttachmentParams = append(filesystemAttachmentParams, args)
 	}
 	paramsBySource, filesystemSources, err := filesystemAttachmentParamsBySource(
-<<<<<<< HEAD
-		ctx.modelConfig, ctx.storageDir,
-=======
-		ctx.environConfig,
+		ctx.modelConfig,
 		ctx.config.StorageDir,
->>>>>>> 1cb8f03c
 		filesystemAttachmentParams,
 		ctx.filesystems,
 		ctx.managedFilesystemSource,
@@ -201,11 +193,7 @@
 		return errors.Trace(err)
 	}
 	paramsBySource, filesystemSources, err := filesystemParamsBySource(
-<<<<<<< HEAD
-		ctx.modelConfig, ctx.storageDir,
-=======
-		ctx.environConfig, ctx.config.StorageDir,
->>>>>>> 1cb8f03c
+		ctx.modelConfig, ctx.config.StorageDir,
 		filesystemParams, ctx.managedFilesystemSource,
 	)
 	if err != nil {
@@ -278,11 +266,7 @@
 		filesystemAttachmentParams = append(filesystemAttachmentParams, op.args)
 	}
 	paramsBySource, filesystemSources, err := filesystemAttachmentParamsBySource(
-<<<<<<< HEAD
-		ctx.modelConfig, ctx.storageDir,
-=======
-		ctx.environConfig, ctx.config.StorageDir,
->>>>>>> 1cb8f03c
+		ctx.modelConfig, ctx.config.StorageDir,
 		filesystemAttachmentParams,
 		ctx.filesystems,
 		ctx.managedFilesystemSource,
