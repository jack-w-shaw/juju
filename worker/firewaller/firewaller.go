// Copyright 2012, 2013 Canonical Ltd.
// Licensed under the AGPLv3, see LICENCE file for details.

package firewaller

import (
	stdcontext "context"
	"io"
	"sort"
	"time"

	"github.com/EvilSuperstars/go-cidrman"
	"github.com/go-macaroon-bakery/macaroon-bakery/v3/bakery"
	"github.com/juju/charm/v10"
	"github.com/juju/clock"
	"github.com/juju/collections/set"
	"github.com/juju/errors"
	"github.com/juju/names/v4"
	"github.com/juju/worker/v3"
	"github.com/juju/worker/v3/catacomb"
	"gopkg.in/macaroon.v2"

	"github.com/juju/juju/api"
	"github.com/juju/juju/api/controller/firewaller"
	"github.com/juju/juju/api/controller/remoterelations"
	"github.com/juju/juju/core/instance"
	"github.com/juju/juju/core/life"
	"github.com/juju/juju/core/network"
	"github.com/juju/juju/core/network/firewall"
	"github.com/juju/juju/core/relation"
	"github.com/juju/juju/core/watcher"
	"github.com/juju/juju/environs"
	"github.com/juju/juju/environs/config"
	"github.com/juju/juju/environs/context"
	"github.com/juju/juju/environs/instances"
	"github.com/juju/juju/environs/models"
	"github.com/juju/juju/rpc/params"
	"github.com/juju/juju/worker/common"
)

// FirewallerAPI exposes functionality off the firewaller API facade to a worker.
type FirewallerAPI interface {
	WatchModelMachines() (watcher.StringsWatcher, error)
	WatchOpenedPorts() (watcher.StringsWatcher, error)
	WatchModelFirewallRules() (watcher.NotifyWatcher, error)
	ModelFirewallRules() (firewall.IngressRules, error)
	ModelConfig() (*config.Config, error)
	Machine(tag names.MachineTag) (*firewaller.Machine, error)
	Unit(tag names.UnitTag) (*firewaller.Unit, error)
	Relation(tag names.RelationTag) (*firewaller.Relation, error)
	WatchEgressAddressesForRelation(tag names.RelationTag) (watcher.StringsWatcher, error)
	WatchIngressAddressesForRelation(tag names.RelationTag) (watcher.StringsWatcher, error)
	ControllerAPIInfoForModel(modelUUID string) (*api.Info, error)
	MacaroonForRelation(relationKey string) (*macaroon.Macaroon, error)
	SetRelationStatus(relationKey string, status relation.Status, message string) error
	AllSpaceInfos() (network.SpaceInfos, error)
	WatchSubnets() (watcher.StringsWatcher, error)
}

// CrossModelFirewallerFacade exposes firewaller functionality on the
// remote offering model to a worker.
type CrossModelFirewallerFacade interface {
	PublishIngressNetworkChange(params.IngressNetworksChangeEvent) error
	WatchEgressAddressesForRelation(details params.RemoteEntityArg) (watcher.StringsWatcher, error)
}

// RemoteFirewallerAPICloser implements CrossModelFirewallerFacade
// and adds a Close() method.
type CrossModelFirewallerFacadeCloser interface {
	io.Closer
	CrossModelFirewallerFacade
}

// EnvironFirewaller defines methods to allow the worker to perform
// firewall operations (open/close ports) on a Juju global firewall.
type EnvironFirewaller interface {
	environs.Firewaller
}

// EnvironModelFirewaller defines methods to allow the worker to
// perform firewall operations (open/close port) on a Juju model firewall.
type EnvironModelFirewaller interface {
	models.ModelFirewaller
}

// EnvironInstances defines methods to allow the worker to perform
// operations on instances in a Juju cloud environment.
type EnvironInstances interface {
	Instances(ctx context.ProviderCallContext, ids []instance.Id) ([]instances.Instance, error)
}

type newCrossModelFacadeFunc func(*api.Info) (CrossModelFirewallerFacadeCloser, error)

// Config defines the operation of a Worker.
type Config struct {
	ModelUUID              string
	Mode                   string
	FirewallerAPI          FirewallerAPI
	RemoteRelationsApi     *remoterelations.Client
	EnvironFirewaller      EnvironFirewaller
	EnvironModelFirewaller EnvironModelFirewaller
	EnvironInstances       EnvironInstances
	EnvironIPV6CIDRSupport bool

	NewCrossModelFacadeFunc newCrossModelFacadeFunc

	Clock  clock.Clock
	Logger Logger

	CredentialAPI common.CredentialAPI

	// TODO: (jack-w-shaw) Drop these once we move tests to mocks based
	// WatchMachineNotify is called when the Firewaller starts watching the
	// machine with the given tag (manual machines aren't watched). This
	// should only be used for testing.
	WatchMachineNotify func(tag names.MachineTag)
	// FlushModelNotify is called when the Firewaller flushes it's model.
	// This should only be used for testing
	FlushModelNotify func()
}

// Validate returns an error if cfg cannot drive a Worker.
func (cfg Config) Validate() error {
	if cfg.ModelUUID == "" {
		return errors.NotValidf("empty model uuid")
	}
	if cfg.FirewallerAPI == nil {
		return errors.NotValidf("nil Firewaller Facade")
	}
	if cfg.RemoteRelationsApi == nil {
		return errors.NotValidf("nil RemoteRelations Facade")
	}
	if cfg.Mode == config.FwGlobal && cfg.EnvironFirewaller == nil {
		return errors.NotValidf("nil EnvironFirewaller")
	}
	if cfg.EnvironInstances == nil {
		return errors.NotValidf("nil EnvironInstances")
	}
	if cfg.NewCrossModelFacadeFunc == nil {
		return errors.NotValidf("nil Cross Model Facade func")
	}
	if cfg.Logger == nil {
		return errors.NotValidf("nil Logger")
	}
	if cfg.CredentialAPI == nil {
		return errors.NotValidf("nil Credential Facade")
	}
	return nil
}

// Firewaller watches the state for port ranges opened or closed on
// machines and reflects those changes onto the backing environment.
// Uses Firewaller API V1.
type Firewaller struct {
	catacomb               catacomb.Catacomb
	firewallerApi          FirewallerAPI
	remoteRelationsApi     *remoterelations.Client
	environFirewaller      EnvironFirewaller
	environModelFirewaller EnvironModelFirewaller
	environInstances       EnvironInstances

	machinesWatcher      watcher.StringsWatcher
	portsWatcher         watcher.StringsWatcher
	subnetWatcher        watcher.StringsWatcher
	modelFirewallWatcher watcher.NotifyWatcher
	machineds            map[names.MachineTag]*machineData
	unitsChange          chan *unitsChange
	unitds               map[names.UnitTag]*unitData
	applicationids       map[names.ApplicationTag]*applicationData
	exposedChange        chan *exposedChange
	spaceInfos           network.SpaceInfos
	globalMode           bool
	globalIngressRuleRef map[string]int // map of rule names to count of occurrences

	// Set to true if the environment supports ingress rules containing
	// IPV6 CIDRs.
	envIPV6CIDRSupport bool

	modelUUID                  string
	newRemoteFirewallerAPIFunc newCrossModelFacadeFunc
	remoteRelationsWatcher     watcher.StringsWatcher
	localRelationsChange       chan *remoteRelationNetworkChange
	relationIngress            map[names.RelationTag]*remoteRelationData
	relationWorkerRunner       *worker.Runner
	clk                        clock.Clock
	logger                     Logger

	cloudCallContextFunc common.CloudCallContextFunc

	// Only used for testing
	watchMachineNotify func(tag names.MachineTag)
	flushModelNotify   func()
}

// NewFirewaller returns a new Firewaller.
func NewFirewaller(cfg Config) (worker.Worker, error) {
	if err := cfg.Validate(); err != nil {
		return nil, errors.Trace(err)
	}
	clk := cfg.Clock
	if clk == nil {
		clk = clock.WallClock
	}

	fw := &Firewaller{
		firewallerApi:              cfg.FirewallerAPI,
		remoteRelationsApi:         cfg.RemoteRelationsApi,
		environFirewaller:          cfg.EnvironFirewaller,
		environModelFirewaller:     cfg.EnvironModelFirewaller,
		environInstances:           cfg.EnvironInstances,
		envIPV6CIDRSupport:         cfg.EnvironIPV6CIDRSupport,
		newRemoteFirewallerAPIFunc: cfg.NewCrossModelFacadeFunc,
		modelUUID:                  cfg.ModelUUID,
		machineds:                  make(map[names.MachineTag]*machineData),
		unitsChange:                make(chan *unitsChange),
		unitds:                     make(map[names.UnitTag]*unitData),
		applicationids:             make(map[names.ApplicationTag]*applicationData),
		exposedChange:              make(chan *exposedChange),
		relationIngress:            make(map[names.RelationTag]*remoteRelationData),
		localRelationsChange:       make(chan *remoteRelationNetworkChange),
		clk:                        clk,
		logger:                     cfg.Logger,
		relationWorkerRunner: worker.NewRunner(worker.RunnerParams{
			Clock:  clk,
			Logger: cfg.Logger,

			// One of the remote relation workers failing should not
			// prevent the others from running.
			IsFatal: func(error) bool { return false },

			// For any failures, try again in 1 minute.
			RestartDelay: time.Minute,
		}),
		cloudCallContextFunc: common.NewCloudCallContextFunc(cfg.CredentialAPI),
		watchMachineNotify:   cfg.WatchMachineNotify,
		flushModelNotify:     cfg.FlushModelNotify,
	}

	switch cfg.Mode {
	case config.FwInstance:
	case config.FwGlobal:
		fw.globalMode = true
		fw.globalIngressRuleRef = make(map[string]int)
	default:
		return nil, errors.Errorf("invalid firewall-mode %q", cfg.Mode)
	}

	err := catacomb.Invoke(catacomb.Plan{
		Site: &fw.catacomb,
		Work: fw.loop,
		Init: []worker.Worker{fw.relationWorkerRunner},
	})
	if err != nil {
		return nil, errors.Trace(err)
	}
	return fw, nil
}

func (fw *Firewaller) setUp() error {
	var err error
	fw.machinesWatcher, err = fw.firewallerApi.WatchModelMachines()
	if err != nil {
		return errors.Trace(err)
	}
	if err := fw.catacomb.Add(fw.machinesWatcher); err != nil {
		return errors.Trace(err)
	}

	fw.portsWatcher, err = fw.firewallerApi.WatchOpenedPorts()
	if err != nil {
		return errors.Annotatef(err, "failed to start ports watcher")
	}
	if err := fw.catacomb.Add(fw.portsWatcher); err != nil {
		return errors.Trace(err)
	}

	fw.remoteRelationsWatcher, err = fw.remoteRelationsApi.WatchRemoteRelations()
	if err != nil {
		return errors.Trace(err)
	}
	if err := fw.catacomb.Add(fw.remoteRelationsWatcher); err != nil {
		return errors.Trace(err)
	}

	fw.subnetWatcher, err = fw.firewallerApi.WatchSubnets()
	if err != nil {
		return errors.Annotatef(err, "failed to start subnet watcher")
	}
	if err := fw.catacomb.Add(fw.subnetWatcher); err != nil {
		return errors.Trace(err)
	}

	if fw.environModelFirewaller != nil {
		fw.modelFirewallWatcher, err = fw.firewallerApi.WatchModelFirewallRules()
		if err != nil {
			return errors.Annotatef(err, "failed to start subnet watcher")
		}
		if err := fw.catacomb.Add(fw.modelFirewallWatcher); err != nil {
			return errors.Trace(err)
		}
	}

	if fw.spaceInfos, err = fw.firewallerApi.AllSpaceInfos(); err != nil {
		return errors.Trace(err)
	}

	fw.logger.Debugf("started watching opened port ranges for the model")
	return nil
}

func (fw *Firewaller) loop() error {
	if err := fw.setUp(); err != nil {
		return errors.Trace(err)
	}
	var (
		reconciled                    bool
		modelGroupInitiallyConfigured bool
	)
	portsChange := fw.portsWatcher.Changes()

	var modelFirewallChanges watcher.NotifyChannel
	var ensureModelFirewalls <-chan time.Time
	if fw.modelFirewallWatcher != nil {
		modelFirewallChanges = fw.modelFirewallWatcher.Changes()
	}

	for {
		select {
		case <-fw.catacomb.Dying():
			return fw.catacomb.ErrDying()
		case <-ensureModelFirewalls:
			err := fw.flushModel()
			if errors.Is(err, errors.NotFound) {
				ensureModelFirewalls = fw.clk.After(time.Second)
			} else if err != nil {
				return err
			} else {
				ensureModelFirewalls = nil
			}
		case _, ok := <-modelFirewallChanges:
			if !ok {
				return errors.New("model config watcher closed")
			}
			if ensureModelFirewalls == nil {
				ensureModelFirewalls = fw.clk.After(0)
			}
		case change, ok := <-fw.machinesWatcher.Changes():
			if !ok {
				return errors.New("machines watcher closed")
			}
			for _, machineId := range change {
				if err := fw.machineLifeChanged(names.NewMachineTag(machineId)); err != nil {
					return err
				}
			}
			if !reconciled {
				reconciled = true
				var err error
				if fw.globalMode {
					err = fw.reconcileGlobal()
				} else {
					err = fw.reconcileInstances()
				}
				if err != nil {
					return errors.Trace(err)
				}
			}
			// After first machine exists, make sure to trigger the model firewall flush.
			if len(change) > 0 && !modelGroupInitiallyConfigured {
				modelGroupInitiallyConfigured = true
				if ensureModelFirewalls == nil {
					ensureModelFirewalls = fw.clk.After(0)
				}
			}
		case change, ok := <-portsChange:
			if !ok {
				return errors.New("ports watcher closed")
			}
			for _, portsGlobalKey := range change {
				machineTag := names.NewMachineTag(portsGlobalKey)
				if err := fw.openedPortsChanged(machineTag); err != nil {
					return errors.Trace(err)
				}
			}
		case change, ok := <-fw.remoteRelationsWatcher.Changes():
			if !ok {
				return errors.New("remote relations watcher closed")
			}
			for _, relationKey := range change {
				if err := fw.relationLifeChanged(names.NewRelationTag(relationKey)); err != nil {
					return err
				}
			}
		case _, ok := <-fw.subnetWatcher.Changes():
			if !ok {
				return errors.New("subnet watcher closed")
			}

			if err := fw.subnetsChanged(); err != nil {
				return errors.Trace(err)
			}
		case change := <-fw.localRelationsChange:
			// We have a notification that the remote (consuming) model
			// has changed egress networks so need to update the local
			// model to allow those networks through the firewall.
			if err := fw.relationIngressChanged(change); err != nil {
				return errors.Trace(err)
			}
		case change := <-fw.unitsChange:
			if err := fw.unitsChanged(change); err != nil {
				return errors.Trace(err)
			}
		case change := <-fw.exposedChange:
			change.applicationd.exposed = change.exposed
			change.applicationd.exposedEndpoints = change.exposedEndpoints
			var unitds []*unitData
			for _, unitd := range change.applicationd.unitds {
				unitds = append(unitds, unitd)
			}
			if err := fw.flushUnits(unitds); err != nil {
				return errors.Annotate(err, "cannot change firewall ports")
			}
		}
	}
}

func (fw *Firewaller) subnetsChanged() error {
	// Refresh space topology
	var err error
	if fw.spaceInfos, err = fw.firewallerApi.AllSpaceInfos(); err != nil {
		return errors.Trace(err)
	}

	// Select units for which the ingress rules must be refreshed. We only
	// consider applications that expose endpoints to at least one space.
	var unitds []*unitData
	for _, appd := range fw.applicationids {
		var exposedToSpaces bool
		for _, exposeDetails := range appd.exposedEndpoints {
			if len(exposeDetails.ExposeToSpaces) != 0 {
				exposedToSpaces = true
				break
			}
		}

		if !exposedToSpaces {
			continue // no need to re-eval ingress rules.
		}

		for _, unitd := range appd.unitds {
			unitds = append(unitds, unitd)
		}
	}

	if len(unitds) == 0 {
		return nil // nothing to do
	}

	if err := fw.flushUnits(unitds); err != nil {
		return errors.Annotate(err, "cannot update unit ingress rules")
	}
	return nil
}

func (fw *Firewaller) relationIngressChanged(change *remoteRelationNetworkChange) error {
	fw.logger.Debugf("process remote relation ingress change for %v", change.relationTag)
	relData, ok := fw.relationIngress[change.relationTag]
	if ok {
		relData.networks = change.networks
		relData.ingressRequired = change.ingressRequired
	}
	appData, ok := fw.applicationids[change.localApplicationTag]
	if !ok {
		fw.logger.Debugf("ignoring unknown application: %v", change.localApplicationTag)
		return nil
	}
	unitds := []*unitData{}
	for _, unitd := range appData.unitds {
		unitds = append(unitds, unitd)
	}
	if err := fw.flushUnits(unitds); err != nil {
		return errors.Annotate(err, "cannot change firewall ports")
	}
	return nil
}

// startMachine creates a new data value for tracking details of the
// machine and starts watching the machine for units added or removed.
func (fw *Firewaller) startMachine(tag names.MachineTag) error {
	machined := &machineData{
		fw:     fw,
		tag:    tag,
		unitds: make(map[names.UnitTag]*unitData),
	}
	m, err := machined.machine()
	if params.IsCodeNotFound(err) {
		fw.logger.Debugf("not watching %q", tag)
		return nil
	} else if err != nil {
		return errors.Annotate(err, "cannot watch machine units")
	}
	manual, err := m.IsManual()
	if err != nil {
		return errors.Trace(err)
	}
	if manual {
		// Don't track manual machines, we can't change their ports.
		fw.logger.Debugf("not watching manual %q", tag)
		return nil
	}
	unitw, err := m.WatchUnits()
	if err != nil {
		return errors.Trace(err)
	}
	// XXX(fwereade): this is the best of a bunch of bad options. We've started
	// the watch, so we're responsible for it; but we (probably?) need to do this
	// little dance below to update the machined data on the fw loop goroutine,
	// whence it's usually accessed, before we start the machined watchLoop
	// below. That catacomb *should* be the only one responsible -- and it *is*
	// responsible -- but having it in the main fw catacomb as well does no harm,
	// and greatly simplifies the code below (which would otherwise have to
	// manage unitw lifetime and errors manually).
	if err := fw.catacomb.Add(unitw); err != nil {
		return errors.Trace(err)
	}
	select {
	case <-fw.catacomb.Dying():
		return fw.catacomb.ErrDying()
	case change, ok := <-unitw.Changes():
		if !ok {
			return errors.New("machine units watcher closed")
		}
		fw.machineds[tag] = machined
		err = fw.unitsChanged(&unitsChange{machined, change})
		if err != nil {
			delete(fw.machineds, tag)
			return errors.Annotatef(err, "cannot respond to units changes for %q, %q", tag, fw.modelUUID)
		}
	}

	err = catacomb.Invoke(catacomb.Plan{
		Site: &machined.catacomb,
		Work: func() error {
			return machined.watchLoop(unitw)
		},
	})
	if err != nil {
		delete(fw.machineds, tag)
		return errors.Trace(err)
	}

	// register the machined with the firewaller's catacomb.
	err = fw.catacomb.Add(machined)
	if err != nil {
		return errors.Trace(err)
	}
	fw.logger.Debugf("started watching %q", tag)
	if fw.watchMachineNotify != nil {
		fw.watchMachineNotify(tag)
	}
	return nil
}

// startUnit creates a new data value for tracking details of the unit
// The provided machineTag must be the tag for the machine the unit was last
// observed to be assigned to.
func (fw *Firewaller) startUnit(unit *firewaller.Unit, machineTag names.MachineTag) error {
	application, err := unit.Application()
	if err != nil {
		return err
	}

	applicationTag := application.Tag()
	unitTag := unit.Tag()
	unitd := &unitData{
		fw:   fw,
		unit: unit,
		tag:  unitTag,
	}
	fw.unitds[unitTag] = unitd

	unitd.machined = fw.machineds[machineTag]
	unitd.machined.unitds[unitTag] = unitd
	if fw.applicationids[applicationTag] == nil {
		err := fw.startApplication(application)
		if err != nil {
			delete(fw.unitds, unitTag)
			delete(unitd.machined.unitds, unitTag)
			return err
		}
	}
	unitd.applicationd = fw.applicationids[applicationTag]
	unitd.applicationd.unitds[unitTag] = unitd

	if err = fw.openedPortsChanged(machineTag); err != nil {
		return errors.Trace(err)
	}

	return nil
}

// startApplication creates a new data value for tracking details of the
// application and starts watching the application for exposure changes.
func (fw *Firewaller) startApplication(app *firewaller.Application) error {
	exposed, exposedEndpoints, err := app.ExposeInfo()
	if err != nil {
		return err
	}
	applicationd := &applicationData{
		fw:               fw,
		application:      app,
		exposed:          exposed,
		exposedEndpoints: exposedEndpoints,
		unitds:           make(map[names.UnitTag]*unitData),
	}
	fw.applicationids[app.Tag()] = applicationd

	err = catacomb.Invoke(catacomb.Plan{
		Site: &applicationd.catacomb,
		Work: func() error {
			return applicationd.watchLoop(exposed, exposedEndpoints)
		},
	})
	if err != nil {
		return errors.Trace(err)
	}
	if err := fw.catacomb.Add(applicationd); err != nil {
		return errors.Trace(err)
	}
	return nil
}

// reconcileGlobal compares the initially started watcher for machines,
// units and applications with the opened and closed ports globally and
// opens and closes the appropriate ports for the whole environment.
func (fw *Firewaller) reconcileGlobal() error {
	var machines []*machineData
	for _, machined := range fw.machineds {
		machines = append(machines, machined)
	}
	want, err := fw.gatherIngressRules(machines...)
	if err != nil {
		return err
	}
	ctx := stdcontext.Background()
	initialPortRanges, err := fw.environFirewaller.IngressRules(fw.cloudCallContextFunc(ctx))
	if err != nil {
		return err
	}

	// Check which ports to open or to close.
	toOpen, toClose := initialPortRanges.Diff(want)
	if len(toOpen) > 0 {
		fw.logger.Infof("opening global ports %v", toOpen)
		if err := fw.environFirewaller.OpenPorts(fw.cloudCallContextFunc(ctx), toOpen); err != nil {
			return errors.Annotatef(err, "failed to open global ports %v", toOpen)
		}
	}
	if len(toClose) > 0 {
		fw.logger.Infof("closing global ports %v", toClose)
		if err := fw.environFirewaller.ClosePorts(fw.cloudCallContextFunc(ctx), toClose); err != nil {
			return errors.Annotatef(err, "failed to close global ports %v", toClose)
		}
	}
	return nil
}

// reconcileInstances compares the initially started watcher for machines,
// units and applications with the opened and closed ports of the instances and
// opens and closes the appropriate ports for each instance.
func (fw *Firewaller) reconcileInstances() error {
	for _, machined := range fw.machineds {
		m, err := machined.machine()
		if params.IsCodeNotFound(err) {
			if err := fw.forgetMachine(machined); err != nil {
				return err
			}
			continue
		}
		if err != nil {
			return err
		}
		instanceId, err := m.InstanceId()
		if errors.IsNotProvisioned(err) {
			fw.logger.Errorf("Machine not yet provisioned: %v", err)
			continue
		}
		if err != nil {
			return err
		}
		ctx := stdcontext.Background()
		envInstances, err := fw.environInstances.Instances(fw.cloudCallContextFunc(ctx), []instance.Id{instanceId})
		if err == environs.ErrNoInstances {
			return nil
		}
		if err != nil {
			return err
		}
		machineId := machined.tag.Id()

		fwInstance, ok := envInstances[0].(instances.InstanceFirewaller)
		if !ok {
			return nil
		}

		initialRules, err := fwInstance.IngressRules(fw.cloudCallContextFunc(ctx), machineId)
		if err != nil {
			return err
		}

		// Check which ports to open or to close.
		toOpen, toClose := initialRules.Diff(machined.ingressRules)
		if len(toOpen) > 0 {
			fw.logger.Infof("opening instance port ranges %v for %q",
				toOpen, machined.tag)
			if err := fwInstance.OpenPorts(fw.cloudCallContextFunc(ctx), machineId, toOpen); err != nil {
				// TODO(mue) Add local retry logic.
				return errors.Annotatef(err, "failed to open instance ports %v for %q", toOpen, machined.tag)
			}
		}
		if len(toClose) > 0 {
			fw.logger.Infof("closing instance port ranges %v for %q",
				toClose, machined.tag)
			if err := fwInstance.ClosePorts(fw.cloudCallContextFunc(ctx), machineId, toClose); err != nil {
				// TODO(mue) Add local retry logic.
				return errors.Annotatef(err, "failed to close instance ports %v for %q", toOpen, machined.tag)
			}
		}
	}
	return nil
}

// unitsChanged responds to changes to the assigned units.
func (fw *Firewaller) unitsChanged(change *unitsChange) error {
	changed := []*unitData{}
	for _, name := range change.units {
		unitTag := names.NewUnitTag(name)
		unit, err := fw.firewallerApi.Unit(unitTag)
		if err != nil && !params.IsCodeNotFound(err) {
			return err
		}
		var machineTag names.MachineTag
		if unit != nil {
			machineTag, err = unit.AssignedMachine()
			if params.IsCodeNotFound(err) {
				continue
			} else if err != nil && !params.IsCodeNotAssigned(err) {
				return err
			}
		}
		if unitd, known := fw.unitds[unitTag]; known {
			knownMachineTag := fw.unitds[unitTag].machined.tag
			if unit == nil || unit.Life() == life.Dead || machineTag != knownMachineTag {
				fw.forgetUnit(unitd)
				changed = append(changed, unitd)
				fw.logger.Debugf("stopped watching unit %s", name)
			}
		} else if unit != nil && unit.Life() != life.Dead && fw.machineds[machineTag] != nil {
			err = fw.startUnit(unit, machineTag)
			if params.IsCodeNotFound(err) {
				continue
			}
			if err != nil {
				return err
			}
			changed = append(changed, fw.unitds[unitTag])
			fw.logger.Debugf("started watching %q", unitTag)
		}
	}
	if err := fw.flushUnits(changed); err != nil {
		return errors.Annotate(err, "cannot change firewall ports")
	}
	return nil
}

// openedPortsChanged handles port change notifications
func (fw *Firewaller) openedPortsChanged(machineTag names.MachineTag) (err error) {
	defer func() {
		if params.IsCodeNotFound(err) {
			err = nil
		}
	}()
	machined, ok := fw.machineds[machineTag]
	if !ok {
		// It is common to receive a port change notification before
		// registering the machine, so if a machine is not found in
		// firewaller's list, just skip the change.  Look up will also
		// fail if it's a manual machine.
		fw.logger.Debugf("failed to lookup %q, skipping port change", machineTag)
		return nil
	}

	m, err := machined.machine()
	if err != nil {
		return err
	}

	_, opendPortRangesByEndpoint, err := m.OpenedMachinePortRanges()
	if err != nil {
		return err
	}

	// Check for missing units and defer the handling of this change for
	// the future.
	for unitTag := range opendPortRangesByEndpoint {
		if _, ok := machined.unitds[unitTag]; !ok {
			// It is common to receive port change notification before
			// registering a unit. Skip handling the port change - it will
			// be handled when the unit is registered.
			fw.logger.Debugf("failed to lookup %q, skipping port change", unitTag)
			return nil
		}
	}

	if equalGroupedPortRanges(machined.openedPortRangesByEndpoint, opendPortRangesByEndpoint) {
		return nil // no change
	}

	machined.openedPortRangesByEndpoint = opendPortRangesByEndpoint
	return fw.flushMachine(machined)
}

func equalGroupedPortRanges(a, b map[names.UnitTag]network.GroupedPortRanges) bool {
	if len(a) != len(b) {
		return false
	}
	for unitTag, portRangesA := range a {
		portRangesB, exists := b[unitTag]
		if !exists || !portRangesA.EqualTo(portRangesB) {
			return false
		}
	}
	return true
}

// flushUnits opens and closes ports for the passed unit data.
func (fw *Firewaller) flushUnits(unitds []*unitData) error {
	machineds := map[names.MachineTag]*machineData{}
	for _, unitd := range unitds {
		machineds[unitd.machined.tag] = unitd.machined
	}
	for _, machined := range machineds {
		if err := fw.flushMachine(machined); err != nil {
			return err
		}
	}
	return nil
}

// flushMachine opens and closes ports for the passed machine.
func (fw *Firewaller) flushMachine(machined *machineData) error {
	want, err := fw.gatherIngressRules(machined)
	if err != nil {
		return errors.Trace(err)
	}
	toOpen, toClose := machined.ingressRules.Diff(want)
	machined.ingressRules = want
	if fw.globalMode {
		return fw.flushGlobalPorts(toOpen, toClose)
	}
	return fw.flushInstancePorts(machined, toOpen, toClose)
}

// gatherIngressRules returns the ingress rules to open and close
// for the specified machines.
func (fw *Firewaller) gatherIngressRules(machines ...*machineData) (firewall.IngressRules, error) {
	var want firewall.IngressRules
	for _, machined := range machines {
		for unitTag := range machined.openedPortRangesByEndpoint {
			unitd, known := machined.unitds[unitTag]
			if !known {
				fw.logger.Debugf("no ingress rules for unknown %v on %v", unitTag, machined.tag)
				continue
			}

			unitRules, err := fw.ingressRulesForMachineUnit(machined, unitd)
			if err != nil {
				return nil, errors.Trace(err)
			}

			want = append(want, unitRules...)
		}
	}
	if err := want.Validate(); err != nil {
		return nil, errors.Trace(err)
	}

	// Substrates that do not support IPV6 CIDRs will complain if we pass
	// an IPV6 CIDR. To work around this issue, we filter out any IPV6
	// CIDRs from the collected ingress rule list.
	if !fw.envIPV6CIDRSupport {
		want = want.RemoveCIDRsMatchingAddressType(network.IPv6Address)
	}

	return want, nil
}

func (fw *Firewaller) ingressRulesForMachineUnit(machine *machineData, unit *unitData) (firewall.IngressRules, error) {
	unitPortRanges := machine.openedPortRangesByEndpoint[unit.tag]
	if len(unitPortRanges) == 0 {
		return nil, nil // no ports opened by the charm
	}

	var rules firewall.IngressRules
	var err error
	if unit.applicationd.exposed {
		rules = fw.ingressRulesForExposedMachineUnit(machine, unit, unitPortRanges)
	} else {
		if rules, err = fw.ingressRulesForNonExposedMachineUnit(unit.applicationd.application.Tag(),
			unitPortRanges); err != nil {
			return nil, errors.Trace(err)
		}
	}

	// De-dup and sort rules before returning them back.
	rules = rules.UniqueRules()
	sort.Slice(rules, func(i, j int) bool { return rules[i].LessThan(rules[j]) })
	fw.logger.Debugf("ingress rules for %q: %v", unit.tag, rules)
	return rules, nil
}

func (fw *Firewaller) ingressRulesForNonExposedMachineUnit(appTag names.ApplicationTag,
	openUnitPortRanges network.GroupedPortRanges) (firewall.IngressRules, error) {
	// Not exposed, so add any ingress rules required by remote relations.
	srcCIDRs, err := fw.updateForRemoteRelationIngress(appTag)
	if err != nil || len(srcCIDRs) == 0 {
		return nil, errors.Trace(err)
	}

	var rules firewall.IngressRules
	for _, portRange := range openUnitPortRanges.UniquePortRanges() {
		rules = append(rules, firewall.NewIngressRule(portRange, srcCIDRs.Values()...))
	}

	return rules, nil
}

func (fw *Firewaller) ingressRulesForExposedMachineUnit(machine *machineData, unit *unitData,
	openUnitPortRanges network.GroupedPortRanges) firewall.IngressRules {
	var (
		exposedEndpoints = unit.applicationd.exposedEndpoints
		rules            firewall.IngressRules
	)

	for exposedEndpoint, exposeDetails := range exposedEndpoints {
		// Collect the operator-provided CIDRs that should be able to
		// access the port ranges opened for this endpoint; then resolve
		// the CIDRs for the spaces specified in the expose details to
		// construct the full source CIDR list for the generated rules.
		srcCIDRs := set.NewStrings(exposeDetails.ExposeToCIDRs...)
		for _, spaceID := range exposeDetails.ExposeToSpaces {
			sp := fw.spaceInfos.GetByID(spaceID)
			if sp == nil {
				fw.logger.Warningf("exposed endpoint references unknown space ID %q", spaceID)
				continue
			}

			if len(sp.Subnets) == 0 {
				if exposedEndpoint == "" {
					fw.logger.Warningf("all endpoints of application %q are exposed to space %q which contains no subnets",
						unit.applicationd.application.Name(), sp.Name)
				} else {
					fw.logger.Warningf("endpoint %q application %q are exposed to space %q which contains no subnets",
						exposedEndpoint, unit.applicationd.application.Name(), sp.Name)
				}
			}
			for _, subnet := range sp.Subnets {
				srcCIDRs.Add(subnet.CIDR)
			}
		}

		if len(srcCIDRs) == 0 {
			continue // no rules required
		}

		// If this is a named (i.e. not the wildcard) endpoint, look up
		// the port ranges opened for *all* endpoints as well as for
		// that endpoint name specifically, and create ingress rules.
		if exposedEndpoint != "" {
			for _, portRange := range openUnitPortRanges[exposedEndpoint] { // ports opened for this endpoint
				rules = append(rules, firewall.NewIngressRule(portRange, srcCIDRs.Values()...))
			}
			for _, portRange := range openUnitPortRanges[""] { // ports opened for ALL endpoints
				rules = append(rules, firewall.NewIngressRule(portRange, srcCIDRs.Values()...))
			}
			continue
		}

		// Create ingress rules for all endpoints except the ones that
		// have their own dedicated entry in the exposed endpoints map.
		for endpointName, portRanges := range openUnitPortRanges {
			// This non-wildcard endpoint has an entry in the exposed
			// endpoints list that override the global expose-all
			// entry so we should skip it.
			if _, hasExposeOverride := exposedEndpoints[endpointName]; hasExposeOverride && endpointName != "" {
				continue
			}

			for _, portRange := range portRanges {
				rules = append(rules, firewall.NewIngressRule(portRange, srcCIDRs.Values()...))
			}
		}
	}

	return rules
}

// TODO(wallyworld) - consider making this configurable.
const maxAllowedCIDRS = 20

func (fw *Firewaller) updateForRemoteRelationIngress(appTag names.ApplicationTag) (set.Strings, error) {
	fw.logger.Debugf("finding egress rules for %v", appTag)
	// Now create the rules for any remote relations of which the
	// unit's application is a part.
	cidrs := make(set.Strings)
	for _, data := range fw.relationIngress {
		if data.localApplicationTag != appTag {
			continue
		}
		if !data.ingressRequired {
			continue
		}
		for _, cidr := range data.networks.Values() {
			cidrs.Add(cidr)
		}
	}
	// If we have too many CIDRs to create a rule for, consolidate.
	// If a firewall rule with a whitelist of CIDRs has been set up,
	// use that, else open to the world.
	if cidrs.Size() > maxAllowedCIDRS {
		// First, try and merge the cidrs.
		merged, err := cidrman.MergeCIDRs(cidrs.Values())
		if err != nil {
			return nil, errors.Trace(err)
		}
		cidrs = set.NewStrings(merged...)
	}

	// If there's still too many after merging, look for any firewall whitelist.
	if cidrs.Size() > maxAllowedCIDRS {
		cfg, err := fw.firewallerApi.ModelConfig()
		if err != nil {
			return nil, errors.Trace(err)
		}
		whitelistCidrs := cfg.SAASIngressAllow()
		cidrs = set.NewStrings(whitelistCidrs...)
	}

	return cidrs, nil
}

// flushGlobalPorts opens and closes global ports in the environment.
// It keeps a reference count for ports so that only 0-to-1 and 1-to-0 events
// modify the environment.
func (fw *Firewaller) flushGlobalPorts(rawOpen, rawClose firewall.IngressRules) error {
	// Filter which ports are really to open or close.
	var toOpen, toClose firewall.IngressRules
	for _, rule := range rawOpen {
		ruleName := rule.String()
		if fw.globalIngressRuleRef[ruleName] == 0 {
			toOpen = append(toOpen, rule)
		}
		fw.globalIngressRuleRef[ruleName]++
	}
	for _, rule := range rawClose {
		ruleName := rule.String()
		fw.globalIngressRuleRef[ruleName]--
		if fw.globalIngressRuleRef[ruleName] == 0 {
			toClose = append(toClose, rule)
			delete(fw.globalIngressRuleRef, ruleName)
		}
	}
	ctx := stdcontext.Background()
	// Open and close the ports.
	if len(toOpen) > 0 {
		toOpen.Sort()
		fw.logger.Infof("opening port ranges %v in environment", toOpen)
		if err := fw.environFirewaller.OpenPorts(fw.cloudCallContextFunc(ctx), toOpen); err != nil {
			// TODO(mue) Add local retry logic.
			return errors.Annotatef(err, "failed to open port ranges %v in environment", toOpen)
		}
	}
	if len(toClose) > 0 {
		toClose.Sort()
		fw.logger.Infof("closing port ranges %v in environment", toClose)
		if err := fw.environFirewaller.ClosePorts(fw.cloudCallContextFunc(ctx), toClose); err != nil {
			// TODO(mue) Add local retry logic.
			return errors.Annotatef(err, "failed to close port ranges %v in environment", toOpen)
		}
	}
	return nil
}

func (fw *Firewaller) flushModel() error {
	if fw.environModelFirewaller == nil {
		return nil
	}
	want, err := fw.firewallerApi.ModelFirewallRules()
	if err != nil {
		return errors.Trace(err)
	}

	ctx := stdcontext.Background()
	curr, err := fw.environModelFirewaller.ModelIngressRules(fw.cloudCallContextFunc(ctx))
	if err != nil {
		return errors.Trace(err)
	}

	toOpen, toClose := curr.Diff(want)
	if len(toOpen) > 0 {
		toOpen.Sort()
		fw.logger.Infof("opening port ranges %v on model firewall", toOpen)
		if err := fw.environModelFirewaller.OpenModelPorts(fw.cloudCallContextFunc(ctx), toOpen); err != nil {
			// TODO(mue) Add local retry logic.
			return errors.Annotatef(err, "failed to open port ranges %v on model firewall", toOpen)
		}
	}
	if len(toClose) > 0 {
		toClose.Sort()
		fw.logger.Infof("closing port ranges %v on model firewall", toClose)
		if err := fw.environModelFirewaller.CloseModelPorts(fw.cloudCallContextFunc(ctx), toClose); err != nil {
			// TODO(mue) Add local retry logic.
			return errors.Annotatef(err, "failed to close port ranges %v on model firewall", toOpen)
		}
	}
	if fw.flushModelNotify != nil {
		fw.flushModelNotify()
	}
	return nil
}

// flushInstancePorts opens and closes ports global on the machine.
func (fw *Firewaller) flushInstancePorts(machined *machineData, toOpen, toClose firewall.IngressRules) (err error) {
	defer func() {
		if params.IsCodeNotFound(err) {
			err = nil
		}
	}()

	// If there's nothing to do, do nothing.
	// This is important because when a machine is first created,
	// it will have no instance id but also no open ports -
	// InstanceId will fail but we don't care.
	fw.logger.Debugf("flush instance ports: to open %v, to close %v", toOpen, toClose)
	if len(toOpen) == 0 && len(toClose) == 0 {
		return nil
	}
	m, err := machined.machine()
	if err != nil {
		return err
	}
	machineId := machined.tag.Id()
	instanceId, err := m.InstanceId()
	if errors.IsNotProvisioned(err) {
		// Not provisioned yet, so nothing to do for this instance
		return nil
	}
	if err != nil {
		return err
	}
	ctx := stdcontext.Background()
	envInstances, err := fw.environInstances.Instances(fw.cloudCallContextFunc(ctx), []instance.Id{instanceId})
	if err != nil {
		return err
	}
	fwInstance, ok := envInstances[0].(instances.InstanceFirewaller)
	if !ok {
		fw.logger.Infof("flushInstancePorts called on an instance of type %T which doesn't support firewall.",
			envInstances[0])
		return nil
	}

	// Open and close the ports.
	if len(toOpen) > 0 {
		toOpen.Sort()
		if err := fwInstance.OpenPorts(fw.cloudCallContextFunc(ctx), machineId, toOpen); err != nil {
			// TODO(mue) Add local retry logic.
			return err
		}
		fw.logger.Infof("opened port ranges %v on %q", toOpen, machined.tag)
	}
	if len(toClose) > 0 {
		toClose.Sort()
		if err := fwInstance.ClosePorts(fw.cloudCallContextFunc(ctx), machineId, toClose); err != nil {
			// TODO(mue) Add local retry logic.
			return err
		}
		fw.logger.Infof("closed port ranges %v on %q", toClose, machined.tag)
	}
	return nil
}

// machineLifeChanged starts watching new machines when the firewaller
// is starting, or when new machines come to life, and stops watching
// machines that are dying.
func (fw *Firewaller) machineLifeChanged(tag names.MachineTag) error {
	m, err := fw.firewallerApi.Machine(tag)
	found := !params.IsCodeNotFound(err)
	if found && err != nil {
		return err
	}
	dead := !found || m.Life() == life.Dead
	machined, known := fw.machineds[tag]
	if known && dead {
		return fw.forgetMachine(machined)
	}
	if !known && !dead {
		err := fw.startMachine(tag)
		if err != nil {
			return err
		}
	}
	return nil
}

// forgetMachine cleans the machine data after the machine is removed.
func (fw *Firewaller) forgetMachine(machined *machineData) error {
	for _, unitd := range machined.unitds {
		fw.forgetUnit(unitd)
	}
	if err := fw.flushMachine(machined); err != nil {
		return errors.Trace(err)
	}

	// Unusually, it's fine to ignore this error, because we know the machined
	// is being tracked in fw.catacomb. But we do still want to wait until the
	// watch loop has stopped before we nuke the last data and return.
	_ = worker.Stop(machined)
	delete(fw.machineds, machined.tag)
	fw.logger.Debugf("stopped watching %q", machined.tag)
	return nil
}

// forgetUnit cleans the unit data after the unit is removed.
func (fw *Firewaller) forgetUnit(unitd *unitData) {
	applicationd := unitd.applicationd
	machined := unitd.machined

	// If it's the last unit in the application, we'll need to stop the applicationd.
	stoppedApplication := false
	if len(applicationd.unitds) == 1 {
		if _, found := applicationd.unitds[unitd.tag]; found {
			// Unusually, it's fine to ignore this error, because we know the
			// applicationd is being tracked in fw.catacomb. But we do still want
			// to wait until the watch loop has stopped before we nuke the last
			// data and return.
			_ = worker.Stop(applicationd)
			stoppedApplication = true
		}
	}

	// Clean up after stopping.
	delete(fw.unitds, unitd.tag)
	delete(machined.unitds, unitd.tag)
	delete(applicationd.unitds, unitd.tag)
	fw.logger.Debugf("stopped watching %q", unitd.tag)
	if stoppedApplication {
		applicationTag := applicationd.application.Tag()
		delete(fw.applicationids, applicationTag)
		fw.logger.Debugf("stopped watching %q", applicationTag)
	}
}

// Kill is part of the worker.Worker interface.
func (fw *Firewaller) Kill() {
	fw.catacomb.Kill(nil)
}

// Wait is part of the worker.Worker interface.
func (fw *Firewaller) Wait() error {
	return fw.catacomb.Wait()
}

// unitsChange contains the changed units for one specific machine.
type unitsChange struct {
	machined *machineData
	units    []string
}

// machineData holds machine details and watches units added or removed.
type machineData struct {
	catacomb     catacomb.Catacomb
	fw           *Firewaller
	tag          names.MachineTag
	unitds       map[names.UnitTag]*unitData
	ingressRules firewall.IngressRules
	// ports defined by units on this machine
	openedPortRangesByEndpoint map[names.UnitTag]network.GroupedPortRanges
}

func (md *machineData) machine() (*firewaller.Machine, error) {
	return md.fw.firewallerApi.Machine(md.tag)
}

// watchLoop watches the machine for units added or removed.
func (md *machineData) watchLoop(unitw watcher.StringsWatcher) error {
	if err := md.catacomb.Add(unitw); err != nil {
		return errors.Trace(err)
	}
	for {
		select {
		case <-md.catacomb.Dying():
			return md.catacomb.ErrDying()
		case change, ok := <-unitw.Changes():
			if !ok {
				return errors.New("machine units watcher closed")
			}
			select {
			case <-md.catacomb.Dying():
				return md.catacomb.ErrDying()
			case md.fw.unitsChange <- &unitsChange{md, change}:
			}
		}
	}
}

// Kill is part of the worker.Worker interface.
func (md *machineData) Kill() {
	md.catacomb.Kill(nil)
}

// Wait is part of the worker.Worker interface.
func (md *machineData) Wait() error {
	return md.catacomb.Wait()
}

// unitData holds unit details.
type unitData struct {
	fw           *Firewaller
	tag          names.UnitTag
	unit         *firewaller.Unit
	applicationd *applicationData
	machined     *machineData
}

// exposedChange contains the changed exposed flag for one specific application.
type exposedChange struct {
	applicationd     *applicationData
	exposed          bool
	exposedEndpoints map[string]params.ExposedEndpoint
}

// applicationData holds application details and watches exposure changes.
type applicationData struct {
	catacomb         catacomb.Catacomb
	fw               *Firewaller
	application      *firewaller.Application
	exposed          bool
	exposedEndpoints map[string]params.ExposedEndpoint
	unitds           map[names.UnitTag]*unitData
}

// watchLoop watches the application's exposed flag for changes.
func (ad *applicationData) watchLoop(curExposed bool, curExposedEndpoints map[string]params.ExposedEndpoint) error {
	appWatcher, err := ad.application.Watch()
	if err != nil {
		if params.IsCodeNotFound(err) {
			return nil
		}
		return errors.Trace(err)
	}
	if err := ad.catacomb.Add(appWatcher); err != nil {
		return errors.Trace(err)
	}
	for {
		select {
		case <-ad.catacomb.Dying():
			return ad.catacomb.ErrDying()
		case _, ok := <-appWatcher.Changes():
			if !ok {
				return errors.New("application watcher closed")
			}
			newExposed, newExposedEndpoints, err := ad.application.ExposeInfo()
			if err != nil {
				if errors.IsNotFound(err) {
					ad.fw.logger.Debugf("application(%q).IsExposed() returned NotFound: %v", ad.application.Name(), err)
					return nil
				}
				return errors.Trace(err)
			}
			if curExposed == newExposed && equalExposedEndpoints(curExposedEndpoints, newExposedEndpoints) {
				ad.fw.logger.Tracef("application(%q) expose settings unchanged: exposed: %v, exposedEndpoints: %v",
					ad.application.Name(), curExposed, curExposedEndpoints)
				continue
			}
			ad.fw.logger.Tracef("application(%q) expose settings changed: exposed: %v, exposedEndpoints: %v",
				ad.application.Name(), newExposed, newExposedEndpoints)

			curExposed, curExposedEndpoints = newExposed, newExposedEndpoints
			select {
			case <-ad.catacomb.Dying():
				return ad.catacomb.ErrDying()
			case ad.fw.exposedChange <- &exposedChange{ad, newExposed, newExposedEndpoints}:
			}
		}
	}
}

func equalExposedEndpoints(a, b map[string]params.ExposedEndpoint) bool {
	if len(a) != len(b) {
		return false
	}

	for endpoint, exposeDetailsA := range a {
		exposeDetailsB, found := b[endpoint]
		if !found {
			return false
		}

		if !equalStringSlices(exposeDetailsA.ExposeToSpaces, exposeDetailsB.ExposeToSpaces) ||
			!equalStringSlices(exposeDetailsA.ExposeToCIDRs, exposeDetailsB.ExposeToCIDRs) {
			return false
		}

	}

	return true
}

func equalStringSlices(a, b []string) bool {
	if len(a) != len(b) {
		return false
	}

	setA := set.NewStrings(a...)
	setB := set.NewStrings(b...)
	return setA.Difference(setB).IsEmpty()
}

// Kill is part of the worker.Worker interface.
func (ad *applicationData) Kill() {
	ad.catacomb.Kill(nil)
}

// Wait is part of the worker.Worker interface.
func (ad *applicationData) Wait() error {
	return ad.catacomb.Wait()
}

// relationLifeChanged manages the workers to process ingress changes for
// the specified relation.
func (fw *Firewaller) relationLifeChanged(tag names.RelationTag) error {
	results, err := fw.remoteRelationsApi.Relations([]string{tag.Id()})
	if err != nil {
		return errors.Trace(err)
	}
	relErr := results[0].Error
	notfound := relErr != nil && params.IsCodeNotFound(relErr)
	if relErr != nil && !notfound {
		return err
	}
	rel := results[0].Result

	gone := notfound || rel.Life == life.Dead || rel.Suspended
	data, known := fw.relationIngress[tag]
	if known && gone {
		fw.logger.Debugf("relation %v was known but has died or been suspended", tag.Id())
		// If relation is suspended, shut off ingress immediately.
		// Units will also eventually leave scope which would cause
		// ingress to be shut off, but best to do it up front.
		if rel != nil && rel.Suspended {
			change := &remoteRelationNetworkChange{
				relationTag:         tag,
				localApplicationTag: data.localApplicationTag,
				ingressRequired:     false,
			}
			if err := fw.relationIngressChanged(change); err != nil {
				return errors.Trace(err)
			}
		}
		return fw.forgetRelation(data)
	}
	if !known && !gone {
		err := fw.startRelation(rel, rel.Endpoint.Role)
		if err != nil {
			return err
		}
	}
	return nil
}

type remoteRelationInfo struct {
	relationToken string
}

type remoteRelationData struct {
	catacomb      catacomb.Catacomb
	fw            *Firewaller
	relationReady chan remoteRelationInfo

	tag                 names.RelationTag
	localApplicationTag names.ApplicationTag
	relationToken       string
	remoteModelUUID     string
	endpointRole        charm.RelationRole
	isOffer             bool

	crossModelFirewallerFacade CrossModelFirewallerFacadeCloser

	// These values are updated when ingress information on the
	// relation changes in the model.
	ingressRequired bool
	networks        set.Strings
}

// startRelation creates a new data value for tracking details of the
// relation and starts watching the related models for subnets added or removed.
func (fw *Firewaller) startRelation(rel *params.RemoteRelation, role charm.RelationRole) error {
	remoteApps, err := fw.remoteRelationsApi.RemoteApplications([]string{rel.RemoteApplicationName})
	if err != nil {
		return errors.Trace(err)
	}
	remoteAppResult := remoteApps[0]
	if remoteAppResult.Error != nil {
		return errors.Trace(err)
	}

	tag := names.NewRelationTag(rel.Key)
	data := &remoteRelationData{
		fw:                  fw,
		tag:                 tag,
		remoteModelUUID:     rel.SourceModelUUID,
		localApplicationTag: names.NewApplicationTag(rel.ApplicationName),
		endpointRole:        role,
		relationReady:       make(chan remoteRelationInfo),
	}

	// Start the worker which will watch the remote relation for things like new networks.
	// We use ReplaceWorker since the relation may have been removed and we are re-adding it.
	if err := fw.relationWorkerRunner.StartWorker(tag.Id(), func() (worker.Worker, error) {
<<<<<<< HEAD
=======
		// This may be a restart after an api error, so ensure any previous
		// worker is killed and the catacomb is reset.
		data.Kill()
>>>>>>> d9abc770
		data.catacomb = catacomb.Catacomb{}
		if err := catacomb.Invoke(catacomb.Plan{
			Site: &data.catacomb,
			Work: data.watchLoop,
		}); err != nil {
			return nil, errors.Trace(err)
		}
		return data, nil
	}); err != nil {
		return errors.Annotate(err, "error starting remote relation worker")
	}
	fw.relationIngress[tag] = data

	data.isOffer = remoteAppResult.Result.IsConsumerProxy
	return fw.startRelationPoller(rel.Key, rel.RemoteApplicationName, data.relationReady)
}

// watchLoop watches the relation for networks added or removed.
func (rd *remoteRelationData) watchLoop() error {
	defer func() {
		if rd.crossModelFirewallerFacade != nil {
			rd.crossModelFirewallerFacade.Close()
		}
	}()

	// First, wait for relation to become ready.
	for rd.relationToken == "" {
		select {
		case <-rd.catacomb.Dying():
			return rd.catacomb.ErrDying()
		case remoteRelationInfo := <-rd.relationReady:
			rd.relationToken = remoteRelationInfo.relationToken
			rd.fw.logger.Debugf(
				"relation %v in model %v is ready",
				rd.relationToken, rd.remoteModelUUID)
		}
	}

	if rd.endpointRole == charm.RoleRequirer {
		return rd.requirerEndpointLoop()
	}
	return rd.providerEndpointLoop()
}

func (rd *remoteRelationData) requirerEndpointLoop() error {
	// If the requirer end of the relation is on the offering model,
	// there's nothing to do here because the provider end on the
	// consuming model will be watching for changes.
	// TODO(wallyworld) - this will change if we want to allow bidirectional traffic.
	if rd.isOffer {
		return nil
	}

	rd.fw.logger.Debugf("starting requirer endpoint loop for %v on %v ", rd.tag.Id(), rd.localApplicationTag.Id())
	// Now watch for updates to egress addresses so we can inform the offering
	// model what firewall ingress to allow.
	egressAddressWatcher, err := rd.fw.firewallerApi.WatchEgressAddressesForRelation(rd.tag)
	if err != nil {
		if !params.IsCodeNotFound(err) && !params.IsCodeNotSupported(err) {
			return errors.Trace(err)
		}
		rd.fw.logger.Infof("no egress required for %v", rd.localApplicationTag)
		rd.ingressRequired = false
		return nil
	}
	if err := rd.catacomb.Add(egressAddressWatcher); err != nil {
		return errors.Trace(err)
	}
	for {
		select {
		case <-rd.catacomb.Dying():
			return rd.catacomb.ErrDying()
		case cidrs := <-egressAddressWatcher.Changes():
			rd.fw.logger.Debugf("relation egress addresses for %v changed in model %v: %v", rd.tag, rd.fw.modelUUID,
				cidrs)
			if err := rd.updateProviderModel(cidrs); err != nil {
				return errors.Trace(err)
			}
		}
	}
}

func (rd *remoteRelationData) providerEndpointLoop() error {
	rd.fw.logger.Debugf("starting provider endpoint loop for %v on %v ", rd.tag.Id(), rd.localApplicationTag.Id())
	// Watch for ingress changes requested by the consuming model.
	ingressAddressWatcher, err := rd.ingressAddressWatcher()
	if err != nil {
		if !params.IsCodeNotFound(err) && !params.IsCodeNotSupported(err) {
			return errors.Trace(err)
		}
		rd.fw.logger.Infof("no ingress required for %v", rd.localApplicationTag)
		rd.ingressRequired = false
		return nil
	}
	if err := rd.catacomb.Add(ingressAddressWatcher); err != nil {
		return errors.Trace(err)
	}
	for {
		select {
		case <-rd.catacomb.Dying():
			return rd.catacomb.ErrDying()
		case cidrs := <-ingressAddressWatcher.Changes():
			rd.fw.logger.Debugf("relation ingress addresses for %v changed in model %v: %v", rd.tag, rd.fw.modelUUID,
				cidrs)
			if err := rd.updateIngressNetworks(cidrs); err != nil {
				return errors.Trace(err)
			}
		}
	}
}

func (rd *remoteRelationData) ingressAddressWatcher() (watcher.StringsWatcher, error) {
	if rd.isOffer {
		// On the offering side we watch the local model for ingress changes
		// which will have been published from the consuming model.
		return rd.fw.firewallerApi.WatchIngressAddressesForRelation(rd.tag)
	} else {
		// On the consuming side, if this is the provider end of the relation,
		// we watch the remote model's egress changes to get our ingress changes.
		apiInfo, err := rd.fw.firewallerApi.ControllerAPIInfoForModel(rd.remoteModelUUID)
		if err != nil {
			return nil, errors.Annotatef(err, "cannot get api info for model %v", rd.remoteModelUUID)
		}
		rd.crossModelFirewallerFacade, err = rd.fw.newRemoteFirewallerAPIFunc(apiInfo)
		if err != nil {
			return nil, errors.Annotate(err, "cannot open facade to remote model to watch ingress addresses")
		}

		mac, err := rd.fw.firewallerApi.MacaroonForRelation(rd.tag.Id())
		if err != nil {
			return nil, errors.Annotatef(err, "cannot get macaroon for %v", rd.tag.Id())
		}
		arg := params.RemoteEntityArg{
			Token:     rd.relationToken,
			Macaroons: macaroon.Slice{mac},
		}
		return rd.crossModelFirewallerFacade.WatchEgressAddressesForRelation(arg)
	}
}

type remoteRelationNetworkChange struct {
	relationTag         names.RelationTag
	localApplicationTag names.ApplicationTag
	networks            set.Strings
	ingressRequired     bool
}

// updateProviderModel gathers the ingress CIDRs for the relation and notifies
// that a change has occurred.
func (rd *remoteRelationData) updateProviderModel(cidrs []string) error {
	rd.fw.logger.Debugf("ingress cidrs for %v: %+v", rd.tag, cidrs)
	change := &remoteRelationNetworkChange{
		relationTag:         rd.tag,
		localApplicationTag: rd.localApplicationTag,
		networks:            set.NewStrings(cidrs...),
		ingressRequired:     len(cidrs) > 0,
	}

	apiInfo, err := rd.fw.firewallerApi.ControllerAPIInfoForModel(rd.remoteModelUUID)
	if err != nil {
		return errors.Annotatef(err, "cannot get api info for model %v", rd.remoteModelUUID)
	}
	mac, err := rd.fw.firewallerApi.MacaroonForRelation(rd.tag.Id())
	if params.IsCodeNotFound(err) {
		// Relation has gone, nothing to do.
		return nil
	}
	if err != nil {
		return errors.Annotatef(err, "cannot get macaroon for %v", rd.tag.Id())
	}
	remoteModelAPI, err := rd.fw.newRemoteFirewallerAPIFunc(apiInfo)
	if err != nil {
		return errors.Annotate(err, "cannot open facade to remote model to publish network change")
	}
	defer remoteModelAPI.Close()
	event := params.IngressNetworksChangeEvent{
		RelationToken:   rd.relationToken,
		Networks:        change.networks.Values(),
		IngressRequired: change.ingressRequired,
		Macaroons:       macaroon.Slice{mac},
		BakeryVersion:   bakery.LatestVersion,
	}
	err = remoteModelAPI.PublishIngressNetworkChange(event)
	if errors.IsNotFound(err) {
		rd.fw.logger.Debugf("relation id not found publishing %+v", event)
		return nil
	}

	// If the requested ingress is not permitted on the offering side,
	// mark the relation as in error. It's not an error that requires a
	// worker restart though.
	if params.IsCodeForbidden(err) {
		return rd.fw.firewallerApi.SetRelationStatus(rd.tag.Id(), relation.Error, err.Error())
	}
	return errors.Annotate(err, "cannot publish ingress network change")
}

// updateIngressNetworks processes the changed ingress networks on the relation.
func (rd *remoteRelationData) updateIngressNetworks(cidrs []string) error {
	rd.fw.logger.Debugf("ingress cidrs for %v: %+v", rd.tag, cidrs)
	change := &remoteRelationNetworkChange{
		relationTag:         rd.tag,
		localApplicationTag: rd.localApplicationTag,
		networks:            set.NewStrings(cidrs...),
		ingressRequired:     len(cidrs) > 0,
	}
	select {
	case <-rd.catacomb.Dying():
		return rd.catacomb.ErrDying()
	case rd.fw.localRelationsChange <- change:
	}
	return nil
}

// Kill is part of the worker.Worker interface.
func (rd *remoteRelationData) Kill() {
	rd.catacomb.Kill(nil)
}

// Wait is part of the worker.Worker interface.
func (rd *remoteRelationData) Wait() error {
	return rd.catacomb.Wait()
}

// forgetRelation cleans the relation data after the relation is removed.
func (fw *Firewaller) forgetRelation(data *remoteRelationData) error {
	fw.logger.Debugf("forget relation %v", data.tag.Id())
	delete(fw.relationIngress, data.tag)
	// There's not much we can do if there's an error stopping the remote
	// relation worker, so just log it.
	if err := fw.relationWorkerRunner.StopAndRemoveWorker(data.tag.Id(), fw.catacomb.Dying()); err != nil {
		fw.logger.Errorf("error stopping remote relation worker for %s: %v", data.tag, err)
	}
	fw.logger.Debugf("stopped watching %q", data.tag)
	return nil
}

type remoteRelationPoller struct {
	catacomb       catacomb.Catacomb
	fw             *Firewaller
	relationTag    names.RelationTag
	applicationTag names.ApplicationTag
	relationReady  chan remoteRelationInfo
}

// startRelationPoller creates a new worker which waits until a remote
// relation is registered in both models.
func (fw *Firewaller) startRelationPoller(relationKey, remoteAppName string,
	relationReady chan remoteRelationInfo) error {
	poller := &remoteRelationPoller{
		fw:             fw,
		relationTag:    names.NewRelationTag(relationKey),
		applicationTag: names.NewApplicationTag(remoteAppName),
		relationReady:  relationReady,
	}

	err := catacomb.Invoke(catacomb.Plan{
		Site: &poller.catacomb,
		Work: poller.pollLoop,
	})
	if err != nil {
		return errors.Trace(err)
	}

	// register poller with the firewaller's catacomb.
	return fw.catacomb.Add(poller)
}

// pollLoop waits for a remote relation to be registered.
// It does this by waiting for the relation and app tokens to be created.
func (p *remoteRelationPoller) pollLoop() error {
	p.fw.logger.Debugf("polling for relation %v on %v to be ready", p.relationTag, p.applicationTag)
	for {
		select {
		case <-p.catacomb.Dying():
			return p.catacomb.ErrDying()
		case <-p.fw.clk.After(3 * time.Second):
			// Relation is exported with the consuming model UUID.
			relToken, err := p.fw.remoteRelationsApi.GetToken(p.relationTag)
			if err != nil {
				continue
			}
			p.fw.logger.Debugf("token %v for relation id: %v in model %v", relToken, p.relationTag.Id(), p.fw.modelUUID)
			relationInfo := remoteRelationInfo{
				relationToken: relToken,
			}
			select {
			case <-p.catacomb.Dying():
				return p.catacomb.ErrDying()
			case p.relationReady <- relationInfo:
			}
			return nil
		}
	}
}

// Kill is part of the worker.Worker interface.
func (p *remoteRelationPoller) Kill() {
	p.catacomb.Kill(nil)
}

// Wait is part of the worker.Worker interface.
func (p *remoteRelationPoller) Wait() error {
	return p.catacomb.Wait()
}<|MERGE_RESOLUTION|>--- conflicted
+++ resolved
@@ -1528,12 +1528,9 @@
 	// Start the worker which will watch the remote relation for things like new networks.
 	// We use ReplaceWorker since the relation may have been removed and we are re-adding it.
 	if err := fw.relationWorkerRunner.StartWorker(tag.Id(), func() (worker.Worker, error) {
-<<<<<<< HEAD
-=======
 		// This may be a restart after an api error, so ensure any previous
 		// worker is killed and the catacomb is reset.
 		data.Kill()
->>>>>>> d9abc770
 		data.catacomb = catacomb.Catacomb{}
 		if err := catacomb.Invoke(catacomb.Plan{
 			Site: &data.catacomb,
