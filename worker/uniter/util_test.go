// Copyright 2012-2014 Canonical Ltd.
// Licensed under the AGPLv3, see LICENCE file for details.

package uniter_test

import (
	"bytes"
	"fmt"
	"io"
	"os"
	"path/filepath"
	"reflect"
	"sort"
	"strconv"
	"strings"
	"sync"
	"sync/atomic"
	"time"

	pebbleclient "github.com/canonical/pebble/client"
	corecharm "github.com/juju/charm/v11"
	"github.com/juju/clock/testclock"
	"github.com/juju/collections/set"
	"github.com/juju/errors"
	"github.com/juju/loggo"
	"github.com/juju/mutex/v2"
	"github.com/juju/names/v4"
	jc "github.com/juju/testing/checkers"
	ft "github.com/juju/testing/filetesting"
	"github.com/juju/utils/v3"
	"github.com/juju/worker/v3"
	"go.uber.org/mock/gomock"
	gc "gopkg.in/check.v1"
	"gopkg.in/yaml.v2"

	apiuniter "github.com/juju/juju/api/agent/uniter"
	"github.com/juju/juju/core/leadership"
	"github.com/juju/juju/core/life"
	"github.com/juju/juju/core/machinelock"
	"github.com/juju/juju/core/model"
	"github.com/juju/juju/core/secrets"
	"github.com/juju/juju/core/status"
	"github.com/juju/juju/core/watcher"
	"github.com/juju/juju/core/watcher/watchertest"
	"github.com/juju/juju/internal/downloader"
	"github.com/juju/juju/rpc/params"
	"github.com/juju/juju/state"
	"github.com/juju/juju/testcharms"
	coretesting "github.com/juju/juju/testing"
	jworker "github.com/juju/juju/worker"
	"github.com/juju/juju/worker/fortress"
	"github.com/juju/juju/worker/uniter"
	uniterapi "github.com/juju/juju/worker/uniter/api"
	"github.com/juju/juju/worker/uniter/charm"
	"github.com/juju/juju/worker/uniter/operation"
	"github.com/juju/juju/worker/uniter/remotestate"
	"github.com/juju/juju/worker/uniter/runner"
	runnercontext "github.com/juju/juju/worker/uniter/runner/context"
	contextmocks "github.com/juju/juju/worker/uniter/runner/context/mocks"
)

type relationUnitSettings map[string]int64

type storageAttachment struct {
	attached bool
	eventCh  chan struct{}
}

type testContext struct {
	ctrl    *gomock.Controller
	uuid    string
	path    string
	dataDir string
	s       *UniterSuite

	// API clients.
	api           *uniterapi.MockUniterClient
	resources     *contextmocks.MockOpenedResourceClient
	payloads      *contextmocks.MockPayloadAPIClient
	leaderTracker *mockLeaderTracker
	charmDirGuard *mockCharmDirGuard

	// Uniter artefacts.
	mu             sync.Mutex
	charms         map[string][]byte
	servedCharms   map[string][]byte
	hooks          []string
	hooksCompleted []string
	expectedError  string
	runner         *mockRunner
	deployer       *mockDeployer
	uniter         *uniter.Uniter

	// Remote watcher artefacts.
	startError           bool
	sendEvents           bool
	unitWatchCounter     atomic.Int32
	unitCh               sync.Map
	configCh             chan []string
	relCh                chan []string
	consumedSecretsCh    chan []string
	applicationCh        chan struct{}
	storageCh            chan []string
	leadershipSettingsCh chan struct{}
	actionsCh            chan []string
	relationUnitCh       chan watcher.RelationUnitsChange

	// Stateful domain entities.
	unit  *unit
	app   *application
	charm *uniterapi.MockCharm

	relCounter atomic.Int32
	relation   *relation

	relUnitCounter atomic.Int32
	relUnit        *relationUnit

	relatedApplication *uniterapi.MockApplication

	subordRelation *relation

	// Data model aka "state".
	stateMu sync.Mutex

	machineProfiles []string
	leaderSettings  map[string]string
	storage         map[string]*storageAttachment
	relationUnits   map[int]relationUnitSettings
	actionCounter   atomic.Int32
	pendingActions  []*apiuniter.Action

	createdSecretURI *secrets.URI
	secretsRotateCh  chan []string
	secretsExpireCh  chan []string
	secretRevisions  map[string]int
	secretsClient    *uniterapi.MockSecretsClient
	secretBackends   *uniterapi.MockSecretsBackend

	// Uniter state attributes (the ones we care about).
	uniterState   string
	secretsState  string
	relationState map[int]string

	// Running state.
	updateStatusHookTicker *manualTicker
	containerNames         []string
	pebbleClients          map[string]*fakePebbleClient
}

var _ uniter.UniterExecutionObserver = (*testContext)(nil)

// HookCompleted implements the UniterExecutionObserver interface.
func (ctx *testContext) HookCompleted(hookName string) {
	ctx.mu.Lock()
	ctx.hooksCompleted = append(ctx.hooksCompleted, hookName)
	ctx.mu.Unlock()
}

// HookFailed implements the UniterExecutionObserver interface.
func (ctx *testContext) HookFailed(hookName string) {
	ctx.mu.Lock()
	ctx.hooksCompleted = append(ctx.hooksCompleted, "fail-"+hookName)
	ctx.mu.Unlock()
}

func (ctx *testContext) setExpectedError(err string) {
	ctx.mu.Lock()
	ctx.expectedError = err
	ctx.mu.Unlock()
}

func (ctx *testContext) run(c *gc.C, steps []stepper) {
	defer func() {
		if ctx.uniter != nil {
			err := worker.Stop(ctx.uniter)
			if ctx.expectedError == "" {
				if errors.Cause(err) == mutex.ErrCancelled {
					// This can happen if the uniter lock acquire was
					// temporarily blocked by test code holding the
					// lock (like in waitHooks). The acquire call is
					// delaying but then gets cancelled, and that
					// error bubbles up to here.
					// lp:1635664
					c.Logf("ignoring lock acquire cancelled by stop")
					return
				}
				c.Assert(err, jc.ErrorIsNil)
			} else {
				c.Assert(err, gc.ErrorMatches, ctx.expectedError)
			}
		}
	}()
	for i, s := range steps {
		c.Logf("step %d:\n", i)
		step(c, ctx, s)
	}
}

func (ctx *testContext) waitFor(c *gc.C, ch chan bool, msg string) {
	select {
	case <-ch:
		return
	case <-time.After(coretesting.LongWait):
		c.Fatal(msg)
	}
}

func (ctx *testContext) sendUnitNotify(c *gc.C, msg string) {
	ctx.unitCh.Range(func(k, v any) bool {
		ctx.sendNotify(c, v.(chan struct{}), msg)
		return true
	})
}

func (ctx *testContext) sendNotify(c *gc.C, ch chan struct{}, msg string) {
	if !ctx.sendEvents || ctx.startError {
		return
	}
	select {
	case ch <- struct{}{}:
		c.Logf("sent: %s", msg)
		return
	case <-time.After(coretesting.LongWait):
		c.Fatalf("could not send: %s", msg)
		c.FailNow()
	}
}

func (ctx *testContext) sendStrings(c *gc.C, ch chan []string, msg string, s ...string) {
	if !ctx.sendEvents || ctx.startError {
		return
	}
	select {
	case ch <- s:
		c.Logf("sent: %s (%q)", msg, s)
		return
	case <-time.After(coretesting.LongWait):
		c.Fatalf("could not send: %s", msg)
		c.FailNow()
	}
}

func (ctx *testContext) sendRelationUnitChange(c *gc.C, msg string, ruc watcher.RelationUnitsChange) {
	select {
	case ctx.relationUnitCh <- ruc:
		c.Logf("sent: %s: %+v", msg, ruc)
	case <-time.After(coretesting.LongWait):
		c.Fatalf("could not send: %s", msg)
		c.FailNow()
	}
}

func (ctx *testContext) expectHookContext(c *gc.C) {
	ctx.payloads.EXPECT().List().Return(nil, nil).AnyTimes()
	ctx.api.EXPECT().APIAddresses().Return([]string{"10.6.6.6"}, nil).AnyTimes()
	ctx.api.EXPECT().SLALevel().Return("gold", nil).AnyTimes()
	ctx.api.EXPECT().CloudAPIVersion().Return("6.6.6", nil).AnyTimes()

	cfg := coretesting.ModelConfig(c)
	ctx.api.EXPECT().ModelConfig(gomock.Any()).Return(cfg, nil).AnyTimes()
	m, err := ctx.unit.AssignedMachine()
	c.Assert(err, jc.ErrorIsNil)
	ctx.api.EXPECT().OpenedMachinePortRangesByEndpoint(m).Return(nil, nil).AnyTimes()
	ctx.secretsClient.EXPECT().SecretMetadata().Return(nil, nil).AnyTimes()
}

func (ctx *testContext) matchHooks(c *gc.C) (match, cannotMatch, overshoot bool) {
	ctx.mu.Lock()
	defer ctx.mu.Unlock()
	c.Logf("actual hooks: %#v", ctx.hooksCompleted)
	c.Logf("expected hooks: %#v", ctx.hooks)

	// If hooks are automatically retried, this may cause stutter in the actual observed
	// hooks depending on timing of the test steps. For the purposes of evaluating expected
	// hooks, the loop below skips over any retried, failed hooks
	// (up to the allowed retry limit for tests which is at most 2 in practice).

	const allowedHookRetryCount = 2

	previousFailedHook := ""
	retryCount := 0
	totalDuplicateFails := 0
	numCompletedHooks := len(ctx.hooksCompleted)
	numExpectedHooks := len(ctx.hooks)

	for hooksIndex := 0; hooksIndex < numExpectedHooks; {
		hooksCompletedIndex := hooksIndex + totalDuplicateFails
		if hooksCompletedIndex >= len(ctx.hooksCompleted) {
			// not all hooks have fired yet
			return false, false, false
		}
		completedHook := ctx.hooksCompleted[hooksCompletedIndex]
		if completedHook != ctx.hooks[hooksIndex] {
			if completedHook == previousFailedHook && retryCount < allowedHookRetryCount {
				retryCount++
				totalDuplicateFails++
				continue
			}
			cannotMatch = true
			return false, cannotMatch, false
		}
		hooksIndex++
		if strings.HasPrefix(completedHook, "fail-") {
			previousFailedHook = completedHook
		} else {
			retryCount = 0
			previousFailedHook = ""
		}
	}

	// Ensure any duplicate hook failures at the end of the sequence are counted.
	for i := 0; i < numCompletedHooks-numExpectedHooks; i++ {
		if ctx.hooksCompleted[numExpectedHooks+i] != previousFailedHook {
			break
		}
		totalDuplicateFails++
	}
	return true, false, numCompletedHooks > numExpectedHooks+totalDuplicateFails
}

type uniterTest struct {
	summary string
	steps   []stepper
}

func ut(summary string, steps ...stepper) uniterTest {
	return uniterTest{summary, steps}
}

type stepper interface {
	step(c *gc.C, ctx *testContext)
}

func step(c *gc.C, ctx *testContext, s stepper) {
	c.Logf("%#v", s)
	s.step(c, ctx)
}

type createCharm struct {
	revision  int
	badHooks  []string
	customize func(*gc.C, *testContext, string)
}

func startupHooks(minion bool) []string {
	leaderHook := "leader-elected"
	if minion {
		leaderHook = "leader-settings-changed"
	}
	return []string{"install", leaderHook, "config-changed", "start"}
}

func (s createCharm) step(c *gc.C, ctx *testContext) {
	base := testcharms.Repo.ClonedDirPath(c.MkDir(), "wordpress")
	if s.customize != nil {
		s.customize(c, ctx, base)
	}
	if len(s.badHooks) > 0 {
		ctx.runner.hooksWithErrors = set.NewStrings(s.badHooks...)
	}
	dir, err := corecharm.ReadCharmDir(base)
	c.Assert(err, jc.ErrorIsNil)
	err = dir.SetDiskRevision(s.revision)
	c.Assert(err, jc.ErrorIsNil)
	step(c, ctx, addCharm{dir, curl(s.revision)})
}

type addCharm struct {
	dir  *corecharm.CharmDir
	curl string
}

func (s addCharm) step(c *gc.C, ctx *testContext) {
	var buf bytes.Buffer
	err := s.dir.ArchiveTo(&buf)
	c.Assert(err, jc.ErrorIsNil)
	body := buf.Bytes()
	hash, _, err := utils.ReadSHA256(&buf)
	c.Assert(err, jc.ErrorIsNil)

	storagePath := fmt.Sprintf("/charms/%s/%d", s.dir.Meta().Name, s.dir.Revision())
	ctx.charms[storagePath] = body
	ctx.charm = uniterapi.NewMockCharm(ctx.ctrl)
	ctx.charm.EXPECT().String().Return(s.curl.String()).AnyTimes()
	ctx.charm.EXPECT().ArchiveSha256().Return(hash, nil).AnyTimes()
	ctx.api.EXPECT().Charm(s.curl).Return(ctx.charm, nil).AnyTimes()
	ctx.charm.EXPECT().LXDProfileRequired().Return(s.dir.LXDProfile() != nil, nil).AnyTimes()
}

type serveCharm struct{}

func (s serveCharm) step(c *gc.C, ctx *testContext) {
	for storagePath, data := range ctx.charms {
		ctx.servedCharms[storagePath] = data
		delete(ctx.charms, storagePath)
	}
}

type addCharmProfileToMachine struct {
	profiles []string
}

func (acpm addCharmProfileToMachine) step(c *gc.C, ctx *testContext) {
	ctx.stateMu.Lock()
	ctx.machineProfiles = acpm.profiles
	ctx.stateMu.Unlock()
}

type createApplicationAndUnit struct {
	applicationName string
	storage         map[string]state.StorageConstraints
	container       bool
}

func (csau createApplicationAndUnit) step(c *gc.C, ctx *testContext) {
	if csau.applicationName == "" {
		csau.applicationName = "u"
	}
	unitTag := names.NewUnitTag(csau.applicationName + "/0")
	ctx.unit = ctx.makeUnit(c, unitTag, life.Alive)

	appTag := names.NewApplicationTag(csau.applicationName)
	ctx.app = ctx.makeApplication(appTag)

	ctx.storage = make(map[string]*storageAttachment)
	for si, info := range csau.storage {
		for n := 0; n < int(info.Count); n++ {
			tag := names.NewStorageTag(fmt.Sprintf("%s/%d", si, n))
			ctx.storage[tag.Id()] = &storageAttachment{
				eventCh: make(chan struct{}, 2),
			}
		}
	}

	// Assign the unit to a provisioned machine to match expected state.
	if csau.container {
		machineTag := names.NewMachineTag("0/lxd/0")
		ctx.unit.EXPECT().AssignedMachine().Return(machineTag, nil).AnyTimes()
	} else {
		machineTag := names.NewMachineTag("0")
		ctx.unit.EXPECT().AssignedMachine().Return(machineTag, nil).AnyTimes()
	}
	ctx.sendNotify(c, ctx.applicationCh, "application created event")
}

type deleteUnit struct{}

func (d deleteUnit) step(c *gc.C, ctx *testContext) {
	ctx.unit.mu.Lock()
	ctx.unit.life = life.Dead
	ctx.unit.mu.Unlock()
}

type createUniter struct {
	minion               bool
	startError           bool
	executorFunc         uniter.NewOperationExecutorFunc
	translateResolverErr func(error) error
}

func (s createUniter) step(c *gc.C, ctx *testContext) {
	ctx.startError = s.startError
	step(c, ctx, createApplicationAndUnit{})
	ctx.leaderTracker = newMockLeaderTracker(ctx, s.minion)
	if s.minion {
		step(c, ctx, forceMinion{})
	}
	step(c, ctx, startUniter{
		newExecutorFunc:      s.executorFunc,
		translateResolverErr: s.translateResolverErr,
		unit:                 ctx.unit.Name(),
	})
	step(c, ctx, waitAddresses{})
}

type waitAddresses struct{}

func (waitAddresses) step(c *gc.C, ctx *testContext) {
	timeout := time.After(coretesting.LongWait)
	for {
		select {
		case <-timeout:
			c.Fatalf("timed out waiting for unit addresses")
		case <-time.After(coretesting.ShortWait):
			private, _ := ctx.unit.PrivateAddress()
			if private != dummyPrivateAddress.Value {
				continue
			}
			public, _ := ctx.unit.PublicAddress()
			if public != dummyPublicAddress.Value {
				continue
			}
			return
		}
	}
}

type startUniter struct {
	unit                 string
	newExecutorFunc      uniter.NewOperationExecutorFunc
	translateResolverErr func(error) error
	rebootQuerier        uniter.RebootQuerier
}

type fakeRebootQuerier struct {
	rebootDetected bool
}

func (q fakeRebootQuerier) Query(names.Tag) (bool, error) {
	return q.rebootDetected, nil
}

type fakeRebootQuerierTrueOnce struct {
	times  int
	result map[int]bool
}

func (q *fakeRebootQuerierTrueOnce) Query(_ names.Tag) (bool, error) {
	retVal := q.result[q.times]
	q.times += 1
	return retVal, nil
}

// mimicRealRebootQuerier returns a reboot querier which mimics
// the behavior of the uniter without a reboot.
func mimicRealRebootQuerier() uniter.RebootQuerier {
	return &fakeRebootQuerierTrueOnce{result: map[int]bool{0: rebootDetected, 1: rebootNotDetected, 2: rebootNotDetected}}
}

type unitStateMatcher struct {
	c        *gc.C
	expected string
}

func (m unitStateMatcher) Matches(x interface{}) bool {
	obtained, ok := x.(params.SetUnitStateArg)
	if !ok || obtained.UniterState == nil {
		return false
	}

	found := *obtained.UniterState == m.expected
	if !found {
		m.c.Logf("Unit state mismatch\nGot: \n%s\nWant:\n%s", *obtained.UniterState, m.expected)
	}
	m.c.Assert(found, jc.IsTrue)
	return true
}

func (m unitStateMatcher) String() string {
	return "Match the contents of the UniterState pointer in params.SetUnitStateArg"
}

type uniterCharmUpgradeStateMatcher struct {
}

func (m uniterCharmUpgradeStateMatcher) Matches(x interface{}) bool {
	obtained, ok := x.(params.SetUnitStateArg)
	if !ok || obtained.UniterState == nil {
		return false
	}
	return strings.Contains(*obtained.UniterState, "op: upgrade")
}

func (m uniterCharmUpgradeStateMatcher) String() string {
	return "match uniter upgrade charm state"
}

type uniterRunHookStateMatcher struct {
}

func (m uniterRunHookStateMatcher) Matches(x interface{}) bool {
	obtained, ok := x.(params.SetUnitStateArg)
	if !ok || obtained.UniterState == nil {
		return false
	}
	return strings.Contains(*obtained.UniterState, "op: run-hook")
}

func (m uniterRunHookStateMatcher) String() string {
	return "match uniter run hook state"
}

type uniterRunActionStateMatcher struct {
}

func (m uniterRunActionStateMatcher) Matches(x interface{}) bool {
	obtained, ok := x.(params.SetUnitStateArg)
	if !ok || obtained.UniterState == nil {
		return false
	}
	return strings.Contains(*obtained.UniterState, "op: run-action")
}

func (m uniterRunActionStateMatcher) String() string {
	return "match uniter run action state"
}

type uniterContinueStateMatcher struct {
}

func (m uniterContinueStateMatcher) Matches(x interface{}) bool {
	obtained, ok := x.(params.SetUnitStateArg)
	if !ok || obtained.UniterState == nil {
		return false
	}
	return strings.Contains(*obtained.UniterState, "op: continue")
}

func (m uniterContinueStateMatcher) String() string {
	return "match uniter continue state"
}

type uniterSecretsStateMatcher struct {
}

func (m uniterSecretsStateMatcher) Matches(x interface{}) bool {
	obtained, ok := x.(params.SetUnitStateArg)
	if !ok || obtained.SecretState == nil {
		return false
	}
	return strings.Contains(*obtained.SecretState, "secret-revisions:") ||
		strings.Contains(*obtained.SecretState, "secret-obsolete-revisions:") ||
		*obtained.SecretState == "{}\n"
}

func (m uniterSecretsStateMatcher) String() string {
	return "match uniter secrets state"
}

type uniterStorageStateMatcher struct {
}

func (m uniterStorageStateMatcher) Matches(x interface{}) bool {
	obtained, ok := x.(params.SetUnitStateArg)
	if !ok || obtained.StorageState == nil {
		return false
	}
	// TODO(wallyworld) - get storage to match from the context
	return strings.Contains(*obtained.StorageState, "wp-content/0:") ||
		*obtained.StorageState == "{}\n"
}

func (m uniterStorageStateMatcher) String() string {
	return "match uniter storage state"
}

type uniterRelationStateMatcher struct {
}

func (m uniterRelationStateMatcher) Matches(x interface{}) bool {
	obtained, ok := x.(params.SetUnitStateArg)
	if !ok || obtained.RelationState == nil {
		return false
	}
	return true
}

func (m uniterRelationStateMatcher) String() string {
	return "match uniter relation state"
}

type unitWatcher struct {
	*watchertest.MockNotifyWatcher
	ctx *testContext
	id  int
}

func (w *unitWatcher) Kill() {
	w.ctx.unitCh.Delete(w.id)
	w.MockNotifyWatcher.Kill()
}

func (s *startUniter) expectRemoteStateWatchers(c *gc.C, ctx *testContext) {
	ctx.sendEvents = true
	ctx.unit.EXPECT().Watch().DoAndReturn(func() (watcher.NotifyWatcher, error) {
		num := int(ctx.unitWatchCounter.Add(1))
		ch := make(chan struct{}, 3)
		ctx.unitCh.Store(num, ch)
		w := watchertest.NewMockNotifyWatcher(ch)
		defer ctx.sendNotify(c, ch, "initial unit event")
		return &unitWatcher{
			MockNotifyWatcher: w,
			ctx:               ctx,
			id:                num,
		}, nil
	}).AnyTimes()

	ctx.unit.EXPECT().WatchUpgradeSeriesNotifications().DoAndReturn(func() (watcher.NotifyWatcher, error) {
		ch := make(chan struct{}, 1)
		ch <- struct{}{}
		w := watchertest.NewMockNotifyWatcher(ch)
		return w, nil
	}).AnyTimes()

	ctx.app.EXPECT().Watch().DoAndReturn(func() (watcher.NotifyWatcher, error) {
		ctx.sendNotify(c, ctx.applicationCh, "initial application event")
		w := watchertest.NewMockNotifyWatcher(ctx.applicationCh)
		return w, nil
	}).AnyTimes()

	ctx.app.EXPECT().WatchLeadershipSettings().DoAndReturn(func() (watcher.NotifyWatcher, error) {
		ctx.sendNotify(c, ctx.leadershipSettingsCh, "initial leadership settings event")
		w := watchertest.NewMockNotifyWatcher(ctx.leadershipSettingsCh)
		return w, nil
	}).AnyTimes()

	ctx.unit.EXPECT().WatchInstanceData().DoAndReturn(func() (watcher.NotifyWatcher, error) {
		ch := make(chan struct{}, 1)
		ch <- struct{}{}
		w := watchertest.NewMockNotifyWatcher(ch)
		return w, nil
	}).AnyTimes()

	ctx.api.EXPECT().WatchUpdateStatusHookInterval().DoAndReturn(func() (watcher.NotifyWatcher, error) {
		ch := make(chan struct{}, 1)
		ch <- struct{}{}
		w := watchertest.NewMockNotifyWatcher(ch)
		return w, nil
	}).AnyTimes()

	ctx.unit.EXPECT().WatchConfigSettingsHash().DoAndReturn(func() (watcher.StringsWatcher, error) {
		ctx.sendStrings(c, ctx.configCh, "initial config event", ctx.app.configHash(nil))
		w := watchertest.NewMockStringsWatcher(ctx.configCh)
		return w, nil
	}).AnyTimes()

	ctx.unit.EXPECT().WatchTrustConfigSettingsHash().DoAndReturn(func() (watcher.StringsWatcher, error) {
		ch := make(chan []string, 1)
		ch <- []string{"trust-hash"}
		w := watchertest.NewMockStringsWatcher(ch)
		return w, nil
	}).AnyTimes()

	ctx.unit.EXPECT().WatchAddressesHash().DoAndReturn(func() (watcher.StringsWatcher, error) {
		ch := make(chan []string, 1)
		ch <- []string{"address-hash"}
		w := watchertest.NewMockStringsWatcher(ch)
		return w, nil
	}).AnyTimes()

	ctx.unit.EXPECT().WatchRelations().DoAndReturn(func() (watcher.StringsWatcher, error) {
		var relations []string
		if ctx.relation != nil {
			relations = []string{ctx.relation.Tag().Id()}
		}
		ctx.sendStrings(c, ctx.relCh, "initial relation event", relations...)
		w := watchertest.NewMockStringsWatcher(ctx.relCh)
		return w, nil
	}).AnyTimes()

	ctx.unit.EXPECT().WatchStorage().DoAndReturn(func() (watcher.StringsWatcher, error) {
		var storages []string
		for si, attachment := range ctx.storage {
			tag := names.NewStorageTag(si)
			storages = append(storages, tag.Id())
			storageW := watchertest.NewMockNotifyWatcher(attachment.eventCh)
			ctx.api.EXPECT().WatchStorageAttachment(tag, ctx.unit.Tag()).Return(storageW, nil)
			ctx.api.EXPECT().StorageAttachment(tag, ctx.unit.Tag()).DoAndReturn(func(_ names.StorageTag, _ names.UnitTag) (params.StorageAttachment, error) {
				ctx.stateMu.Lock()
				defer ctx.stateMu.Unlock()
				if attachment, ok := ctx.storage[tag.Id()]; !attachment.attached || !ok {
					return params.StorageAttachment{}, errors.NotProvisioned
				}
				return params.StorageAttachment{
					StorageTag: tag.String(),
					OwnerTag:   ctx.unit.Tag().String(),
					UnitTag:    ctx.unit.Tag().String(),
					Kind:       params.StorageKindFilesystem,
					Location:   "/path/to/nowhere",
					Life:       "alive",
				}, nil
			}).AnyTimes()
			ctx.sendNotify(c, attachment.eventCh, "storage attach event")
		}
		ctx.sendStrings(c, ctx.storageCh, "initial storage event", storages...)

		w := watchertest.NewMockStringsWatcher(ctx.storageCh)
		return w, nil
	}).AnyTimes()

	ctx.unit.EXPECT().WatchActionNotifications().DoAndReturn(func() (watcher.StringsWatcher, error) {
		var actions []string
		for _, a := range ctx.pendingActions {
			actions = append(actions, a.ID())
		}
		ctx.sendStrings(c, ctx.actionsCh, "initial action event", actions...)
		w := watchertest.NewMockStringsWatcher(ctx.actionsCh)
		return w, nil
	}).AnyTimes()

	ctx.secretsClient.EXPECT().WatchConsumedSecretsChanges(ctx.unit.Name()).DoAndReturn(func(_ string) (watcher.StringsWatcher, error) {
		ctx.sendStrings(c, ctx.consumedSecretsCh, "initial consumed secrets event")
		w := watchertest.NewMockStringsWatcher(ctx.consumedSecretsCh)
		return w, nil
	}).AnyTimes()

	ctx.secretsClient.EXPECT().WatchObsolete(gomock.Any()).DoAndReturn(func(owners ...names.Tag) (watcher.StringsWatcher, error) {
		ownerNames := set.NewStrings()
		for _, o := range owners {
			ownerNames.Add(o.Id())
		}
		ownerNames.Remove(ctx.unit.Name())
		ownerNames.Remove(ctx.app.Tag().Id())
		if !ownerNames.IsEmpty() {
			c.Fatalf("unexpected watch obsolete secret owner(s): %q", ownerNames.Values())
		}
		ch := make(chan []string, 1)
		ch <- []string(nil)
		w := watchertest.NewMockStringsWatcher(ch)
		return w, nil
	}).AnyTimes()
}

func (s startUniter) setupUniter(c *gc.C, ctx *testContext) {
	ctx.api.EXPECT().StorageAttachmentLife(gomock.Any()).DoAndReturn(func(ids []params.StorageAttachmentId) ([]params.LifeResult, error) {
		ctx.stateMu.Lock()
		defer ctx.stateMu.Unlock()
		result := make([]params.LifeResult, len(ids))
		for i, id := range ids {
			if id.UnitTag != ctx.unit.Tag().String() {
				return nil, errors.Errorf("unexpected storage unit %q", id.UnitTag)
			}
			tag, err := names.ParseStorageTag(id.StorageTag)
			if err != nil {
				return nil, err
			}
			if _, ok := ctx.storage[tag.Id()]; ok {
				result[i] = params.LifeResult{
					Life: life.Alive,
				}
			} else {
				result[i] = params.LifeResult{
					Error: &params.Error{Code: params.CodeNotFound},
				}
			}
		}
		return result, nil
	}).AnyTimes()

	// Consumed secrets initial event.
	ctx.secretsClient.EXPECT().GetConsumerSecretsRevisionInfo(ctx.unit.Name(), []string(nil)).Return(nil, nil).AnyTimes()

	ctx.api.EXPECT().UpdateStatusHookInterval().Return(time.Minute, nil).AnyTimes()
	ctx.api.EXPECT().LeadershipSettings().Return(&stubLeadershipSettingsAccessor{}).AnyTimes()

	// Storage attachments init.
	var attachments []params.StorageAttachmentId
	ctx.stateMu.Lock()
	for si, attachment := range ctx.storage {
		if !attachment.attached {
			continue
		}
		attachments = append(attachments, params.StorageAttachmentId{
			StorageTag: names.NewStorageTag(si).String(),
			UnitTag:    ctx.unit.Tag().String(),
		})
	}
	ctx.stateMu.Unlock()
	tag := names.NewUnitTag(s.unit)
	ctx.api.EXPECT().UnitStorageAttachments(tag).Return(attachments, nil).AnyTimes()
	ctx.api.EXPECT().Unit(tag).DoAndReturn(func(tag names.UnitTag) (uniterapi.Unit, error) {
		if tag.Id() != ctx.unit.Tag().Id() {
			return nil, errors.New("permission denied")
		}
		return ctx.unit, nil
	}).AnyTimes()

	// Secrets init.
	ctx.secretsClient.EXPECT().SecretMetadata().Return(nil, nil).AnyTimes()
	ctx.secretsClient.EXPECT().SecretRotated(gomock.Any(), gomock.Any()).DoAndReturn(func(uri string, rev int) error {
		ctx.stateMu.Lock()
		ctx.secretRevisions[uri] = rev + 1
		ctx.stateMu.Unlock()
		return nil
	}).AnyTimes()

	// Context factory init.
	ctx.api.EXPECT().Model().Return(&model.Model{
		Name:      "test-model",
		UUID:      coretesting.ModelTag.Id(),
		ModelType: model.IAAS,
	}, nil).AnyTimes()

	// Set up the initial install op.
	data, err := yaml.Marshal(operation.State{
		CharmURL: ctx.charm.String(),
		Kind:     "install",
		Step:     "pending",
	})
	c.Assert(err, jc.ErrorIsNil)
	st := string(data)
	ctx.unit.EXPECT().SetState(unitStateMatcher{c: c, expected: st}).Return(nil).MaxTimes(1)

	data, err = yaml.Marshal(operation.State{
		CharmURL: ctx.charm.String(),
		Kind:     "install",
		Step:     "done",
	})
	c.Assert(err, jc.ErrorIsNil)
	st = string(data)
	ctx.unit.EXPECT().SetState(unitStateMatcher{c: c, expected: st}).Return(nil).MaxTimes(1)
}

func (s startUniter) setupUniterHookExec(c *gc.C, ctx *testContext) {
	ctx.api.EXPECT().Application(ctx.app.Tag()).Return(ctx.app, nil).AnyTimes()
	ctx.expectHookContext(c)

	setState := func(unitState params.SetUnitStateArg) error {
		ctx.stateMu.Lock()
		defer ctx.stateMu.Unlock()
		if unitState.UniterState != nil {
			ctx.uniterState = *unitState.UniterState
		}
		if unitState.SecretState != nil {
			ctx.secretsState = *unitState.SecretState
		}
		if unitState.RelationState != nil {
			ctx.relationState = *unitState.RelationState
		}
		return nil
	}
	ctx.unit.EXPECT().SetState(uniterCharmUpgradeStateMatcher{}).DoAndReturn(setState).AnyTimes()
	ctx.unit.EXPECT().SetState(uniterRunHookStateMatcher{}).DoAndReturn(setState).AnyTimes()
	ctx.unit.EXPECT().SetState(uniterRunActionStateMatcher{}).DoAndReturn(setState).AnyTimes()
	ctx.unit.EXPECT().SetState(uniterContinueStateMatcher{}).DoAndReturn(setState).AnyTimes()
	ctx.unit.EXPECT().SetState(uniterSecretsStateMatcher{}).DoAndReturn(setState).AnyTimes()
	ctx.unit.EXPECT().SetState(uniterStorageStateMatcher{}).DoAndReturn(setState).AnyTimes()
	ctx.unit.EXPECT().SetState(uniterRelationStateMatcher{}).DoAndReturn(setState).AnyTimes()
}

func (s startUniter) step(c *gc.C, ctx *testContext) {
	if s.unit == "" {
		s.unit = "u/0"
	}
	if ctx.uniter != nil {
		panic("don't start two uniters!")
	}
	if ctx.api == nil {
		panic("API connection not established")
	}
	if ctx.resources == nil {
		panic("resources API connection not established")
	}
	if ctx.payloads == nil {
		panic("payloads API connection not established")
	}

	if ctx.runner == nil {
		panic("process runner not set up")
	}
	if ctx.runner == nil {
		panic("deployer not set up")
	}
	if s.rebootQuerier == nil {
		s.rebootQuerier = mimicRealRebootQuerier()
	}
	dlr := &downloader.Downloader{
		OpenBlob: func(req downloader.Request) (io.ReadCloser, error) {
			ctx.app.mu.Lock()
			defer ctx.app.mu.Unlock()
			storagePath := fmt.Sprintf("/charms/%s/%d", ctx.app.charmURL.Name, ctx.app.charmURL.Revision)
			blob, ok := ctx.servedCharms[storagePath]
			if !ok {
				return nil, errors.NotFoundf(ctx.app.charmURL.Name)
			}
			return io.NopCloser(bytes.NewReader(blob)), nil
		},
	}
	operationExecutor := operation.NewExecutor
	if s.newExecutorFunc != nil {
		operationExecutor = s.newExecutorFunc
	}

	s.setupUniter(c, ctx)
	s.setupUniterHookExec(c, ctx)
	s.expectRemoteStateWatchers(c, ctx)

	if ctx.leaderTracker == nil {
		ctx.leaderTracker = newMockLeaderTracker(ctx, false)
	}

	tag := names.NewUnitTag(s.unit)
	uniterParams := uniter.UniterParams{
		UniterClient: ctx.api,
		UnitTag:      tag,
		ModelType:    model.IAAS,
		LeadershipTrackerFunc: func(_ names.UnitTag) leadership.TrackerWorker {
			return ctx.leaderTracker
		},
		PayloadClient:        ctx.payloads,
		ResourcesClient:      ctx.resources,
		CharmDirGuard:        ctx.charmDirGuard,
		DataDir:              ctx.dataDir,
		Downloader:           dlr,
		MachineLock:          processLock,
		UpdateStatusSignal:   ctx.updateStatusHookTicker.ReturnTimer(),
		NewOperationExecutor: operationExecutor,
		NewProcessRunner: func(context runnercontext.Context, paths runnercontext.Paths, remoteExecutor runner.ExecFunc) runner.Runner {
			ctx.runner.stdContext = context
			return ctx.runner
		},
		NewDeployer: func(charmPath, dataPath string, bundles charm.BundleReader, logger charm.Logger) (charm.Deployer, error) {
			ctx.deployer.charmPath = charmPath
			ctx.deployer.dataPath = dataPath
			ctx.deployer.bundles = bundles
			return ctx.deployer, nil
		},
		TranslateResolverErr: s.translateResolverErr,
		Observer:             ctx,
		Clock:                testclock.NewDilatedWallClock(coretesting.ShortWait),
		RebootQuerier:        s.rebootQuerier,
		Logger:               loggo.GetLogger("test"),
		ContainerNames:       ctx.containerNames,
		NewPebbleClient: func(cfg *pebbleclient.Config) (uniter.PebbleClient, error) {
			res := pebbleSocketPathRegexp.FindAllStringSubmatch(cfg.Socket, 1)
			if res == nil {
				return nil, errors.NotFoundf("container")
			}
			client, ok := ctx.pebbleClients[res[0][1]]
			if !ok {
				return nil, errors.NotFoundf("container")
			}
			return client, nil
		},
		SecretRotateWatcherFunc: func(u names.UnitTag, isLeader bool, secretsChanged chan []string) (worker.Worker, error) {
			c.Assert(u.String(), gc.Equals, tag.String())
			ctx.secretsRotateCh = secretsChanged
			return watchertest.NewMockStringsWatcher(ctx.secretsRotateCh), nil
		},
		SecretExpiryWatcherFunc: func(u names.UnitTag, isLeader bool, secretsChanged chan []string) (worker.Worker, error) {
			c.Assert(u.String(), gc.Equals, tag.String())
			ctx.secretsExpireCh = secretsChanged
			return watchertest.NewMockStringsWatcher(ctx.secretsExpireCh), nil
		},
		SecretsClient: ctx.secretsClient,
		SecretsBackendGetter: func() (uniterapi.SecretsBackend, error) {
			return ctx.secretBackends, nil
		},
	}
	var err error
	ctx.uniter, err = uniter.NewUniter(&uniterParams)
	c.Assert(err, jc.ErrorIsNil)
}

type waitUniterDead struct {
	err string
}

func (s waitUniterDead) step(c *gc.C, ctx *testContext) {
	if s.err != "" {
		err := s.waitDead(c, ctx)
		c.Log(errors.ErrorStack(err))
		c.Assert(err, gc.ErrorMatches, s.err)
		return
	}

	// In the default case, we're waiting for worker.ErrTerminateAgent, but
	// the path to that error can be tricky. If the unit becomes Dead at an
	// inconvenient time, unrelated calls can fail -- as they should -- but
	// not be detected as worker.ErrTerminateAgent. In this case, we restart
	// the uniter and check that it fails as expected when starting up; this
	// mimics the behaviour of the unit agent and verifies that the UA will,
	// eventually, see the correct error and respond appropriately.
	err := s.waitDead(c, ctx)
	if err != jworker.ErrTerminateAgent {
		step(c, ctx, startUniter{})
		err = s.waitDead(c, ctx)
	}
	c.Assert(err, gc.Equals, jworker.ErrTerminateAgent)
}

func (s waitUniterDead) waitDead(c *gc.C, ctx *testContext) error {
	u := ctx.uniter
	ctx.uniter = nil

	wait := make(chan error, 1)
	go func() {
		wait <- u.Wait()
	}()

	select {
	case err := <-wait:
		return err
	case <-time.After(coretesting.LongWait):
		u.Kill()
		c.Fatalf("uniter still alive")
	}
	panic("unreachable")
}

type stopUniter struct {
	err string
}

func (s stopUniter) step(c *gc.C, ctx *testContext) {
	u := ctx.uniter
	if u == nil {
		c.Logf("uniter not started, skipping stopUniter{}")
		return
	}
	ctx.uniter = nil
	err := worker.Stop(u)
	if s.err == "" {
		c.Assert(err, jc.ErrorIsNil)
	} else {
		c.Assert(err, gc.ErrorMatches, s.err)
	}
	ctx.unitCh = sync.Map{}
}

type verifyWaiting struct{}

func (s verifyWaiting) step(c *gc.C, ctx *testContext) {
	step(c, ctx, stopUniter{})
	step(c, ctx, startUniter{rebootQuerier: fakeRebootQuerier{rebootNotDetected}})
	step(c, ctx, waitHooks{})
}

type verifyRunning struct {
	minion bool
}

func (s verifyRunning) step(c *gc.C, ctx *testContext) {
	step(c, ctx, stopUniter{})
	step(c, ctx, startUniter{rebootQuerier: fakeRebootQuerier{rebootNotDetected}})
	var hooks []string
	if s.minion {
		hooks = append(hooks, "leader-settings-changed")
	}
	// We don't expect config-changed to always run on agent restart
	// anymore.
	step(c, ctx, waitHooks(hooks))
}

type startupError struct {
	badHook string
}

func (s startupError) step(c *gc.C, ctx *testContext) {
	step(c, ctx, createCharm{badHooks: []string{s.badHook}})
	step(c, ctx, serveCharm{})
	step(c, ctx, createUniter{})
	step(c, ctx, waitUnitAgent{
		statusGetter: unitStatusGetter,
		status:       status.Error,
		info:         fmt.Sprintf(`hook failed: %q`, s.badHook),
	})
	for _, hook := range startupHooks(false) {
		if hook == s.badHook {
			step(c, ctx, waitHooks{"fail-" + hook})
			break
		}
		step(c, ctx, waitHooks{hook})
	}
	step(c, ctx, verifyCharm{})
}

type verifyDeployed struct{}

func (s verifyDeployed) step(c *gc.C, ctx *testContext) {
	c.Assert(ctx.deployer.staged, jc.DeepEquals, curl(0))
	c.Assert(ctx.deployer.deployed, jc.IsTrue)
}

type quickStart struct {
	minion bool
}

func (s quickStart) step(c *gc.C, ctx *testContext) {
	step(c, ctx, createCharm{})
	step(c, ctx, serveCharm{})
	step(c, ctx, createUniter{minion: s.minion})
	step(c, ctx, waitUnitAgent{status: status.Idle})
	step(c, ctx, waitHooks(startupHooks(s.minion)))
	step(c, ctx, verifyCharm{})
}

type quickStartRelation struct{}

func (s quickStartRelation) step(c *gc.C, ctx *testContext) {
	step(c, ctx, quickStart{})
	step(c, ctx, addRelation{})
	step(c, ctx, addRelationUnit{})
	step(c, ctx, waitHooks{"db-relation-joined mysql/0 db:0", "db-relation-changed mysql/0 db:0"})
	step(c, ctx, verifyRunning{})
}

type startupRelationError struct {
	badHook string
}

func (s startupRelationError) step(c *gc.C, ctx *testContext) {
	step(c, ctx, createCharm{badHooks: []string{s.badHook}})
	step(c, ctx, serveCharm{})
	step(c, ctx, createUniter{})
	step(c, ctx, waitUnitAgent{status: status.Idle})
	step(c, ctx, waitHooks(startupHooks(false)))
	step(c, ctx, verifyCharm{})
	step(c, ctx, addRelation{})
	step(c, ctx, addRelationUnit{})
}

type resolveError struct {
	resolved params.ResolvedMode
}

func (s resolveError) step(c *gc.C, ctx *testContext) {
	ctx.unit.mu.Lock()
	ctx.unit.resolved = s.resolved
	ctx.unit.mu.Unlock()
	ctx.sendUnitNotify(c, "resolved event")
}

type statusfunc func() (status.StatusInfo, error)

var unitStatusGetter = func(ctx *testContext) statusfunc {
	return func() (status.StatusInfo, error) {
		ctx.unit.mu.Lock()
		defer ctx.unit.mu.Unlock()
		if ctx.unit.agentStatus.Status == status.Error {
			return ctx.unit.agentStatus, nil
		}
		return ctx.unit.unitStatus, nil
	}
}

var agentStatusGetter = func(ctx *testContext) statusfunc {
	return func() (status.StatusInfo, error) {
		ctx.unit.mu.Lock()
		defer ctx.unit.mu.Unlock()
		return ctx.unit.agentStatus, nil
	}
}

type waitUnitAgent struct {
	statusGetter func(ctx *testContext) statusfunc
	status       status.Status
	info         string
	data         map[string]interface{}
	charm        int
	resolved     params.ResolvedMode
}

func (s waitUnitAgent) step(c *gc.C, ctx *testContext) {
	if s.statusGetter == nil {
		s.statusGetter = agentStatusGetter
	}
	timeout := time.After(coretesting.LongWait)
	for {

		select {
		case <-time.After(coretesting.ShortWait):
			var (
				resolved params.ResolvedMode
				urlStr   *string
			)
			ctx.unit.mu.Lock()
			resolved = ctx.unit.resolved
			urlStr = ptr(ctx.unit.charmURL)
			ctx.unit.mu.Unlock()

			if resolved != s.resolved {
				c.Logf("want resolved mode %q, got %q; still waiting", s.resolved, resolved)
				continue
			}
<<<<<<< HEAD
			if urlStr == nil {
=======
			url := ctx.unit.CharmURL()
			if url == nil {
>>>>>>> 3e561add
				c.Logf("want unit charm %q, got nil; still waiting", curl(s.charm))
				continue
			}
			if *url != curl(s.charm) {
				c.Logf("want unit charm %q, got %q; still waiting", curl(s.charm), url)
				continue
			}
			statusInfo, err := s.statusGetter(ctx)()
			c.Assert(err, jc.ErrorIsNil)
			if string(statusInfo.Status) != string(s.status) {
				c.Logf("want unit status %q, got %q; still waiting", s.status, statusInfo.Status)
				continue
			}
			if statusInfo.Message != s.info {
				c.Logf("want unit status info %q, got %q; still waiting", s.info, statusInfo.Message)
				continue
			}
			if s.data != nil {
				if len(statusInfo.Data) != len(s.data) {
					wantKeys := []string{}
					for k := range s.data {
						wantKeys = append(wantKeys, k)
					}
					sort.Strings(wantKeys)
					gotKeys := []string{}
					for k := range statusInfo.Data {
						gotKeys = append(gotKeys, k)
					}
					sort.Strings(gotKeys)
					c.Logf("want {%s} status data value(s), got {%s}; still waiting", strings.Join(wantKeys, ", "), strings.Join(gotKeys, ", "))
					continue
				}
				for key, value := range s.data {
					if statusInfo.Data[key] != value {
						c.Logf("want status data value %q for key %q, got %q; still waiting",
							value, key, statusInfo.Data[key])
						continue
					}
				}
			}
			return
		case <-timeout:
			c.Fatalf("never reached desired status")
		}
	}
}

type waitHooks []string

func (s waitHooks) step(c *gc.C, ctx *testContext) {
	if len(s) == 0 {
		// Give unwanted hooks a moment to run...

		time.Sleep(coretesting.ShortWait)
	}
	ctx.hooks = append(ctx.hooks, s...)
	c.Logf("waiting for hooks: %#v", ctx.hooks)
	match, cannotMatch, overshoot := ctx.matchHooks(c)
	if overshoot && len(s) == 0 {
		c.Fatalf("ran more hooks than expected")
	}
	if cannotMatch {
		c.Fatalf("hooks did not match expected")
	}
	waitExecutionLockReleased := func() {
		timeout := make(chan struct{})
		go func() {
			<-time.After(coretesting.LongWait)
			close(timeout)
		}()
		releaser, err := processLock.Acquire(machinelock.Spec{
			Worker:  "uniter-test",
			Comment: "waitHooks",
			Cancel:  timeout,
		})
		if err != nil {
			c.Fatalf("failed to acquire execution lock: %v", err)
		}
		releaser()
	}
	if match {
		if len(s) > 0 {
			// only check for lock release if there were hooks
			// run; hooks *not* running may be due to the lock
			// being held.
			waitExecutionLockReleased()
		}
		return
	}
	timeout := time.After(coretesting.LongWait)
	for {
		select {
		case <-time.After(coretesting.ShortWait):
			if match, cannotMatch, _ = ctx.matchHooks(c); match {
				waitExecutionLockReleased()
				return
			} else if cannotMatch {
				c.Fatalf("unexpected hook triggered")
			}
		case <-timeout:
			c.Fatalf("never got expected hooks")
		}
	}
}

type actionData struct {
	actionName string
	args       []string
}

type waitActionInvocation struct {
	expectedActions []actionData
}

func (s waitActionInvocation) step(c *gc.C, ctx *testContext) {
	timeout := time.After(coretesting.LongWait)
	for {
		select {
		case <-time.After(coretesting.ShortWait):
			ranActions := ctx.runner.ranActions()
			if len(ranActions) != len(s.expectedActions) {
				continue
			}
			assertActionsMatch(c, ranActions, s.expectedActions)
			return
		case <-timeout:
			c.Fatalf("timed out waiting for action invocation")
		}
	}
}

func assertActionsMatch(c *gc.C, actualIn []actionData, expectIn []actionData) {
	matches := 0
	desiredMatches := len(actualIn)
	c.Assert(len(actualIn), gc.Equals, len(expectIn))
findMatch:
	for _, expectedItem := range expectIn {
		// find expectedItem in actualIn
		for j, actualItem := range actualIn {
			// If we find a match, remove both items from their
			// respective slices, increment match count, and restart.
			if reflect.DeepEqual(actualItem, expectedItem) {
				actualIn = append(actualIn[:j], actualIn[j+1:]...)
				matches++
				continue findMatch
			}
		}
		// if we finish the whole thing without finding a match, we failed.
		c.Assert(actualIn, jc.DeepEquals, expectIn)
	}
	c.Assert(matches, gc.Equals, desiredMatches)
}

type fixHook struct {
	name string
}

func (s fixHook) step(_ *gc.C, ctx *testContext) {
	if ctx.runner.hooksWithErrors != nil {
		ctx.runner.hooksWithErrors.Remove(s.name)
	}
}

type updateStatusHookTick struct{}

func (s updateStatusHookTick) step(c *gc.C, ctx *testContext) {
	err := ctx.updateStatusHookTicker.Tick()
	c.Assert(err, jc.ErrorIsNil)
}

type changeConfig map[string]interface{}

func (s changeConfig) step(c *gc.C, ctx *testContext) {
	ctx.sendStrings(c, ctx.configCh, "config change event", ctx.app.configHash(s))
}

type addAction struct {
	name   string
	params map[string]interface{}
}

func (s addAction) step(c *gc.C, ctx *testContext) {
	tag := names.NewActionTag(strconv.Itoa(int(ctx.actionCounter.Add(1))))
	a := apiuniter.NewAction(tag.Id(), s.name, s.params, false, "")
	ctx.pendingActions = append(ctx.pendingActions, a)
	ctx.api.EXPECT().Action(tag).Return(a, nil).AnyTimes()
	c.Logf("beginning action %s", tag)
	ctx.api.EXPECT().ActionBegin(tag).DoAndReturn(func(tag names.ActionTag) error {
		ctx.actionsCh <- []string{tag.Id()}
		return nil
	}).MaxTimes(2)
	ctx.api.EXPECT().ActionStatus(tag).Return("completed", nil).AnyTimes()
	ctx.sendStrings(c, ctx.actionsCh, "action begin event", tag.Id())
}

type upgradeCharm struct {
	revision int
	forced   bool
}

func (s upgradeCharm) step(c *gc.C, ctx *testContext) {
	ctx.app.mu.Lock()
	defer ctx.app.mu.Unlock()
	ctx.app.charmURL = curl(s.revision)
	ctx.app.charmForced = s.forced
	ctx.app.charmModifiedVersion++
	// Make sure we upload the charm before changing it in the DB.
	serveCharm{}.step(c, ctx)
	ctx.sendNotify(c, ctx.applicationCh, "application charm upgrade event")
}

type verifyCharm struct {
	revision          int
	attemptedRevision int
	checkFiles        ft.Entries
}

func (s verifyCharm) step(c *gc.C, ctx *testContext) {
	s.checkFiles.Check(c, filepath.Join(ctx.path, "charm"))
	path := filepath.Join(ctx.path, "charm", "revision")
	content, err := os.ReadFile(path)
	c.Assert(err, jc.ErrorIsNil)
	c.Assert(string(content), gc.Equals, strconv.Itoa(s.revision))
	checkRevision := s.revision
	if s.attemptedRevision > checkRevision {
		checkRevision = s.attemptedRevision
	}
<<<<<<< HEAD
	ctx.unit.mu.Lock()
	defer ctx.unit.mu.Unlock()
	urlStr := ctx.unit.charmURL
	c.Assert(urlStr, gc.Not(gc.Equals), "")
	url, err := corecharm.ParseURL(urlStr)
	c.Assert(err, jc.ErrorIsNil)
	c.Assert(url, gc.DeepEquals, curl(checkRevision))
=======
	err = ctx.unit.Refresh()
	c.Assert(err, jc.ErrorIsNil)

	url := ctx.unit.CharmURL()
	c.Assert(url, gc.NotNil)
	c.Assert(*url, gc.Equals, curl(checkRevision))
>>>>>>> 3e561add
}

type pushResource struct{}

func (s pushResource) step(c *gc.C, ctx *testContext) {
	ctx.app.mu.Lock()
	ctx.app.charmModifiedVersion++
	ctx.app.mu.Unlock()
	ctx.sendNotify(c, ctx.applicationCh, "resource change event")
}

type startUpgradeError struct{}

func (s startUpgradeError) step(c *gc.C, ctx *testContext) {
	steps := []stepper{
		createCharm{},
		serveCharm{},
		createUniter{},
		waitUnitAgent{
			status: status.Idle,
		},
		waitHooks(startupHooks(false)),
		verifyCharm{},

		createCharm{
			revision: 1,
			customize: func(c *gc.C, ctx *testContext, path string) {
				ctx.deployer.err = charm.ErrConflict
			},
		},
		serveCharm{},
		upgradeCharm{revision: 1},
		waitUnitAgent{
			statusGetter: unitStatusGetter,
			status:       status.Error,
			info:         "upgrade failed",
			charm:        1,
		},
		verifyWaiting{},
		verifyCharm{attemptedRevision: 1},
	}
	for _, s_ := range steps {
		step(c, ctx, s_)
	}
}

type verifyWaitingUpgradeError struct {
	revision int
}

func (s verifyWaitingUpgradeError) step(c *gc.C, ctx *testContext) {
	verifyCharmSteps := []stepper{
		waitUnitAgent{
			statusGetter: unitStatusGetter,
			status:       status.Error,
			info:         "upgrade failed",
			charm:        s.revision,
		},
		verifyCharm{attemptedRevision: s.revision},
	}
	verifyWaitingSteps := []stepper{
		stopUniter{},
		custom{func(c *gc.C, ctx *testContext) {
			// By setting status to Idle, and waiting for the restarted uniter
			// to reset the error status, we can avoid a race in which a subsequent
			// fixUpgradeError lands just before the restarting uniter retries the
			// upgrade; and thus puts us in an unexpected state for future steps.
			ctx.unit.mu.Lock()
			ctx.unit.agentStatus = status.StatusInfo{
				Status: status.Idle,
			}
			ctx.unit.mu.Unlock()
		}},
		startUniter{rebootQuerier: &fakeRebootQuerier{rebootNotDetected}},
	}
	allSteps := append(verifyCharmSteps, verifyWaitingSteps...)
	allSteps = append(allSteps, verifyCharmSteps...)
	for _, s_ := range allSteps {
		step(c, ctx, s_)
	}
}

type fixUpgradeError struct{}

func (s fixUpgradeError) step(_ *gc.C, ctx *testContext) {
	ctx.deployer.err = nil
}

type addRelation struct {
}

func (s addRelation) step(c *gc.C, ctx *testContext) {
	if ctx.relation != nil {
		panic("don't add two relations!")
	}
	if ctx.relatedApplication == nil {
		ctx.relatedApplication = uniterapi.NewMockApplication(ctx.ctrl)
		ctx.relatedApplication.EXPECT().Tag().Return(names.NewApplicationTag("mysql")).AnyTimes()
	}

	relTag := names.NewRelationTag("wordpress:db mysql:db")
	ctx.relation = ctx.makeRelation(c, relTag, life.Alive, "mysql")

	ctx.relUnit = ctx.makeRelationUnit(c, ctx.relation, ctx.unit)
	ctx.relation.EXPECT().Unit(ctx.unit.Tag()).Return(ctx.relUnit, nil).AnyTimes()

	ctx.api.EXPECT().WatchRelationUnits(relTag, ctx.unit.Tag()).DoAndReturn(func(_ names.RelationTag, _ names.UnitTag) (watcher.RelationUnitsWatcher, error) {
		ctx.stateMu.Lock()
		defer ctx.stateMu.Unlock()

		changes := watcher.RelationUnitsChange{Changed: make(map[string]watcher.UnitSettings)}
		relUnits := ctx.relationUnits[ctx.relation.Id()]
		for u, vers := range relUnits {
			changes.Changed[u] = watcher.UnitSettings{Version: vers}
		}
		ctx.sendRelationUnitChange(c, "initial relation unit change", changes)
		w := newMockRelationUnitsWatcher(ctx.relationUnitCh)
		return w, nil
	}).AnyTimes()

	ctx.sendStrings(c, ctx.relCh, "relation event", relTag.Id())

	step(c, ctx, waitHooks{"db-relation-created mysql db:0"})
}

type addRelationUnit struct{}

func (s addRelationUnit) step(c *gc.C, ctx *testContext) {
	related := fmt.Sprintf("%s/%d", ctx.relatedApplication.Tag().Id(), ctx.relUnitCounter.Add(1))
	ctx.stateMu.Lock()
	defer ctx.stateMu.Unlock()

	relUnitData, ok := ctx.relationUnits[ctx.relation.Id()]
	if !ok {
		relUnitData = make(relationUnitSettings)
		ctx.relationUnits[ctx.relation.Id()] = relUnitData
	}
	relUnitData[related] = 123
	changes := watcher.RelationUnitsChange{Changed: make(map[string]watcher.UnitSettings)}
	for u, vers := range relUnitData {
		changes.Changed[u] = watcher.UnitSettings{Version: vers}
	}
	ctx.sendRelationUnitChange(c, "relation unit add event", changes)
}

type changeRelationUnit struct {
	name string
}

func (s changeRelationUnit) step(c *gc.C, ctx *testContext) {
	ctx.stateMu.Lock()
	defer ctx.stateMu.Unlock()

	relUnitData, ok := ctx.relationUnits[ctx.relation.Id()]
	if !ok {
		relUnitData = make(relationUnitSettings)
		ctx.relationUnits[ctx.relation.Id()] = relUnitData
	}
	vers := relUnitData[s.name] + 1
	relUnitData[s.name] = vers
	changes := watcher.RelationUnitsChange{Changed: map[string]watcher.UnitSettings{
		s.name: {Version: vers},
	}}

	ctx.sendRelationUnitChange(c, "relation unit change event", changes)
}

type removeRelationUnit struct {
	name string
}

func (s removeRelationUnit) step(c *gc.C, ctx *testContext) {
	ctx.stateMu.Lock()
	defer ctx.stateMu.Unlock()

	relUnitData, ok := ctx.relationUnits[ctx.relation.Id()]
	if ok {
		delete(relUnitData, s.name)
	}
	changes := watcher.RelationUnitsChange{}
	changes.Departed = []string{s.name}

	ctx.sendRelationUnitChange(c, "relation unit depart event", changes)
}

type relationState struct {
	removed bool
	life    life.Value
}

func (s relationState) step(c *gc.C, ctx *testContext) {
	if s.removed {
		c.Assert(ctx.relation.Life(), gc.Equals, life.Dying)
		return
	}
	c.Assert(ctx.relation.Life(), gc.Equals, s.life)
}

type addSubordinateRelation struct {
	ifce string
}

func (s addSubordinateRelation) step(c *gc.C, ctx *testContext) {
	relKey := subordinateRelationKey(s.ifce)
	relTag := names.NewRelationTag(relKey)
	ctx.subordRelation = ctx.makeRelation(c, relTag, life.Alive, "logging")

	ru := ctx.makeRelationUnit(c, ctx.subordRelation, ctx.unit)
	ctx.subordRelation.EXPECT().Unit(ctx.unit.Tag()).Return(ru, nil).AnyTimes()

	ctx.api.EXPECT().WatchRelationUnits(relTag, ctx.unit.Tag()).DoAndReturn(func(_ names.RelationTag, _ names.UnitTag) (watcher.RelationUnitsWatcher, error) {
		changes := watcher.RelationUnitsChange{Changed: make(map[string]watcher.UnitSettings)}
		changes.AppChanged = map[string]int64{"logging": 0}
		ctx.sendRelationUnitChange(c, "initial subordinate relation unit change", changes)
		w := newMockRelationUnitsWatcher(ctx.relationUnitCh)
		return w, nil
	}).AnyTimes()

	ctx.sendStrings(c, ctx.relCh, "add subordinate relation event", relTag.Id())
}

type removeSubordinateRelation struct {
	ifce string
}

func (s removeSubordinateRelation) step(c *gc.C, ctx *testContext) {
	ctx.subordRelation.mu.Lock()
	ctx.subordRelation.life = life.Dying
	ctx.subordRelation.mu.Unlock()
	ctx.sendStrings(c, ctx.relCh, "remove subordinate relation event", subordinateRelationKey(s.ifce))
}

type waitSubordinateExists struct {
	name string
}

func (s waitSubordinateExists) step(c *gc.C, ctx *testContext) {
	// First wait for the principal unit to enter scope.
	// If subordinate is not alive, test does not allow the
	// principal to enter scope.
	timeout := time.After(coretesting.LongWait)
	for {
		select {
		case <-timeout:
			c.Fatalf("unit is alive did not enter scope")
		case <-time.After(coretesting.ShortWait):
			subordLife := life.Dying
			ctx.unit.mu.Lock()
			inScope := ctx.unit.inScope
			if ctx.unit.subordinate != nil {
				subordLife = ctx.unit.subordinate.Life()
			}
			ctx.unit.mu.Unlock()
			if subordLife == life.Alive && !inScope {
				c.Logf("unit is alive and not yet in scope")
				continue
			}
		}
		break
	}

	subordTag := names.NewUnitTag("logging/0")
	ctx.unit.mu.Lock()
	ctx.unit.subordinate = ctx.makeUnit(c, subordTag, life.Alive)
	ctx.unit.mu.Unlock()
	ctx.sendUnitNotify(c, "subordinate exists")

	changes := watcher.RelationUnitsChange{Changed: make(map[string]watcher.UnitSettings)}
	changes.Changed = map[string]watcher.UnitSettings{
		s.name: {Version: 666},
	}
	ctx.sendRelationUnitChange(c, "subordinate relation unit change", changes)
}

type waitSubordinateDying struct{}

func (waitSubordinateDying) step(c *gc.C, ctx *testContext) {
	timeout := time.After(coretesting.LongWait)
	for {
		select {
		case <-timeout:
			c.Fatalf("subordinate was not made Dying")
		case <-time.After(coretesting.ShortWait):
			ctx.unit.mu.Lock()
			subordLife := ctx.unit.subordinate.Life()
			ctx.unit.mu.Unlock()
			if subordLife != life.Dying {
				c.Logf("subordinate life is %q, not %q", subordLife, life.Dying)
				continue
			}
		}
		break
	}
}

type removeSubordinate struct{}

func (removeSubordinate) step(c *gc.C, ctx *testContext) {
	ctx.unit.mu.Lock()
	ctx.unit.subordinate = nil
	ctx.unit.mu.Unlock()
	changes := watcher.RelationUnitsChange{Changed: make(map[string]watcher.UnitSettings)}
	changes.Departed = []string{"logging/0"}
	ctx.sendRelationUnitChange(c, "remove subordinate relation unit change", changes)
	ctx.sendUnitNotify(c, "subordinate removed event")
}

type writeFile struct {
	path string
	mode os.FileMode
}

func (s writeFile) step(c *gc.C, ctx *testContext) {
	path := filepath.Join(ctx.path, s.path)
	dir := filepath.Dir(path)
	err := os.MkdirAll(dir, 0755)
	c.Assert(err, jc.ErrorIsNil)
	err = os.WriteFile(path, nil, s.mode)
	c.Assert(err, jc.ErrorIsNil)
}

type removeCharmDir struct{}

func (s removeCharmDir) step(c *gc.C, ctx *testContext) {
	path := filepath.Join(ctx.path, "charm")
	err := os.RemoveAll(path)
	c.Assert(err, jc.ErrorIsNil)
}

type custom struct {
	f func(*gc.C, *testContext)
}

func (s custom) step(c *gc.C, ctx *testContext) {
	s.f(c, ctx)
}

var relationDying = custom{func(c *gc.C, ctx *testContext) {
	ctx.relation.mu.Lock()
	ctx.relation.life = life.Dying
	ctx.relation.mu.Unlock()
	ctx.sendStrings(c, ctx.relCh, "relation dying event", ctx.relation.Tag().Id())
}}

var unitDying = custom{func(c *gc.C, ctx *testContext) {
	ctx.unit.mu.Lock()
	ctx.unit.life = life.Dying
	ctx.unit.mu.Unlock()
	ctx.api.EXPECT().DestroyUnitStorageAttachments(ctx.unit.Tag()).Return(nil)

	ctx.stateMu.Lock()
	for id := range ctx.storage {
		// Could be twice due to short circuit.
		ctx.api.EXPECT().RemoveStorageAttachment(names.NewStorageTag(id), ctx.unit.Tag()).DoAndReturn(func(tag names.StorageTag, _ names.UnitTag) error {
			ctx.stateMu.Lock()
			delete(ctx.storage, id)
			ctx.stateMu.Unlock()
			return nil
		}).MaxTimes(3) // detaching hook, then short circuit remove called twice
	}
	ctx.stateMu.Unlock()
	ctx.sendUnitNotify(c, "send unit dying event")
}}

var unitDead = custom{func(c *gc.C, ctx *testContext) {
	ctx.unit.mu.Lock()
	ctx.unit.life = life.Dead
	ctx.unit.mu.Unlock()
	ctx.sendUnitNotify(c, "send unit dead event")
}}

var subordinateDying = custom{func(c *gc.C, ctx *testContext) {
	ctx.unit.mu.Lock()
	ctx.unit.subordinate.mu.Lock()
	ctx.unit.subordinate.life = life.Dying
	ctx.unit.subordinate.mu.Unlock()
	ctx.unit.mu.Unlock()
	ctx.sendStrings(c, ctx.relCh, "subord relation dying change", ctx.subordRelation.Tag().Id())
}}

func curl(revision int) string {
	return corecharm.MustParseURL("ch:quantal/wordpress").WithRevision(revision).String()
}

type hookLock struct {
	releaser func()
}

type hookStep struct {
	stepFunc func(*gc.C, *testContext)
}

func (h *hookStep) step(c *gc.C, ctx *testContext) {
	h.stepFunc(c, ctx)
}

func (h *hookLock) acquire() *hookStep {
	return &hookStep{stepFunc: func(c *gc.C, ctx *testContext) {
		releaser, err := processLock.Acquire(machinelock.Spec{
			Worker:  "uniter-test",
			Comment: "hookLock",
			Cancel:  make(chan struct{}), // clearly suboptimal
		})
		c.Assert(err, jc.ErrorIsNil)
		h.releaser = releaser
	}}
}

func (h *hookLock) release() *hookStep {
	return &hookStep{stepFunc: func(c *gc.C, ctx *testContext) {
		c.Assert(h.releaser, gc.NotNil)
		h.releaser()
		h.releaser = nil
	}}
}

type runCommands []string

func (cmds runCommands) step(c *gc.C, ctx *testContext) {
	commands := strings.Join(cmds, "\n")
	args := uniter.RunCommandsArgs{
		Commands:       commands,
		RelationId:     -1,
		RemoteUnitName: "",
		UnitName:       "u/0",
	}
	result, err := ctx.uniter.RunCommands(args)
	c.Assert(err, jc.ErrorIsNil)
	c.Check(result.Code, gc.Equals, 0)
	c.Check(string(result.Stdout), gc.Equals, "test on workload")
	c.Check(string(result.Stderr), gc.Equals, "")
}

type forceMinion struct{}

func (forceMinion) step(c *gc.C, ctx *testContext) {
	ctx.leaderTracker.setLeader(c, false)
}

type forceLeader struct{}

func (forceLeader) step(c *gc.C, ctx *testContext) {
	ctx.leaderTracker.setLeader(c, true)
}

func newMockLeaderTracker(ctx *testContext, minion bool) *mockLeaderTracker {
	return &mockLeaderTracker{
		ctx:      ctx,
		isLeader: !minion,
	}
}

type mockLeaderTracker struct {
	mu       sync.Mutex
	ctx      *testContext
	isLeader bool
	waiting  []chan struct{}
}

func (mock *mockLeaderTracker) Kill() {
	return
}

func (mock *mockLeaderTracker) Wait() error {
	return nil
}

func (mock *mockLeaderTracker) ApplicationName() string {
	return mock.ctx.app.Tag().Id()
}

func (mock *mockLeaderTracker) ClaimDuration() time.Duration {
	return 30 * time.Second
}

func (mock *mockLeaderTracker) ClaimLeader() leadership.Ticket {
	mock.mu.Lock()
	defer mock.mu.Unlock()
	if mock.isLeader {
		return fastTicket{true}
	}
	return fastTicket{}
}

func (mock *mockLeaderTracker) WaitLeader() leadership.Ticket {
	mock.mu.Lock()
	defer mock.mu.Unlock()
	if mock.isLeader {
		return fastTicket{}
	}
	return mock.waitTicket()
}

func (mock *mockLeaderTracker) WaitMinion() leadership.Ticket {
	mock.mu.Lock()
	defer mock.mu.Unlock()
	if !mock.isLeader {
		return fastTicket{}
	}
	return mock.waitTicket()
}

func (mock *mockLeaderTracker) waitTicket() leadership.Ticket {
	// very internal, expects mu to be locked already
	ch := make(chan struct{})
	mock.waiting = append(mock.waiting, ch)
	return waitTicket{ch}
}

func (mock *mockLeaderTracker) setLeader(c *gc.C, isLeader bool) {
	mock.mu.Lock()
	defer mock.mu.Unlock()
	if mock.isLeader == isLeader {
		return
	}
	mock.isLeader = isLeader
	for _, ch := range mock.waiting {
		close(ch)
	}
	mock.waiting = nil
}

type waitTicket struct {
	ch chan struct{}
}

func (t waitTicket) Ready() <-chan struct{} {
	return t.ch
}

func (t waitTicket) Wait() bool {
	return false
}

type fastTicket struct {
	value bool
}

func (fastTicket) Ready() <-chan struct{} {
	ch := make(chan struct{})
	close(ch)
	return ch
}

func (t fastTicket) Wait() bool {
	return t.value
}

type setLeaderSettings map[string]string

func (s setLeaderSettings) step(c *gc.C, ctx *testContext) {
	ctx.stateMu.Lock()
	ctx.leaderSettings = s
	ctx.stateMu.Unlock()
	ctx.sendNotify(c, ctx.leadershipSettingsCh, "notify leadership settings change")
}

type mockCharmDirGuard struct{}

// Unlock implements fortress.Guard.
func (*mockCharmDirGuard) Unlock() error { return nil }

// Lockdown implements fortress.Guard.
func (*mockCharmDirGuard) Lockdown(_ fortress.Abort) error { return nil }

type provisionStorage struct{}

func (s provisionStorage) step(c *gc.C, ctx *testContext) {
	ctx.stateMu.Lock()
	ctx.stateMu.Unlock()
	for si := range ctx.storage {
		ctx.storage[si].attached = true
	}
	var ids []string
	for si := range ctx.storage {
		ids = append(ids, si)
	}
	ctx.sendStrings(c, ctx.storageCh, "storage event", ids...)
	for _, attachment := range ctx.storage {
		ctx.sendNotify(c, attachment.eventCh, "storage attach event")
	}
}

type destroyStorageAttachment struct{}

func (s destroyStorageAttachment) step(c *gc.C, ctx *testContext) {
	ctx.stateMu.Lock()
	ctx.storage = make(map[string]*storageAttachment)
	ctx.stateMu.Unlock()
}

type verifyStorageDetached struct{}

func (s verifyStorageDetached) step(c *gc.C, ctx *testContext) {
	ctx.stateMu.Lock()
	defer ctx.stateMu.Unlock()
	c.Assert(ctx.storage, gc.HasLen, 0)
}

func ptr[T any](v T) *T {
	return &v
}

type createSecret struct {
	applicationName string
}

func (s createSecret) step(c *gc.C, ctx *testContext) {
	if s.applicationName == "" {
		s.applicationName = "u"
	}

	uri := secrets.NewURI()
	ctx.secretBackends.EXPECT().GetContent(uri, "foorbar", false, false).Return(
		secrets.NewSecretValue(map[string]string{"foo": "bar"}), nil).AnyTimes()
	ctx.createdSecretURI = uri
}

type changeSecret struct{}

func (s changeSecret) step(c *gc.C, ctx *testContext) {
	ctx.secretsClient.EXPECT().GetConsumerSecretsRevisionInfo(
		ctx.unit.Name(), []string{ctx.createdSecretURI.String()},
	).Return(map[string]secrets.SecretRevisionInfo{
		ctx.createdSecretURI.String(): {Revision: 666},
	}, nil)
	ctx.sendStrings(c, ctx.consumedSecretsCh, "secret change", ctx.createdSecretURI.String())
	done := make(chan bool)
	go func() {
		for {
			ctx.stateMu.Lock()
			if strings.Contains(fmt.Sprintf("secret-revisions: %s: 666\n", ctx.createdSecretURI), ctx.secretsState) {
				ctx.stateMu.Unlock()
				close(done)
				return
			}
			ctx.stateMu.Unlock()
			time.Sleep(coretesting.ShortWait)
		}
	}()
	ctx.waitFor(c, done, "waiting for secret state to be updated")
}

type getSecret struct{}

func (s getSecret) step(c *gc.C, ctx *testContext) {
	val, err := ctx.secretBackends.GetContent(ctx.createdSecretURI, "foorbar", false, false)
	c.Assert(err, jc.ErrorIsNil)
	c.Assert(val.EncodedValues(), jc.DeepEquals, map[string]string{"foo": "bar"})
}

type rotateSecret struct {
	rev int
}

func (s rotateSecret) step(c *gc.C, ctx *testContext) {
	ctx.sendStrings(c, ctx.secretsRotateCh, "rotate secret change", ctx.createdSecretURI.String())
	done := make(chan bool)
	go func() {
		for {
			ctx.stateMu.Lock()
			rev := ctx.secretRevisions[ctx.createdSecretURI.String()]
			if rev == s.rev {
				ctx.stateMu.Unlock()
				close(done)
				return
			}
			ctx.stateMu.Unlock()
			time.Sleep(coretesting.ShortWait)
		}
	}()
	ctx.waitFor(c, done, "waiting for secret to be updated")
}

type expireSecret struct{}

func (s expireSecret) step(c *gc.C, ctx *testContext) {
	ctx.sendStrings(c, ctx.secretsExpireCh, "expire secret change", ctx.createdSecretURI.String()+"/1")
}

type expectError struct {
	err string
}

func (s expectError) step(_ *gc.C, ctx *testContext) {
	ctx.setExpectedError(s.err)
}

// manualTicker will be used to generate collect-metrics events
// in a time-independent manner for testing.
type manualTicker struct {
	c chan time.Time
}

// Tick sends a signal on the ticker channel.
func (t *manualTicker) Tick() error {
	select {
	case t.c <- time.Now():
	case <-time.After(coretesting.LongWait):
		return fmt.Errorf("ticker channel blocked")
	}
	return nil
}

type dummyWaiter struct {
	c chan time.Time
}

func (w dummyWaiter) After() <-chan time.Time {
	return w.c
}

// ReturnTimer can be used to replace the update status signal generator.
func (t *manualTicker) ReturnTimer() remotestate.UpdateStatusTimerFunc {
	return func(_ time.Duration) remotestate.Waiter {
		return dummyWaiter{t.c}
	}
}

func newManualTicker() *manualTicker {
	return &manualTicker{
		c: make(chan time.Time),
	}
}

// Instead of having a machine level lock that we have real contention with,
// we instead fake it by creating a process lock. This will block callers within
// the same process. This is necessary due to the function above to return the
// machine lock. We create it once at process initialisation time and use it any
// time the function is asked for.
var processLock machinelock.Lock

func init() {
	processLock = &fakemachinelock{}
}

type fakemachinelock struct {
	machinelock.Lock
	mu sync.Mutex
}

func (f *fakemachinelock) Acquire(_ machinelock.Spec) (func(), error) {
	f.mu.Lock()
	return func() {
		f.mu.Unlock()
	}, nil
}

type activateTestContainer struct {
	containerName string
}

func (s activateTestContainer) step(c *gc.C, ctx *testContext) {
	ctx.pebbleClients[s.containerName].TriggerStart()
}

type injectTestContainer struct {
	containerName string
}

func (s injectTestContainer) step(c *gc.C, ctx *testContext) {
	c.Assert(ctx.uniter, gc.IsNil)
	ctx.containerNames = append(ctx.containerNames, s.containerName)
	if ctx.pebbleClients == nil {
		ctx.pebbleClients = make(map[string]*fakePebbleClient)
	}
	ctx.pebbleClients[s.containerName] = &fakePebbleClient{
		err: errors.BadRequestf("not ready yet"),
	}
}

type triggerShutdown struct {
}

func (t triggerShutdown) step(c *gc.C, ctx *testContext) {
	err := ctx.uniter.Terminate()
	c.Assert(err, jc.ErrorIsNil)
}<|MERGE_RESOLUTION|>--- conflicted
+++ resolved
@@ -382,7 +382,7 @@
 	storagePath := fmt.Sprintf("/charms/%s/%d", s.dir.Meta().Name, s.dir.Revision())
 	ctx.charms[storagePath] = body
 	ctx.charm = uniterapi.NewMockCharm(ctx.ctrl)
-	ctx.charm.EXPECT().String().Return(s.curl.String()).AnyTimes()
+	ctx.charm.EXPECT().URL().Return(s.curl).AnyTimes()
 	ctx.charm.EXPECT().ArchiveSha256().Return(hash, nil).AnyTimes()
 	ctx.api.EXPECT().Charm(s.curl).Return(ctx.charm, nil).AnyTimes()
 	ctx.charm.EXPECT().LXDProfileRequired().Return(s.dir.LXDProfile() != nil, nil).AnyTimes()
@@ -884,7 +884,7 @@
 
 	// Set up the initial install op.
 	data, err := yaml.Marshal(operation.State{
-		CharmURL: ctx.charm.String(),
+		CharmURL: ctx.charm.URL(),
 		Kind:     "install",
 		Step:     "pending",
 	})
@@ -893,7 +893,7 @@
 	ctx.unit.EXPECT().SetState(unitStateMatcher{c: c, expected: st}).Return(nil).MaxTimes(1)
 
 	data, err = yaml.Marshal(operation.State{
-		CharmURL: ctx.charm.String(),
+		CharmURL: ctx.charm.URL(),
 		Kind:     "install",
 		Step:     "done",
 	})
@@ -959,10 +959,11 @@
 		OpenBlob: func(req downloader.Request) (io.ReadCloser, error) {
 			ctx.app.mu.Lock()
 			defer ctx.app.mu.Unlock()
-			storagePath := fmt.Sprintf("/charms/%s/%d", ctx.app.charmURL.Name, ctx.app.charmURL.Revision)
+			curl := corecharm.MustParseURL(ctx.app.charmURL)
+			storagePath := fmt.Sprintf("/charms/%s/%d", curl.Name, curl.Revision)
 			blob, ok := ctx.servedCharms[storagePath]
 			if !ok {
-				return nil, errors.NotFoundf(ctx.app.charmURL.Name)
+				return nil, errors.NotFoundf(ctx.app.charmURL)
 			}
 			return io.NopCloser(bytes.NewReader(blob)), nil
 		},
@@ -1264,17 +1265,12 @@
 				c.Logf("want resolved mode %q, got %q; still waiting", s.resolved, resolved)
 				continue
 			}
-<<<<<<< HEAD
 			if urlStr == nil {
-=======
-			url := ctx.unit.CharmURL()
-			if url == nil {
->>>>>>> 3e561add
 				c.Logf("want unit charm %q, got nil; still waiting", curl(s.charm))
 				continue
 			}
-			if *url != curl(s.charm) {
-				c.Logf("want unit charm %q, got %q; still waiting", curl(s.charm), url)
+			if *urlStr != curl(s.charm) {
+				c.Logf("want unit charm %q, got %q; still waiting", curl(s.charm), urlStr)
 				continue
 			}
 			statusInfo, err := s.statusGetter(ctx)()
@@ -1497,22 +1493,10 @@
 	if s.attemptedRevision > checkRevision {
 		checkRevision = s.attemptedRevision
 	}
-<<<<<<< HEAD
 	ctx.unit.mu.Lock()
 	defer ctx.unit.mu.Unlock()
 	urlStr := ctx.unit.charmURL
-	c.Assert(urlStr, gc.Not(gc.Equals), "")
-	url, err := corecharm.ParseURL(urlStr)
-	c.Assert(err, jc.ErrorIsNil)
-	c.Assert(url, gc.DeepEquals, curl(checkRevision))
-=======
-	err = ctx.unit.Refresh()
-	c.Assert(err, jc.ErrorIsNil)
-
-	url := ctx.unit.CharmURL()
-	c.Assert(url, gc.NotNil)
-	c.Assert(*url, gc.Equals, curl(checkRevision))
->>>>>>> 3e561add
+	c.Assert(urlStr, gc.Equals, curl(checkRevision))
 }
 
 type pushResource struct{}
