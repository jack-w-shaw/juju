--- conflicted
+++ resolved
@@ -177,12 +177,9 @@
 // UniterParams hold all the necessary parameters for a new Uniter.
 type UniterParams struct {
 	UniterFacade                  *uniter.State
-<<<<<<< HEAD
-	SecretsFacade                 *secretsmanager.Client
-=======
 	ResourcesFacade               *uniter.ResourcesFacadeClient
 	PayloadFacade                 *uniter.PayloadFacadeClient
->>>>>>> 0f2ce8e5
+	SecretsFacade                 *secretsmanager.Client
 	UnitTag                       names.UnitTag
 	ModelType                     model.ModelType
 	LeadershipTrackerFunc         func(names.UnitTag) leadership.TrackerWorker
@@ -255,12 +252,9 @@
 	startFunc := func() (worker.Worker, error) {
 		u := &Uniter{
 			st:                            uniterParams.UniterFacade,
-<<<<<<< HEAD
-			secrets:                       uniterParams.SecretsFacade,
-=======
 			resources:                     uniterParams.ResourcesFacade,
 			payloads:                      uniterParams.PayloadFacade,
->>>>>>> 0f2ce8e5
+			secrets:                       uniterParams.SecretsFacade,
 			paths:                         NewPaths(uniterParams.DataDir, uniterParams.UnitTag, uniterParams.SocketConfig),
 			modelType:                     uniterParams.ModelType,
 			hookLock:                      uniterParams.MachineLock,
