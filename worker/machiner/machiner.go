package machiner

import (
	"launchpad.net/juju-core/container"
	"launchpad.net/juju-core/log"
	"launchpad.net/juju-core/environs"
	"launchpad.net/juju-core/state"
	"launchpad.net/juju-core/version"
	"launchpad.net/juju-core/state/watcher"
	"launchpad.net/tomb"
)

<<<<<<< HEAD
// Machiner represents a running machine agent.
type Machiner struct {
	tomb      tomb.Tomb
	machine *state.Machine
	localContainer container.Container
	stateInfo *state.Info
	tools *state.Tools
}

// newSimpleContainer is for testing.
var newSimpleContainer = func(varDir string) container.Container {
	return &container.Simple{VarDir: varDir}
}

// NewMachiner starts a machine agent running that deploys agents in the
// given directory.  The Machiner dies when it encounters an error.
func NewMachiner(machine *state.Machine, info *state.Info, varDir string) *Machiner {
	tools, err := environs.ReadTools(varDir, version.Current)
	if err != nil {
		tools = &state.Tools{Binary: version.Current}
	}
	m := &Machiner{
		machine: machine,
		localContainer: newSimpleContainer(varDir),
		stateInfo: info,
		tools: tools,
	}
	go m.loop()
	return m
}

func (m *Machiner) loop() {
=======
var deploy = container.Deploy
var destroy = container.Destroy

// Machiner represents a running machine agent.
type Machiner struct {
	tomb tomb.Tomb
	cfg  container.Config
}

// NewMachiner starts a machine agent running that
// deploys agents in the given directory.
// The Machiner dies when it encounters an error.
func NewMachiner(machine *state.Machine, varDir string) *Machiner {
	m := &Machiner{
		cfg: container.Config{
			VarDir: varDir,
		},
	}
	go m.loop(machine)
	return m
}

func (m *Machiner) loop(machine *state.Machine) {
>>>>>>> b5ad4998
	defer m.tomb.Done()
	w := m.machine.WatchUnits()
	defer watcher.Stop(w, &m.tomb)

	// TODO read initial units, check if they're running
	// and restart them if not. Also track units so
	// that we don't deploy units that are already running.
	for {
		select {
		case <-m.tomb.Dying():
			return
		case change, ok := <-w.Changes():
			if !ok {
				m.tomb.Kill(watcher.MustErr(w))
				return
			}
			for _, u := range change.Removed {
				if u.IsPrincipal() {
<<<<<<< HEAD
					if err := m.localContainer.Destroy(u); err != nil {
=======
					if err := destroy(m.cfg, u); err != nil {
>>>>>>> b5ad4998
						log.Printf("cannot destroy unit %s: %v", u.Name(), err)
					}
				}
			}
			for _, u := range change.Added {
				if u.IsPrincipal() {
<<<<<<< HEAD
					if err := m.localContainer.Deploy(u, m.stateInfo, m.tools); err != nil {
=======
					if err := deploy(m.cfg, u); err != nil {
>>>>>>> b5ad4998
						// TODO put unit into a queue to retry the deploy.
						log.Printf("cannot deploy unit %s: %v", u.Name(), err)
					}
				}
			}
		}
	}
}

// Wait waits until the Machiner has died, and returns the error encountered.
func (m *Machiner) Wait() error {
	return m.tomb.Wait()
}

// Stop terminates the Machiner and returns any error that it encountered.
func (m *Machiner) Stop() error {
	m.tomb.Kill(nil)
	return m.tomb.Wait()
}<|MERGE_RESOLUTION|>--- conflicted
+++ resolved
@@ -10,19 +10,16 @@
 	"launchpad.net/tomb"
 )
 
-<<<<<<< HEAD
+var deploy = container.Deploy
+var destroy = container.Destroy
+
 // Machiner represents a running machine agent.
 type Machiner struct {
 	tomb      tomb.Tomb
 	machine *state.Machine
-	localContainer container.Container
+	cfg container.Config
 	stateInfo *state.Info
 	tools *state.Tools
-}
-
-// newSimpleContainer is for testing.
-var newSimpleContainer = func(varDir string) container.Container {
-	return &container.Simple{VarDir: varDir}
 }
 
 // NewMachiner starts a machine agent running that deploys agents in the
@@ -34,40 +31,17 @@
 	}
 	m := &Machiner{
 		machine: machine,
-		localContainer: newSimpleContainer(varDir),
 		stateInfo: info,
 		tools: tools,
+		cfg: container.Config{
+			VarDir: varDir,
+		},
 	}
 	go m.loop()
 	return m
 }
 
 func (m *Machiner) loop() {
-=======
-var deploy = container.Deploy
-var destroy = container.Destroy
-
-// Machiner represents a running machine agent.
-type Machiner struct {
-	tomb tomb.Tomb
-	cfg  container.Config
-}
-
-// NewMachiner starts a machine agent running that
-// deploys agents in the given directory.
-// The Machiner dies when it encounters an error.
-func NewMachiner(machine *state.Machine, varDir string) *Machiner {
-	m := &Machiner{
-		cfg: container.Config{
-			VarDir: varDir,
-		},
-	}
-	go m.loop(machine)
-	return m
-}
-
-func (m *Machiner) loop(machine *state.Machine) {
->>>>>>> b5ad4998
 	defer m.tomb.Done()
 	w := m.machine.WatchUnits()
 	defer watcher.Stop(w, &m.tomb)
@@ -86,22 +60,14 @@
 			}
 			for _, u := range change.Removed {
 				if u.IsPrincipal() {
-<<<<<<< HEAD
-					if err := m.localContainer.Destroy(u); err != nil {
-=======
 					if err := destroy(m.cfg, u); err != nil {
->>>>>>> b5ad4998
 						log.Printf("cannot destroy unit %s: %v", u.Name(), err)
 					}
 				}
 			}
 			for _, u := range change.Added {
 				if u.IsPrincipal() {
-<<<<<<< HEAD
-					if err := m.localContainer.Deploy(u, m.stateInfo, m.tools); err != nil {
-=======
-					if err := deploy(m.cfg, u); err != nil {
->>>>>>> b5ad4998
+					if err := deploy(m.cfg, u, m.stateInfo, m.tools); err != nil {
 						// TODO put unit into a queue to retry the deploy.
 						log.Printf("cannot deploy unit %s: %v", u.Name(), err)
 					}
