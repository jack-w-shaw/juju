// Copyright 2016 Canonical Ltd.
// Licensed under the AGPLv3, see LICENCE file for details.

package machiner

import (
	"github.com/juju/errors"

	"github.com/juju/juju/agent"
	apiagent "github.com/juju/juju/api/agent"
	"github.com/juju/juju/api/base"
	apimachiner "github.com/juju/juju/api/machiner"
	"github.com/juju/juju/worker"
	"github.com/juju/juju/worker/dependency"
	"github.com/juju/juju/worker/util"
	"github.com/juju/names"
)

// ManifoldConfig defines the names of the manifolds on which a
// Manifold will depend.
<<<<<<< HEAD
type ManifoldConfig struct {
	util.PostUpgradeManifoldConfig
}
=======
type ManifoldConfig util.AgentApiManifoldConfig
>>>>>>> 0a20971c

// Manifold returns a dependency manifold that runs a machiner worker, using
// the resource names defined in the supplied config.
func Manifold(config ManifoldConfig) dependency.Manifold {
	typedConfig := util.AgentApiManifoldConfig(config)
	return util.AgentApiManifold(typedConfig, newWorker)
}

<<<<<<< HEAD
	// TODO(waigani) This function is currently covered by functional tests
	// under the machine agent. Add unit tests once infrastructure to do so is
	// in place.

	// newWorker non-trivially wraps NewMachiner to specialise a PostUpgradeManifold.
	var newWorker = func(a agent.Agent, apiCaller base.APICaller) (worker.Worker, error) {
		currentConfig := a.CurrentConfig()

		// TODO(fwereade): this functionality should be on the
		// deployer facade instead.
		agentFacade := apiagent.NewState(apiCaller)
		envConfig, err := agentFacade.ModelConfig()
		if err != nil {
			return nil, errors.Errorf("cannot read environment config: %v", err)
		}

		ignoreMachineAddresses, _ := envConfig.IgnoreMachineAddresses()
		// Containers only have machine addresses, so we can't ignore them.
		tag := currentConfig.Tag()
		if names.IsContainerMachine(tag.Id()) {
			ignoreMachineAddresses = false
		}
		if ignoreMachineAddresses {
			logger.Infof("machine addresses not used, only addresses from provider")
		}
		accessor := APIMachineAccessor{apimachiner.NewState(apiCaller)}
		w, err := NewMachiner(Config{
			MachineAccessor: accessor,
			Tag:             tag.(names.MachineTag),
			ClearMachineAddressesOnStart: ignoreMachineAddresses,
			NotifyMachineDead: func() error {
				return agent.SetCanUninstall(a)
			},
		})
		if err != nil {
			return nil, errors.Annotate(err, "cannot start machiner worker")
		}
		return w, err
=======
// newWorker non-trivially wraps NewMachiner to specialise a util.AgentApiManifold.
//
// TODO(waigani) This function is currently covered by functional tests
// under the machine agent. Add unit tests once infrastructure to do so is
// in place.
func newWorker(a agent.Agent, apiCaller base.APICaller) (worker.Worker, error) {
	currentConfig := a.CurrentConfig()

	// TODO(fwereade): this functionality should be on the
	// machiner facade instead -- or, better yet, separate
	// the networking concerns from the lifecycle ones and
	// have completey separate workers.
	//
	// (With their own facades.)
	agentFacade := apiagent.NewState(apiCaller)
	envConfig, err := agentFacade.ModelConfig()
	if err != nil {
		return nil, errors.Errorf("cannot read environment config: %v", err)
>>>>>>> 0a20971c
	}

	ignoreMachineAddresses, _ := envConfig.IgnoreMachineAddresses()
	// Containers only have machine addresses, so we can't ignore them.
	tag := currentConfig.Tag()
	if names.IsContainerMachine(tag.Id()) {
		ignoreMachineAddresses = false
	}
	if ignoreMachineAddresses {
		logger.Infof("machine addresses not used, only addresses from provider")
	}
	accessor := APIMachineAccessor{apimachiner.NewState(apiCaller)}
	w, err := NewMachiner(Config{
		MachineAccessor: accessor,
		Tag:             tag.(names.MachineTag),
		ClearMachineAddressesOnStart: ignoreMachineAddresses,
		NotifyMachineDead: func() error {
			return agent.SetCanUninstall(a)
		},
	})
	if err != nil {
		return nil, errors.Annotate(err, "cannot start machiner worker")
	}
	return w, err
}<|MERGE_RESOLUTION|>--- conflicted
+++ resolved
@@ -18,13 +18,7 @@
 
 // ManifoldConfig defines the names of the manifolds on which a
 // Manifold will depend.
-<<<<<<< HEAD
-type ManifoldConfig struct {
-	util.PostUpgradeManifoldConfig
-}
-=======
 type ManifoldConfig util.AgentApiManifoldConfig
->>>>>>> 0a20971c
 
 // Manifold returns a dependency manifold that runs a machiner worker, using
 // the resource names defined in the supplied config.
@@ -33,46 +27,6 @@
 	return util.AgentApiManifold(typedConfig, newWorker)
 }
 
-<<<<<<< HEAD
-	// TODO(waigani) This function is currently covered by functional tests
-	// under the machine agent. Add unit tests once infrastructure to do so is
-	// in place.
-
-	// newWorker non-trivially wraps NewMachiner to specialise a PostUpgradeManifold.
-	var newWorker = func(a agent.Agent, apiCaller base.APICaller) (worker.Worker, error) {
-		currentConfig := a.CurrentConfig()
-
-		// TODO(fwereade): this functionality should be on the
-		// deployer facade instead.
-		agentFacade := apiagent.NewState(apiCaller)
-		envConfig, err := agentFacade.ModelConfig()
-		if err != nil {
-			return nil, errors.Errorf("cannot read environment config: %v", err)
-		}
-
-		ignoreMachineAddresses, _ := envConfig.IgnoreMachineAddresses()
-		// Containers only have machine addresses, so we can't ignore them.
-		tag := currentConfig.Tag()
-		if names.IsContainerMachine(tag.Id()) {
-			ignoreMachineAddresses = false
-		}
-		if ignoreMachineAddresses {
-			logger.Infof("machine addresses not used, only addresses from provider")
-		}
-		accessor := APIMachineAccessor{apimachiner.NewState(apiCaller)}
-		w, err := NewMachiner(Config{
-			MachineAccessor: accessor,
-			Tag:             tag.(names.MachineTag),
-			ClearMachineAddressesOnStart: ignoreMachineAddresses,
-			NotifyMachineDead: func() error {
-				return agent.SetCanUninstall(a)
-			},
-		})
-		if err != nil {
-			return nil, errors.Annotate(err, "cannot start machiner worker")
-		}
-		return w, err
-=======
 // newWorker non-trivially wraps NewMachiner to specialise a util.AgentApiManifold.
 //
 // TODO(waigani) This function is currently covered by functional tests
@@ -91,7 +45,6 @@
 	envConfig, err := agentFacade.ModelConfig()
 	if err != nil {
 		return nil, errors.Errorf("cannot read environment config: %v", err)
->>>>>>> 0a20971c
 	}
 
 	ignoreMachineAddresses, _ := envConfig.IgnoreMachineAddresses()
