--- conflicted
+++ resolved
@@ -1828,25 +1828,6 @@
                 return command_parts[-1]
         raise AssertionError('Juju register command not found in output')
 
-<<<<<<< HEAD
-    # def add_user(self, username, models=None, permissions='read'):
-    #     """Adds provided user and return register command arguments.
-
-    #     :return: Registration token provided by the add-user command.
-
-    #     """
-    #     if models is None:
-    #         models = self.env.environment
-
-    #     args = (username, '--models', models, '--acl', permissions,
-    #             '-c', self.env.controller.name)
-
-    #     output = self.get_juju_output('add-user', *args, include_e=False)
-    #     return self._get_register_command(output)
-
-    # Future ACL feature.
-    def add_user(self, username, models=None, permissions='login'):
-=======
     def add_user(self, username):
         """Adds provided user and return register command arguments.
 
@@ -1858,23 +1839,13 @@
         return self._get_register_command(output)
 
     def add_user_perms(self, username, models=None, permissions='login'):
->>>>>>> 4e0d80fb
         """Adds provided user and return register command arguments.
 
         :return: Registration token provided by the add-user command.
         """
-<<<<<<< HEAD
-        output = self.get_juju_output(
-            'add-user', username,
-            '-c', self.env.controller.name,
-            include_e=False)
-        self.grant(username, permissions, models)
-        return self._get_register_command(output)
-=======
         output = self.add_user(username)
         self.grant(username, permissions, models)
         return output
->>>>>>> 4e0d80fb
 
     def revoke(self, username, models=None, permissions='read'):
         if models is None:
@@ -1925,18 +1896,11 @@
             controller_name = '{}_controller'.format(username)
 
         model = self.env.environment
-<<<<<<< HEAD
-        token = self.add_user(username, models=model,
-                              permissions=user.permissions)
-        user_client = self.create_cloned_environment(
-            juju_home, controller_name, username)
-=======
         token = self.add_user_perms(username, models=model,
                                     permissions=user.permissions)
         user_client = self.create_cloned_environment(juju_home,
                                                      controller_name,
                                                      username)
->>>>>>> 4e0d80fb
 
         try:
             child = user_client.expect('register', (token), include_e=False)
