// Copyright 2012, 2013 Canonical Ltd.
// Licensed under the AGPLv3, see LICENCE file for details.

package state

import (
	"fmt"
	"strings"
	"time"

	"github.com/juju/charm/v9"
	"github.com/juju/collections/set"
	"github.com/juju/errors"
	"github.com/juju/mgo/v2"
	"github.com/juju/mgo/v2/bson"
	"github.com/juju/mgo/v2/txn"
	"github.com/juju/names/v4"
	jujutxn "github.com/juju/txn/v2"
	"github.com/juju/utils/v2"
	"github.com/juju/version/v2"
	"github.com/kr/pretty"

	"github.com/juju/juju/api"
	"github.com/juju/juju/core/actions"
	"github.com/juju/juju/core/constraints"
	corecontainer "github.com/juju/juju/core/container"
	"github.com/juju/juju/core/instance"
	"github.com/juju/juju/core/model"
	"github.com/juju/juju/core/network"
	"github.com/juju/juju/core/status"
	"github.com/juju/juju/environs/bootstrap"
	"github.com/juju/juju/mongo"
	stateerrors "github.com/juju/juju/state/errors"
	"github.com/juju/juju/tools"
)

// Machine represents the state of a machine.
type Machine struct {
	st  *State
	doc machineDoc
}

// MachineJob values define responsibilities that machines may be
// expected to fulfil.
type MachineJob int

const (
	_ MachineJob = iota
	JobHostUnits
	JobManageModel
)

var (
	jobNames = map[MachineJob]model.MachineJob{
		JobHostUnits:   model.JobHostUnits,
		JobManageModel: model.JobManageModel,
	}
	jobMigrationValue = map[MachineJob]string{
		JobHostUnits:   "host-units",
		JobManageModel: "api-server",
	}
)

// ToParams returns the job as model.MachineJob.
func (job MachineJob) ToParams() model.MachineJob {
	if jujuJob, ok := jobNames[job]; ok {
		return jujuJob
	}
	return model.MachineJob(fmt.Sprintf("<unknown job %d>", int(job)))
}

// paramsJobsFromJobs converts state jobs to juju jobs.
func paramsJobsFromJobs(jobs []MachineJob) []model.MachineJob {
	jujuJobs := make([]model.MachineJob, len(jobs))
	for i, machineJob := range jobs {
		jujuJobs[i] = machineJob.ToParams()
	}
	return jujuJobs
}

// MigrationValue converts the state job into a useful human readable
// string for model migration.
func (job MachineJob) MigrationValue() string {
	if value, ok := jobMigrationValue[job]; ok {
		return value
	}
	return "unknown"
}

func (job MachineJob) String() string {
	return string(job.ToParams())
}

// manualMachinePrefix signals as prefix of Nonce that a machine is
// manually provisioned.
const manualMachinePrefix = "manual:"

// machineDoc represents the internal state of a machine in MongoDB.
// Note the correspondence with MachineInfo in apiserver/juju.
type machineDoc struct {
	DocID          string `bson:"_id"`
	Id             string `bson:"machineid"`
	ModelUUID      string `bson:"model-uuid"`
	Nonce          string
	Series         string
	ContainerType  string
	Principals     []string
	Life           Life
	Tools          *tools.Tools `bson:",omitempty"`
	Jobs           []MachineJob
	PasswordHash   string
	Clean          bool
	ForceDestroyed bool `bson:"force-destroyed"`

	// Volumes contains the names of volumes attached to the machine.
	Volumes []string `bson:"volumes,omitempty"`
	// Filesystems contains the names of filesystems attached to the machine.
	Filesystems []string `bson:"filesystems,omitempty"`

	// We store 2 different sets of addresses for the machine, obtained
	// from different sources.
	// Addresses is the set of addresses obtained by asking the provider.
	Addresses []address

	// MachineAddresses is the set of addresses obtained from the machine itself.
	MachineAddresses []address

	// PreferredPublicAddress is the preferred address to be used for
	// the machine when a public address is requested.
	PreferredPublicAddress address `bson:",omitempty"`

	// PreferredPrivateAddress is the preferred address to be used for
	// the machine when a private address is requested.
	PreferredPrivateAddress address `bson:",omitempty"`

	// The SupportedContainers attributes are used to advertise what containers this
	// machine is capable of hosting.
	SupportedContainersKnown bool
	SupportedContainers      []instance.ContainerType `bson:",omitempty"`
	// Placement is the placement directive that should be used when provisioning
	// an instance for the machine.
	Placement string `bson:",omitempty"`

	// AgentStartedAt records the time when the machine agent started.
	AgentStartedAt time.Time `bson:"agent-started-at,omitempty"`

	// Hostname records the machine's hostname as reported by the machine agent.
	Hostname string `bson:"hostname,omitempty"`
}

func newMachine(st *State, doc *machineDoc) *Machine {
	machine := &Machine{
		st:  st,
		doc: *doc,
	}
	return machine
}

// Id returns the machine id.
func (m *Machine) Id() string {
	return m.doc.Id
}

// Principals returns the principals for the machine.
func (m *Machine) Principals() []string {
	return m.doc.Principals
}

// Series returns the operating system series running on the machine.
func (m *Machine) Series() string {
	return m.doc.Series
}

// ContainerType returns the type of container hosting this machine.
func (m *Machine) ContainerType() instance.ContainerType {
	return instance.ContainerType(m.doc.ContainerType)
}

func (m *Machine) ModelName() string {
	name, err := m.st.modelName()
	if err != nil {
		logger.Errorf(err.Error())
	}
	return name
}

// ForceDestroyed returns whether the destruction of a dying/dead
// machine was forced. It's always false for a machine that's alive.
func (m *Machine) ForceDestroyed() bool {
	return m.doc.ForceDestroyed
}

func (m *Machine) forceDestroyedOps() []txn.Op {
	return []txn.Op{{
		C:      machinesC,
		Id:     m.doc.DocID,
		Assert: txn.DocExists,
		Update: bson.D{{"$set", bson.D{{"force-destroyed", true}}}},
	}}
}

// machineGlobalKey returns the global database key for the identified machine.
func machineGlobalKey(id string) string {
	return "m#" + id
}

// machineGlobalInstanceKey returns the global database key for the identified
// machine's instance.
func machineGlobalInstanceKey(id string) string {
	return machineGlobalKey(id) + "#instance"
}

// globalInstanceKey returns the global database key for the machine's instance.
func (m *Machine) globalInstanceKey() string {
	return machineGlobalInstanceKey(m.doc.Id)
}

// machineGlobalModificationKey returns the global database key for the
// identified machine's modification changes.
func machineGlobalModificationKey(id string) string {
	return machineGlobalKey(id) + "#modification"
}

// globalModificationKey returns the global database key for the machine's
// modification changes.
func (m *Machine) globalModificationKey() string {
	return machineGlobalModificationKey(m.doc.Id)
}

// globalKey returns the global database key for the machine.
func (m *Machine) globalKey() string {
	return machineGlobalKey(m.doc.Id)
}

// instanceData holds attributes relevant to a provisioned machine.
type instanceData struct {
	DocID          string      `bson:"_id"`
	MachineId      string      `bson:"machineid"`
	InstanceId     instance.Id `bson:"instanceid"`
	DisplayName    string      `bson:"display-name"`
	ModelUUID      string      `bson:"model-uuid"`
	Arch           *string     `bson:"arch,omitempty"`
	Mem            *uint64     `bson:"mem,omitempty"`
	RootDisk       *uint64     `bson:"rootdisk,omitempty"`
	RootDiskSource *string     `bson:"rootdisksource,omitempty"`
	CpuCores       *uint64     `bson:"cpucores,omitempty"`
	CpuPower       *uint64     `bson:"cpupower,omitempty"`
	Tags           *[]string   `bson:"tags,omitempty"`
	AvailZone      *string     `bson:"availzone,omitempty"`

	// KeepInstance is set to true if, on machine removal from Juju,
	// the cloud instance should be retained.
	KeepInstance bool `bson:"keep-instance,omitempty"`

	// CharmProfiles contains the names of LXD profiles used by this machine.
	// Profiles would have been defined in the charm deployed to this machine.
	CharmProfiles []string `bson:"charm-profiles,omitempty"`
}

func hardwareCharacteristics(instData instanceData) *instance.HardwareCharacteristics {
	return &instance.HardwareCharacteristics{
		Arch:             instData.Arch,
		Mem:              instData.Mem,
		RootDisk:         instData.RootDisk,
		RootDiskSource:   instData.RootDiskSource,
		CpuCores:         instData.CpuCores,
		CpuPower:         instData.CpuPower,
		Tags:             instData.Tags,
		AvailabilityZone: instData.AvailZone,
	}
}

// TODO(wallyworld): move this method to a service.
func (m *Machine) HardwareCharacteristics() (*instance.HardwareCharacteristics, error) {
	instData, err := getInstanceData(m.st, m.Id())
	if err != nil {
		return nil, err
	}
	return hardwareCharacteristics(instData), nil
}

func getInstanceData(st *State, id string) (instanceData, error) {
	instanceDataCollection, closer := st.db().GetCollection(instanceDataC)
	defer closer()

	var instData instanceData
	err := instanceDataCollection.FindId(id).One(&instData)
	if err == mgo.ErrNotFound {
		return instanceData{}, errors.NotFoundf("instance data for machine %v", id)
	}
	if err != nil {
		return instanceData{}, fmt.Errorf("cannot get instance data for machine %v: %v", id, err)
	}
	return instData, nil
}

// removeInstanceDataOp returns the operation needed to remove the
// instance data document associated with the given globalKey.
func removeInstanceDataOp(globalKey string) txn.Op {
	return txn.Op{
		C:      instanceDataC,
		Id:     globalKey,
		Remove: true,
	}
}

// AllInstanceData retrieves all instance data in the model
// and provides a way to query hardware characteristics and
// charm profiles by machine.
func (m *Model) AllInstanceData() (*ModelInstanceData, error) {
	coll, closer := m.st.db().GetCollection(instanceDataC)
	defer closer()

	var docs []instanceData
	err := coll.Find(nil).All(&docs)
	if err != nil {
		return nil, errors.Annotate(err, "cannot get all instance data for model")
	}
	all := &ModelInstanceData{
		data: make(map[string]instanceData),
	}
	for _, doc := range docs {
		all.data[doc.MachineId] = doc
	}
	return all, nil
}

// ModelInstanceData represents all the instance data for a model
// keyed on machine ID.
type ModelInstanceData struct {
	data map[string]instanceData
}

// HardwareCharacteristics returns the hardware characteristics of the
// machine. If it isn't found in the map, a nil is returned.
func (d *ModelInstanceData) HardwareCharacteristics(machineID string) *instance.HardwareCharacteristics {
	instData, found := d.data[machineID]
	if !found {
		return nil
	}
	return hardwareCharacteristics(instData)
}

// CharmProfiles returns the names of the profiles that are defined for
// the machine. If the machine isn't found in the map, a nil is returned.
func (d *ModelInstanceData) CharmProfiles(machineID string) []string {
	instData, found := d.data[machineID]
	if !found {
		return nil
	}
	return instData.CharmProfiles
}

// InstanceNames returns both the provider instance id and the user
// friendly name. If the machine isn't found, empty strings are returned.
func (d *ModelInstanceData) InstanceNames(machineID string) (instance.Id, string) {
	instData, found := d.data[machineID]
	if !found {
		return "", ""
	}
	return instData.InstanceId, instData.DisplayName
}

// Tag returns a tag identifying the machine. The String method provides a
// string representation that is safe to use as a file name. The returned name
// will be different from other Tag values returned by any other entities
// from the same state.
func (m *Machine) Tag() names.Tag {
	return m.MachineTag()
}

// MachineTag returns the more specific MachineTag type as opposed
// to the more generic Tag type.
func (m *Machine) MachineTag() names.MachineTag {
	return names.NewMachineTag(m.Id())
}

// Life returns whether the machine is Alive, Dying or Dead.
func (m *Machine) Life() Life {
	return m.doc.Life
}

// Jobs returns the responsibilities that must be fulfilled by m's agent.
func (m *Machine) Jobs() []MachineJob {
	return m.doc.Jobs
}

// SetKeepInstance sets whether the cloud machine instance
// will be retained when the machine is removed from Juju.
// This is only relevant if an instance exists.
func (m *Machine) SetKeepInstance(keepInstance bool) error {
	ops := []txn.Op{{
		C:      instanceDataC,
		Id:     m.doc.DocID,
		Assert: txn.DocExists,
		Update: bson.D{{"$set", bson.D{{"keep-instance", keepInstance}}}},
	}}
	if err := m.st.db().RunTransaction(ops); err != nil {
		// If instance doc doesn't exist, that's ok; there's nothing to keep,
		// but that's not an error we care about.
		return errors.Annotatef(onAbort(err, nil), "cannot set KeepInstance on machine %v", m)
	}
	return nil
}

// KeepInstance reports whether a machine, when removed from
// Juju, will cause the corresponding cloud instance to be stopped.
func (m *Machine) KeepInstance() (bool, error) {
	instData, err := getInstanceData(m.st, m.Id())
	if err != nil {
		return false, err
	}
	return instData.KeepInstance, nil
}

// CharmProfiles returns the names of any LXD profiles used by the machine,
// which were defined in the charm deployed to that machine.
func (m *Machine) CharmProfiles() ([]string, error) {
	instData, err := getInstanceData(m.st, m.Id())
	if errors.IsNotFound(err) {
		err = errors.NotProvisionedf("machine %v", m.Id())
	}
	if err != nil {
		return nil, err
	}
	return instData.CharmProfiles, nil
}

// SetCharmProfiles sets the names of the charm profiles used on a machine
// in its instanceData.
func (m *Machine) SetCharmProfiles(profiles []string) error {
	if len(profiles) == 0 {
		return nil
	}
	buildTxn := func(attempt int) ([]txn.Op, error) {
		if attempt > 0 {
			if err := m.Refresh(); err != nil {
				return nil, errors.Trace(err)
			}
		}
		// Exit early if the Machine profiles doesn't need to change.
		mProfiles, err := m.CharmProfiles()
		if err != nil {
			return nil, errors.Trace(err)
		}
		mProfilesSet := set.NewStrings(mProfiles...)
		if mProfilesSet.Union(set.NewStrings(profiles...)).Size() == mProfilesSet.Size() {
			return nil, jujutxn.ErrNoOperations
		}

		ops := []txn.Op{{
			C:      instanceDataC,
			Id:     m.doc.DocID,
			Assert: txn.DocExists,
			Update: bson.D{{"$set", bson.D{{"charm-profiles", profiles}}}},
		}}

		return ops, nil
	}
	err := m.st.db().Run(buildTxn)
	return errors.Annotatef(err, "cannot update profiles for %q to %s", m, strings.Join(profiles, ", "))
}

// IsManager returns true if the machine has JobManageModel.
func (m *Machine) IsManager() bool {
	return isController(&m.doc)
}

// IsManual returns true if the machine was manually provisioned.
func (m *Machine) IsManual() (bool, error) {
	// To avoid unnecessary db lookups, a little of the
	// logic from isManualMachine() below is duplicated here
	// so we can exit early if possible.
	if strings.HasPrefix(m.doc.Nonce, manualMachinePrefix) {
		return true, nil
	}
	if m.doc.Id != "0" {
		return false, nil
	}
	modelSettings, err := readSettings(m.st.db(), settingsC, modelGlobalKey)
	if err != nil {
		return false, errors.Trace(err)
	}
	providerRaw, _ := modelSettings.Get("type")
	providerType, _ := providerRaw.(string)
	return isManualMachine(m.doc.Id, m.doc.Nonce, providerType), nil
}

func isManualMachine(id, nonce, providerType string) bool {
	// Apart from the bootstrap machine, manually provisioned
	// machines have a nonce prefixed with "manual:". This is
	// unique to manual provisioning.
	if strings.HasPrefix(nonce, manualMachinePrefix) {
		return true
	}
	// The bootstrap machine uses BootstrapNonce, so in that
	// case we need to check if its provider type is "manual".
	// We also check for "null", which is an alias for manual.
	return id == "0" && (providerType == "null" || providerType == "manual")
}

// AgentTools returns the tools that the agent is currently running.
// It returns an error that satisfies errors.IsNotFound if the tools
// have not yet been set.
func (m *Machine) AgentTools() (*tools.Tools, error) {
	if m.doc.Tools == nil {
		return nil, errors.NotFoundf("agent binaries for machine %v", m)
	}
	tools := *m.doc.Tools
	return &tools, nil
}

// checkVersionValidity checks whether the given version is suitable
// for passing to SetAgentVersion.
func checkVersionValidity(v version.Binary) error {
	if v.Release == "" || v.Arch == "" {
		return fmt.Errorf("empty series or arch")
	}
	return nil
}

// SetAgentVersion sets the version of juju that the agent is
// currently running.
func (m *Machine) SetAgentVersion(v version.Binary) (err error) {
	defer errors.DeferredAnnotatef(&err, "cannot set agent version for machine %v", m)
	ops, tools, err := m.setAgentVersionOps(v)
	if err != nil {
		return errors.Trace(err)
	}
	// A "raw" transaction is needed here because this function gets
	// called before database migrations have run so we don't
	// necessarily want the model UUID added to the id.
	if err := m.st.runRawTransaction(ops); err != nil {
		return onAbort(err, stateerrors.ErrDead)
	}
	m.doc.Tools = tools
	return nil
}

func (m *Machine) setAgentVersionOps(v version.Binary) ([]txn.Op, *tools.Tools, error) {
	if err := checkVersionValidity(v); err != nil {
		return nil, nil, err
	}
	tools := &tools.Tools{Version: v}
	ops := []txn.Op{{
		C:      machinesC,
		Id:     m.doc.DocID,
		Assert: notDeadDoc,
		Update: bson.D{{"$set", bson.D{{"tools", tools}}}},
	}}
	return ops, tools, nil
}

// SetMongoPassword sets the password the agent responsible for the machine
// should use to communicate with the controllers.  Previous passwords
// are invalidated.
func (m *Machine) SetMongoPassword(password string) error {
	if !m.IsManager() {
		return errors.NotSupportedf("setting mongo password for non-controller machine %v", m)
	}
	return mongo.SetAdminMongoPassword(m.st.session, m.Tag().String(), password)
}

// SetPassword sets the password for the machine's agent.
func (m *Machine) SetPassword(password string) error {
	if len(password) < utils.MinAgentPasswordLength {
		return errors.Errorf("password is only %d bytes long, and is not a valid Agent password", len(password))
	}
	passwordHash := utils.AgentPasswordHash(password)
	op := m.UpdateOperation()
	op.PasswordHash = &passwordHash
	if err := m.st.ApplyOperation(op); err != nil {
		return errors.Trace(err)
	}
	m.doc.PasswordHash = passwordHash
	return nil
}

func (m *Machine) setPasswordHashOps(passwordHash string) ([]txn.Op, error) {
	if m.doc.Life == Dead {
		return nil, stateerrors.ErrDead
	}
	ops := []txn.Op{{
		C:      machinesC,
		Id:     m.doc.DocID,
		Assert: notDeadDoc,
		Update: bson.D{{"$set", bson.D{{"passwordhash", passwordHash}}}},
	}}
	return ops, nil
}

// PasswordValid returns whether the given password is valid
// for the given machine.
func (m *Machine) PasswordValid(password string) bool {
	agentHash := utils.AgentPasswordHash(password)
	return agentHash == m.doc.PasswordHash
}

// Destroy sets the machine lifecycle to Dying if it is Alive. It does
// nothing otherwise. Destroy will fail if the machine has principal
// units assigned, or if the machine has JobManageModel.
// If the machine has assigned units, Destroy will return
// a HasAssignedUnitsError.  If the machine has containers, Destroy
// will return HasContainersError.
func (m *Machine) Destroy() error {
	return errors.Trace(m.advanceLifecycle(Dying, false, false, 0))
}

// DestroyWithContainers sets the machine lifecycle to Dying if it is Alive.
// It does nothing otherwise. DestroyWithContainers will fail if the machine
// has principal units assigned, or if the machine has JobManageModel. If the
// machine has assigned units, DestroyWithContainers will return a
// HasAssignedUnitsError.  The machine is allowed to have containers.  Use with
// caution.  Intended for model tear down.
func (m *Machine) DestroyWithContainers() error {
	return m.advanceLifecycle(Dying, false, true, 0)
}

// ForceDestroy queues the machine for complete removal, including the
// destruction of all units and containers on the machine.
func (m *Machine) ForceDestroy(maxWait time.Duration) error {
	ops, err := m.forceDestroyOps(maxWait)
	if err != nil {
		return errors.Trace(err)
	}
	if err := m.st.db().RunTransaction(ops); err != txn.ErrAborted {
		return errors.Annotatef(err, "failed to run transaction: %s", pretty.Sprint(ops))
	}
	return nil
}

func (m *Machine) forceDestroyOps(maxWait time.Duration) ([]txn.Op, error) {
	if m.IsManager() {
		controllerIds, err := m.st.ControllerIds()
		if err != nil {
			return nil, errors.Annotatef(err, "reading controller info")
		}
		if len(controllerIds) <= 1 {
			return nil, errors.Errorf("controller %s is the only controller", m.Id())
		}
		// We set the machine to Dying if it isn't already dead.
		var machineOp txn.Op
		if m.Life() < Dead {
			// Make sure we don't want the vote, and we are queued to be Dying.
			// Since we are force deleting, life assert should be current machine's life.
			machineOp = txn.Op{
				C:      machinesC,
				Id:     m.doc.DocID,
				Assert: bson.D{{"life", bson.D{{"$in", []Life{Alive, Dying}}}}},
				Update: bson.D{{"$set", bson.D{{"life", Dying}}}},
			}
		}
		controllerOp := txn.Op{
			C:      controllersC,
			Id:     modelGlobalKey,
			Assert: bson.D{{"controller-ids", controllerIds}},
		}
		// Note that ForceDestroy does *not* cleanup the replicaset, so it might cause problems.
		// However, we're letting the user handle times when the machine agent isn't running, etc.
		// We may need to update the peergrouper for this.
		return []txn.Op{
			machineOp,
			controllerOp,
			setControllerWantsVoteOp(m.st, m.Id(), false),
			newCleanupOp(cleanupForceDestroyedMachine, m.doc.Id, maxWait),
		}, nil
	} else {
		// Make sure the machine doesn't become a manager while we're destroying it
		return []txn.Op{{
			C:      machinesC,
			Id:     m.doc.DocID,
			Assert: bson.D{{"jobs", bson.D{{"$nin", []MachineJob{JobManageModel}}}}},
		}, newCleanupOp(cleanupForceDestroyedMachine, m.doc.Id, maxWait),
		}, nil
	}
}

// EnsureDead sets the machine lifecycle to Dead if it is Alive or Dying.
// It does nothing otherwise. EnsureDead will fail if the machine has
// principal units assigned, or if the machine has JobManageModel.
// If the machine has assigned units, EnsureDead will return
// a HasAssignedUnitsError.
func (m *Machine) EnsureDead() error {
	return m.advanceLifecycle(Dead, false, false, 0)
}

// Containers returns the container ids belonging to a parent machine.
// TODO(wallyworld): move this method to a service
func (m *Machine) Containers() ([]string, error) {
	containerRefs, closer := m.st.db().GetCollection(containerRefsC)
	defer closer()

	var mc machineContainers
	err := containerRefs.FindId(m.doc.DocID).One(&mc)
	if err == nil {
		return mc.Children, nil
	}
	if err == mgo.ErrNotFound {
		return nil, errors.NotFoundf("container info for machine %v", m.Id())
	}
	return nil, err
}

// ParentId returns the Id of the host machine if this machine is a container.
func (m *Machine) ParentId() (string, bool) {
	parentId := corecontainer.ParentId(m.Id())
	return parentId, parentId != ""
}

// IsContainer returns true if the machine is a container.
func (m *Machine) IsContainer() bool {
	_, isContainer := m.ParentId()
	return isContainer
}

// advanceLifecycle ensures that the machine's lifecycle is no earlier
// than the supplied value. If the machine already has that lifecycle
// value, or a later one, no changes will be made to remote state. If
// the machine has any responsibilities that preclude a valid change in
// lifecycle, it will return an error. dyingAllowContainers indicates
// whether the machine can have containers when moving to the dying state.
// Not allowed for moving to dead.
func (original *Machine) advanceLifecycle(life Life, force, dyingAllowContainers bool, maxWait time.Duration) (err error) {
	logger.Debugf("%s.advanceLifecycle(%s, %t, %t)", original.Id(), life, force, dyingAllowContainers)

	if life == Dead && dyingAllowContainers {
		return errors.BadRequestf("life cannot be Dead if dyingAllowContainers true.")
	}

	// A machine can be set to dying with containers, but cannot have any when
	// advanced to dead.
	if !dyingAllowContainers && life == Dying {
		if err := original.advanceLifecycleIfNoContainers(); err != nil {
			return err
		}
	}

	locked, err := original.IsLockedForSeriesUpgrade()
	if err != nil {
		return errors.Annotatef(err, "reading machine %s upgrade-series lock", original.Id())
	}
	if locked {
		return errors.Errorf("machine %s is locked for series upgrade", original.Id())
	}

	m := original
	defer func() {
		if err == nil {
			// The machine's lifecycle is known to have advanced; it may be
			// known to have already advanced further than requested, in
			// which case we set the latest known valid value.
			if m == nil {
				life = Dead
			} else if m.doc.Life > life {
				life = m.doc.Life
			}
			original.doc.Life = life
		}
	}()

	ops := m.advanceLifecyleInitialOps(life)

	// multiple attempts: one with original data, one with refreshed data, and a final
	// one intended to determine the cause of failure of the preceding attempt.
	buildTxn := func(attempt int) ([]txn.Op, error) {
		var asserts bson.D
		// Grab a fresh copy of the machine data.
		// We don't write to original, because the expectation is that state-
		// changing methods only set the requested change on the receiver; a case
		// could perhaps be made that this is not a helpful convention in the
		// context of the new state API, but we maintain consistency in the
		// face of uncertainty.
		if m, err = m.st.Machine(m.doc.Id); errors.IsNotFound(err) {
			return nil, jujutxn.ErrNoOperations
		} else if err != nil {
			return nil, err
		}
		node, err := m.st.ControllerNode(m.doc.Id)
		if err != nil && !errors.IsNotFound(err) {
			return nil, err
		}
		hasVote := err == nil && node.HasVote()

		// Check that the life change is sane, and collect the assertions
		// necessary to determine that it remains so.
		switch life {
		case Dying:
			if m.doc.Life != Alive {
				return nil, jujutxn.ErrNoOperations
			}
			// Manager nodes are allowed to go to dying even when they have
			// the vote, as that is used as the signal that they should lose
			// their vote.
			asserts = append(asserts, isAliveDoc...)
		case Dead:
			if m.doc.Life == Dead {
				return nil, jujutxn.ErrNoOperations
			}
			if hasVote {
				return nil, fmt.Errorf("machine %s is still a voting controller member", m.doc.Id)
			}
			if m.IsManager() {
				return nil, errors.Errorf("machine %s is still a controller member", m.Id())
			}
			asserts = append(asserts, bson.DocElem{
				Name: "jobs", Value: bson.D{{Name: "$nin", Value: []MachineJob{JobManageModel}}}})
			asserts = append(asserts, notDeadDoc...)
			ops = append(ops, controllerAdvanceLifecyleVoteOp())
		default:
			panic(fmt.Errorf("cannot advance lifecycle to %v", life))
		}

		// Check that the machine does not have any responsibilities that
		// prevent a lifecycle change.
		// If there are no alive units left on the machine, or all the applications are dying,
		// then the machine may be soon destroyed by a cleanup worker.
		// In that case, we don't want to return any error about not being able to
		// destroy a machine with units as it will be a lie.
		if life == Dying {
			canDie := true
			if isController(&m.doc) || hasVote {
				// If we're responsible for managing the model, make sure we ask to drop our vote
				ops[0].Update = bson.D{
					{"$set", bson.D{{"life", life}}},
				}
				controllerOp, err := m.controllerIDsOp()
				if err != nil {
					return nil, errors.Trace(err)
				}
				ops = append(ops, controllerOp)
				ops = append(ops, setControllerWantsVoteOp(m.st, m.doc.Id, false))
			}

			var principalUnitNames []string
			for _, principalUnit := range m.doc.Principals {
				principalUnitNames = append(principalUnitNames, principalUnit)
				canDie, err = m.assessCanDieUnit(principalUnit)
				if err != nil {
					return nil, errors.Trace(err)
				}
				if !canDie {
					break
				}
			}

			if canDie && !dyingAllowContainers {
				if err := m.advanceLifecycleIfNoContainers(); err != nil && !IsHasContainersError(err) {
					return nil, err
				} else if IsHasContainersError(err) {
					canDie = false
				}
				ops = append(ops, m.noContainersOp())
			}

			cleanupOp := newCleanupOp(cleanupDyingMachine, m.doc.Id, force, maxWait)
			ops = append(ops, cleanupOp)

			if canDie {
				ops[0].Assert = append(asserts, advanceLifecycleUnitAsserts(principalUnitNames))
				txnLogger.Debugf("txn moving machine %q to %s", m.Id(), life)
				return ops, nil
			}
		}

		if len(m.doc.Principals) > 0 {
			return nil, newHasAssignedUnitsError(m.doc.Id, m.doc.Principals)
		}
		asserts = append(asserts, noUnitAsserts())

		if life == Dead {
			// A machine may not become Dead until it has no
			// containers.
			if err := m.advanceLifecycleIfNoContainers(); err != nil {
				return nil, err
			}
			ops = append(ops, m.noContainersOp())
			if isController(&m.doc) {
				return nil, errors.Errorf("machine %s is still responsible for being a controller", m.Id())
			}
			// A machine may not become Dead until it has no more
			// attachments to detachable storage.
			storageAsserts, err := m.assertNoPersistentStorage()
			if err != nil {
				return nil, errors.Trace(err)
			}
			asserts = append(asserts, storageAsserts...)
		}

		// Add the additional asserts needed for this transaction.
		ops[0].Assert = asserts
		return ops, nil
	}

	if err = m.st.db().Run(buildTxn); err == jujutxn.ErrExcessiveContention {
		err = errors.Annotatef(err, "machine %s cannot advance lifecycle", m)
	}
	return err
}

func (m *Machine) advanceLifecyleInitialOps(life Life) []txn.Op {
	return []txn.Op{
		{
			C:      machinesC,
			Id:     m.doc.DocID,
			Update: bson.D{{"$set", bson.D{{"life", life}}}},
		},
		{
			C:      machineUpgradeSeriesLocksC,
			Id:     m.doc.Id,
			Assert: txn.DocMissing,
		},
	}
}

func controllerAdvanceLifecyleVoteOp() txn.Op {
	return txn.Op{
		C:  controllersC,
		Id: modelGlobalKey,
		Assert: bson.D{
			{"has-vote", bson.M{"$ne": true}},
			{"wants-vote", bson.M{"$ne": true}},
		},
	}
}

// controllerIDsOp returns an Op to assert that the machine's
// controllerIDs do not change.
func (m *Machine) controllerIDsOp() (txn.Op, error) {
	controllerIds, err := m.st.ControllerIds()
	if err != nil {
		return txn.Op{}, errors.Annotatef(err, "reading controller info")
	}
	if len(controllerIds) <= 1 {
		return txn.Op{}, errors.Errorf("controller %s is the only controller", m.Id())
	}
	return txn.Op{
		C:      controllersC,
		Id:     modelGlobalKey,
		Assert: bson.D{{"controller-ids", controllerIds}},
	}, nil
}

// noContainersOp returns an Op to assert that the machine
// has no containers.
func (m *Machine) noContainersOp() txn.Op {
	return txn.Op{
		C:  containerRefsC,
		Id: m.doc.DocID,
		Assert: bson.D{{"$or", []bson.D{
			{{"children", bson.D{{"$size", 0}}}},
			{{"children", bson.D{{"$exists", false}}}},
		}}},
	}
}

// assessCanDieUnit returns true if the machine can die, based on
// evaluating the provided unit.
func (m *Machine) assessCanDieUnit(principalUnit string) (bool, error) {
	canDie := true
	u, err := m.st.Unit(principalUnit)
	if err != nil {
		return false, errors.Annotatef(err, "reading machine %s principal unit %v", m, m.doc.Principals[0])
	}
	app, err := u.Application()
	if err != nil {
		return false, errors.Annotatef(err, "reading machine %s principal unit application %v", m, u.doc.Application)
	}
	if u.Life() == Alive && app.Life() == Alive {
		canDie = false
	}
	return canDie, nil
}

// noUnitAsserts returns bson DocElem which assert that there are
// no units for the machine.
func noUnitAsserts() bson.DocElem {
	return bson.DocElem{
		Name: "$or", Value: []bson.D{
			{{"principals", bson.D{{"$size", 0}}}},
			{{"principals", bson.D{{"$exists", false}}}},
		},
	}
}

// advanceLifecycleUnitAsserts returns bson DocElem which assert that there are
// no units for the machine, or that the list of units has not changed.
func advanceLifecycleUnitAsserts(principalUnitNames []string) bson.DocElem {
	return bson.DocElem{
		Name: "$or", Value: []bson.D{
			{{Name: "principals", Value: principalUnitNames}},
			{{Name: "principals", Value: bson.D{{"$size", 0}}}},
			{{Name: "principals", Value: bson.D{{"$exists", false}}}},
		},
	}
}

// advanceLifecycleIfNoContainers determines if the machine has
// containers, if so, returns the appropriate error.
func (m *Machine) advanceLifecycleIfNoContainers() error {
	containers, err := m.Containers()
	if err != nil {
		return errors.Annotatef(err, "reading machine %s containers", m)
	}

	if len(containers) > 0 {
		return newHasContainersError(m.doc.Id, containers)
	}
	return nil
}

// assertNoPersistentStorage ensures that there are no persistent volumes or
// filesystems attached to the machine, and returns any mgo/txn assertions
// required to ensure that remains true.
func (m *Machine) assertNoPersistentStorage() (bson.D, error) {
	attachments := names.NewSet()
	for _, v := range m.doc.Volumes {
		tag := names.NewVolumeTag(v)
		detachable, err := isDetachableVolumeTag(m.st.db(), tag)
		if err != nil {
			return nil, errors.Trace(err)
		}
		if detachable {
			attachments.Add(tag)
		}
	}
	for _, f := range m.doc.Filesystems {
		tag := names.NewFilesystemTag(f)
		detachable, err := isDetachableFilesystemTag(m.st.db(), tag)
		if err != nil {
			return nil, errors.Trace(err)
		}
		if detachable {
			attachments.Add(tag)
		}
	}
	if len(attachments) > 0 {
		return nil, newHasAttachmentsError(m.doc.Id, attachments.SortedValues())
	}
	if m.doc.Life == Dying {
		return nil, nil
	}
	// A Dying machine cannot have attachments added to it,
	// but if we're advancing from Alive to Dead then we
	// must ensure no concurrent attachments are made.
	noNewVolumes := bson.DocElem{
		Name: "volumes", Value: bson.D{{
			"$not", bson.D{{
				"$elemMatch", bson.D{{
					"$nin", m.doc.Volumes,
				}},
			}},
		}},
		// There are no volumes that are not in
		// the set of volumes we previously knew
		// about => the current set of volumes
		// is a subset of the previously known set.
	}
	noNewFilesystems := bson.DocElem{
		Name: "filesystems", Value: bson.D{{
			"$not", bson.D{{
				"$elemMatch", bson.D{{
					"$nin", m.doc.Filesystems,
				}},
			}},
		}},
	}
	return bson.D{noNewVolumes, noNewFilesystems}, nil
}

func (m *Machine) removePortsOps() ([]txn.Op, error) {
	if m.doc.Life != Dead {
		return nil, errors.Errorf("machine is not dead")
	}
	machRanges, err := m.OpenedPortRanges()
	if err != nil {
		return nil, err
	}

	mpr := machRanges.(*machinePortRanges)
	if !mpr.Persisted() {
		return nil, nil
	}
	return mpr.removeOps(), nil
}

func (m *Machine) removeOps() ([]txn.Op, error) {
	if m.doc.Life != Dead {
		return nil, fmt.Errorf("machine is not dead")
	}
	ops := []txn.Op{
		{
			C:      machinesC,
			Id:     m.doc.DocID,
			Assert: txn.DocExists,
			Remove: true,
		},
		{
			C:      machinesC,
			Id:     m.doc.DocID,
			Assert: isDeadDoc,
		},
		removeStatusOp(m.st, m.globalKey()),
		removeStatusOp(m.st, m.globalInstanceKey()),
		removeStatusOp(m.st, m.globalModificationKey()),
		removeConstraintsOp(m.globalKey()),
		annotationRemoveOp(m.st, m.globalKey()),
		removeRebootDocOp(m.st, m.globalKey()),
		removeMachineBlockDevicesOp(m.Id()),
		removeModelMachineRefOp(m.st, m.Id()),
		removeSSHHostKeyOp(m.globalKey()),
		removeInstanceDataOp(m.doc.DocID),
	}
	linkLayerDevicesOps, err := m.removeAllLinkLayerDevicesOps()
	if err != nil {
		return nil, errors.Trace(err)
	}
	devicesAddressesOps, err := m.removeAllAddressesOps()
	if err != nil {
		return nil, errors.Trace(err)
	}
	portsOps, err := m.removePortsOps()
	if err != nil {
		return nil, errors.Trace(err)
	}

	sb, err := NewStorageBackend(m.st)
	if err != nil {
		return nil, errors.Trace(err)
	}
	filesystemOps, err := sb.removeMachineFilesystemsOps(m)
	if err != nil {
		return nil, errors.Trace(err)
	}
	volumeOps, err := sb.removeMachineVolumesOps(m)
	if err != nil {
		return nil, errors.Trace(err)
	}

	ops = append(ops, removeControllerNodeOp(m.st, m.Id()))
	ops = append(ops, linkLayerDevicesOps...)
	ops = append(ops, devicesAddressesOps...)
	ops = append(ops, portsOps...)
	ops = append(ops, removeContainerRefOps(m.st, m.Id())...)
	ops = append(ops, filesystemOps...)
	ops = append(ops, volumeOps...)
	return ops, nil
}

// Remove removes the machine from state. It will fail if the machine
// is not Dead.
func (m *Machine) Remove() (err error) {
	defer errors.DeferredAnnotatef(&err, "cannot remove machine %s", m.doc.Id)
	logger.Tracef("removing machine %q", m.Id())
	// Local variable so we can re-get the machine without disrupting
	// the caller.
	machine := m
	buildTxn := func(attempt int) ([]txn.Op, error) {
		if attempt != 0 {
			machine, err = machine.st.Machine(machine.Id())
			if errors.IsNotFound(err) {
				// The machine's gone away, that's fine.
				return nil, jujutxn.ErrNoOperations
			}
			if err != nil {
				return nil, errors.Trace(err)
			}
		}
		ops, err := machine.removeOps()
		if err != nil {
			return nil, errors.Trace(err)
		}
		return ops, nil
	}
	return m.st.db().Run(buildTxn)
}

// Refresh refreshes the contents of the machine from the underlying
// state. It returns an error that satisfies errors.IsNotFound if the
// machine has been removed.
func (m *Machine) Refresh() error {
	mdoc, err := m.st.getMachineDoc(m.Id())
	if err != nil {
		if errors.IsNotFound(err) {
			return err
		}
		return errors.Annotatef(err, "cannot refresh machine %v", m)
	}
	m.doc = *mdoc
	return nil
}

// InstanceId returns the provider specific instance id for this
// machine, or a NotProvisionedError, if not set.
func (m *Machine) InstanceId() (instance.Id, error) {
	instId, _, err := m.InstanceNames()
	return instId, err
}

// InstanceNames returns both the provider's instance id and a user-friendly
// display name. The display name is intended used for human input and
// is ignored internally.
func (m *Machine) InstanceNames() (instance.Id, string, error) {
	instData, err := getInstanceData(m.st, m.Id())
	if errors.IsNotFound(err) {
		err = errors.NotProvisionedf("machine %v", m.Id())
	}
	if err != nil {
		return "", "", err
	}
	return instData.InstanceId, instData.DisplayName, nil
}

// InstanceStatus returns the provider specific instance status for this machine,
// or a NotProvisionedError if instance is not yet provisioned.
func (m *Machine) InstanceStatus() (status.StatusInfo, error) {
	machineStatus, err := getStatus(m.st.db(), m.globalInstanceKey(), "instance")
	if err != nil {
		logger.Warningf("error when retrieving instance status for machine: %s, %v", m.Id(), err)
		return status.StatusInfo{}, err
	}
	return machineStatus, nil
}

// SetInstanceStatus sets the provider specific instance status for a machine.
func (m *Machine) SetInstanceStatus(sInfo status.StatusInfo) (err error) {
	return setStatus(m.st.db(), setStatusParams{
		badge:     "instance",
		globalKey: m.globalInstanceKey(),
		status:    sInfo.Status,
		message:   sInfo.Message,
		rawData:   sInfo.Data,
		updated:   timeOrNow(sInfo.Since, m.st.clock()),
	})
}

// InstanceStatusHistory returns a slice of at most filter.Size StatusInfo items
// or items as old as filter.Date or items newer than now - filter.Delta time
// representing past statuses for this machine instance.
// Instance represents the provider underlying [v]hardware or container where
// this juju machine is deployed.
func (m *Machine) InstanceStatusHistory(filter status.StatusHistoryFilter) ([]status.StatusInfo, error) {
	args := &statusHistoryArgs{
		db:        m.st.db(),
		globalKey: m.globalInstanceKey(),
		filter:    filter,
	}
	return statusHistory(args)
}

// ModificationStatus returns the provider specific modification status for
// this machine or NotProvisionedError if instance is not yet provisioned.
func (m *Machine) ModificationStatus() (status.StatusInfo, error) {
	machineStatus, err := getStatus(m.st.db(), m.globalModificationKey(), "modification")
	if err != nil {
		logger.Warningf("error when retrieving instance status for machine: %s, %v", m.Id(), err)
		return status.StatusInfo{}, err
	}
	return machineStatus, nil
}

// SetModificationStatus sets the provider specific modification status
// for a machine. Allowing the propagation of status messages to the
// operator.
func (m *Machine) SetModificationStatus(sInfo status.StatusInfo) (err error) {
	return setStatus(m.st.db(), setStatusParams{
		badge:     "modification",
		globalKey: m.globalModificationKey(),
		status:    sInfo.Status,
		message:   sInfo.Message,
		rawData:   sInfo.Data,
		updated:   timeOrNow(sInfo.Since, m.st.clock()),
	})
}

// AvailabilityZone returns the provider-specific instance availability
// zone in which the machine was provisioned.
func (m *Machine) AvailabilityZone() (string, error) {
	instData, err := getInstanceData(m.st, m.Id())
	if errors.IsNotFound(err) {
		return "", errors.Trace(errors.NotProvisionedf("machine %v", m.Id()))
	}
	if err != nil {
		return "", errors.Trace(err)
	}
	var zone string
	if instData.AvailZone != nil {
		zone = *instData.AvailZone
	}
	return zone, nil
}

// ApplicationNames returns the names of applications
// represented by units running on the machine.
func (m *Machine) ApplicationNames() ([]string, error) {
	units, err := m.Units()
	if err != nil {
		return nil, errors.Trace(err)
	}
	apps := set.NewStrings()
	for _, unit := range units {
		apps.Add(unit.ApplicationName())
	}
	return apps.SortedValues(), nil
}

// Units returns all the units that have been assigned to the machine.
func (m *Machine) Units() (units []*Unit, err error) {
	defer errors.DeferredAnnotatef(&err, "cannot get units assigned to machine %v", m)
	unitsCollection, closer := m.st.db().GetCollection(unitsC)
	defer closer()

	pudocs := []unitDoc{}
	err = unitsCollection.Find(bson.D{{"machineid", m.doc.Id}}).All(&pudocs)
	if err != nil {
		return nil, err
	}
	model, err := m.st.Model()
	if err != nil {
		return nil, errors.Trace(err)
	}
	for _, pudoc := range pudocs {
		units = append(units, newUnit(m.st, model.Type(), &pudoc))
	}
	return units, nil
}

// SetProvisioned stores the machine's provider-specific details in the
// database. These details are used to infer that the machine has
// been provisioned.
//
// When provisioning an instance, a nonce should be created and passed
// when starting it, before adding the machine to the state. This means
// that if the provisioner crashes (or its connection to the state is
// lost) after starting the instance, we can be sure that only a single
// instance will be able to act for that machine.
//
// Once set, the instance id cannot be changed. A non-empty instance id
// will be detected as a provisioned machine.
func (m *Machine) SetProvisioned(
	id instance.Id,
	displayName string,
	nonce string,
	characteristics *instance.HardwareCharacteristics,
) (err error) {
	defer errors.DeferredAnnotatef(&err, "cannot set instance data for machine %q", m)

	if id == "" || nonce == "" {
		return fmt.Errorf("instance id and nonce cannot be empty")
	}

	coll, closer := m.st.db().GetCollection(instanceDataC)
	defer closer()
	count, err := coll.Find(bson.D{{"instanceid", id}}).Count()
	if err != nil {
		return errors.Trace(err)
	}
	if count > 0 {
		logger.Warningf("duplicate instance id %q already saved", id)
	}

	if characteristics == nil {
		characteristics = &instance.HardwareCharacteristics{}
	}
	instData := &instanceData{
		DocID:          m.doc.DocID,
		MachineId:      m.doc.Id,
		InstanceId:     id,
		DisplayName:    displayName,
		ModelUUID:      m.doc.ModelUUID,
		Arch:           characteristics.Arch,
		Mem:            characteristics.Mem,
		RootDisk:       characteristics.RootDisk,
		RootDiskSource: characteristics.RootDiskSource,
		CpuCores:       characteristics.CpuCores,
		CpuPower:       characteristics.CpuPower,
		Tags:           characteristics.Tags,
		AvailZone:      characteristics.AvailabilityZone,
	}

	ops := []txn.Op{
		{
			C:      machinesC,
			Id:     m.doc.DocID,
			Assert: append(isAliveDoc, bson.DocElem{Name: "nonce", Value: ""}),
			Update: bson.D{{"$set", bson.D{{"nonce", nonce}}}},
		}, {
			C:      instanceDataC,
			Id:     m.doc.DocID,
			Assert: txn.DocMissing,
			Insert: instData,
		},
	}

	if err = m.st.db().RunTransaction(ops); err == nil {
		m.doc.Nonce = nonce
		return nil
	} else if err != txn.ErrAborted {
		return err
	} else if alive, err := isAlive(m.st, machinesC, m.doc.DocID); err != nil {
		return err
	} else if !alive {
		return machineNotAliveErr
	}
	return fmt.Errorf("already set")
}

// SetInstanceInfo is used to provision a machine and in one step sets its
// instance ID, nonce, hardware characteristics, add link-layer devices and set
// their addresses as needed.  After, set charm profiles if needed.
func (m *Machine) SetInstanceInfo(
	id instance.Id, displayName string, nonce string, characteristics *instance.HardwareCharacteristics,
	devicesArgs []LinkLayerDeviceArgs, devicesAddrs []LinkLayerDeviceAddress,
	volumes map[names.VolumeTag]VolumeInfo,
	volumeAttachments map[names.VolumeTag]VolumeAttachmentInfo,
	charmProfiles []string,
) error {
	logger.Tracef(
		"setting instance info: machine %v, deviceAddrs: %#v, devicesArgs: %#v",
		m.Id(), devicesAddrs, devicesArgs)

	sb, err := NewStorageBackend(m.st)
	if err != nil {
		return errors.Trace(err)
	}

	// Record volumes and volume attachments, and set the initial
	// status: attached or attaching.
	if err := setProvisionedVolumeInfo(sb, volumes); err != nil {
		return errors.Trace(err)
	}
	if err := setMachineVolumeAttachmentInfo(sb, m.Id(), volumeAttachments); err != nil {
		return errors.Trace(err)
	}
	volumeStatus := make(map[names.VolumeTag]status.Status)
	for tag := range volumes {
		volumeStatus[tag] = status.Attaching
	}
	for tag := range volumeAttachments {
		volumeStatus[tag] = status.Attached
	}
	for tag, volStatus := range volumeStatus {
		vol, err := sb.Volume(tag)
		if err != nil {
			return errors.Trace(err)
		}
		if err := vol.SetStatus(status.StatusInfo{
			Status: volStatus,
		}); err != nil {
			return errors.Annotatef(
				err, "setting status of %s", names.ReadableString(tag),
			)
		}
	}

	if err := m.SetProvisioned(id, displayName, nonce, characteristics); err != nil {
		return errors.Trace(err)
	}
	return m.SetCharmProfiles(charmProfiles)
}

// Addresses returns any hostnames and ips associated with a machine,
// determined both by the machine itself, and by asking the provider.
//
// The addresses returned by the provider shadow any of the addresses
// that the machine reported with the same address value.
// Provider-reported addresses always come before machine-reported
// addresses. Duplicates are removed.
func (m *Machine) Addresses() (addresses network.SpaceAddresses) {
	return network.MergedAddresses(networkAddresses(m.doc.MachineAddresses), networkAddresses(m.doc.Addresses))
}

func containsAddress(addresses []address, address address) bool {
	for _, addr := range addresses {
		if addr.Value == address.Value {
			return true
		}
	}
	return false
}

// PublicAddress returns a public address for the machine. If no address is
// available it returns an error that satisfies network.IsNoAddressError().
func (m *Machine) PublicAddress() (network.SpaceAddress, error) {
	publicAddress := m.doc.PreferredPublicAddress.networkAddress()
	var err error
	if publicAddress.Value == "" {
		err = network.NoAddressError("public")
	}
	return publicAddress, err
}

// maybeGetNewAddress determines if the current address is the most appropriate
// match, and if not it selects the best from the slice of all available
// addresses. It returns the new address and a bool indicating if a different
// one was picked.
func maybeGetNewAddress(
	addr address,
	providerAddresses,
	machineAddresses []address,
	getAddr func([]address) network.SpaceAddress,
	checkScope func(address) bool,
) (address, bool) {
	// For picking the best address, try provider addresses first.
	var newAddr address
	netAddr := getAddr(providerAddresses)
	if netAddr.Value == "" {
		netAddr = getAddr(machineAddresses)
		newAddr = fromNetworkAddress(netAddr, network.OriginMachine)
	} else {
		newAddr = fromNetworkAddress(netAddr, network.OriginProvider)
	}
	// The order of these checks is important. If the stored address is
	// empty we *always* want to check for a new address so we do that
	// first. If the stored address is unavailable we also *must* check for
	// a new address so we do that next. If the original is a machine
	// address and a provider address is available we want to switch to
	// that. Finally we check to see if a better match on scope from the
	// same origin is available.
	if addr.Value == "" {
		return newAddr, newAddr.Value != ""
	}
	if !containsAddress(providerAddresses, addr) && !containsAddress(machineAddresses, addr) {
		return newAddr, true
	}
	if network.Origin(addr.Origin) != network.OriginProvider &&
		network.Origin(newAddr.Origin) == network.OriginProvider {
		return newAddr, true
	}
	if !checkScope(addr) {
		// If addr.Origin is machine and newAddr.Origin is provider we will
		// have already caught that, and for the inverse we don't want to
		// replace the address.
		if addr.Origin == newAddr.Origin {
			return newAddr, checkScope(newAddr)
		}
	}
	return addr, false
}

// PrivateAddress returns a private address for the machine. If no address is
// available it returns an error that satisfies network.IsNoAddressError().
func (m *Machine) PrivateAddress() (network.SpaceAddress, error) {
	privateAddress := m.doc.PreferredPrivateAddress.networkAddress()
	var err error
	if privateAddress.Value == "" {
		err = network.NoAddressError("private")
	}
	return privateAddress, err
}

func (m *Machine) setPreferredAddressOps(addr address, isPublic bool) []txn.Op {
	fieldName := "preferredprivateaddress"
	current := m.doc.PreferredPrivateAddress
	if isPublic {
		fieldName = "preferredpublicaddress"
		current = m.doc.PreferredPublicAddress
	}
	// Assert that the field is either missing (never been set) or is
	// unchanged from its previous value.

	// Since using a struct in the assert also asserts ordering, and we know that mgo
	// can change the ordering, we assert on the dotted values, effectively checking each
	// of the attributes of the address.
	currentD := []bson.D{
		{{fieldName + ".value", current.Value}},
		{{fieldName + ".addresstype", current.AddressType}},
	}
	// Since scope, origin, and space have omitempty, we don't add them if they are empty.
	if current.Scope != "" {
		currentD = append(currentD, bson.D{{fieldName + ".networkscope", current.Scope}})
	}
	if current.Origin != "" {
		currentD = append(currentD, bson.D{{fieldName + ".origin", current.Origin}})
	}
	if current.SpaceID != "" {
		currentD = append(currentD, bson.D{{fieldName + ".spaceid", current.SpaceID}})
	}

	assert := bson.D{{"$or", []bson.D{
		{{"$and", currentD}},
		{{fieldName, nil}}}}}

	ops := []txn.Op{{
		C:      machinesC,
		Id:     m.doc.DocID,
		Update: bson.D{{"$set", bson.D{{fieldName, addr}}}},
		Assert: assert,
	}}
	logger.Tracef("setting preferred address to %v (isPublic %#v)", addr, isPublic)
	return ops
}

func (m *Machine) setPublicAddressOps(providerAddresses []address, machineAddresses []address) ([]txn.Op, *address) {
	publicAddress := m.doc.PreferredPublicAddress
	logger.Tracef(
		"machine %v: current public address: %#v \nprovider addresses: %#v \nmachine addresses: %#v",
		m.Id(), publicAddress, providerAddresses, machineAddresses)

	// Always prefer an exact match if available.
	checkScope := func(addr address) bool {
		return network.ExactScopeMatch(addr.networkAddress(), network.ScopePublic)
	}
	// Without an exact match, prefer a fallback match.
	getAddr := func(addresses []address) network.SpaceAddress {
		addr, _ := networkAddresses(addresses).OneMatchingScope(network.ScopeMatchPublic)
		return addr
	}

	newAddr, changed := maybeGetNewAddress(publicAddress, providerAddresses, machineAddresses, getAddr, checkScope)
	if !changed {
		// No change, so no ops.
		return []txn.Op{}, nil
	}

	ops := m.setPreferredAddressOps(newAddr, true)
	return ops, &newAddr
}

func (m *Machine) setPrivateAddressOps(providerAddresses []address, machineAddresses []address) ([]txn.Op, *address) {
	privateAddress := m.doc.PreferredPrivateAddress
	// Always prefer an exact match if available.
	checkScope := func(addr address) bool {
		return network.ExactScopeMatch(
			addr.networkAddress(), network.ScopeMachineLocal, network.ScopeCloudLocal, network.ScopeFanLocal)
	}
	// Without an exact match, prefer a fallback match.
	getAddr := func(addresses []address) network.SpaceAddress {
		addr, _ := networkAddresses(addresses).OneMatchingScope(network.ScopeMatchCloudLocal)
		return addr
	}

	newAddr, changed := maybeGetNewAddress(privateAddress, providerAddresses, machineAddresses, getAddr, checkScope)
	if !changed {
		// No change, so no ops.
		return []txn.Op{}, nil
	}
	ops := m.setPreferredAddressOps(newAddr, false)
	return ops, &newAddr
}

// SetProviderAddresses records any addresses related to the machine, sourced
// by asking the provider.
func (m *Machine) SetProviderAddresses(addresses ...network.SpaceAddress) error {
	err := m.setAddresses(nil, &addresses)
	return errors.Annotatef(err, "cannot set addresses of machine %v", m)
}

// ProviderAddresses returns any hostnames and ips associated with a machine,
// as determined by asking the provider.
func (m *Machine) ProviderAddresses() (addresses network.SpaceAddresses) {
	for _, address := range m.doc.Addresses {
		addresses = append(addresses, address.networkAddress())
	}
	return
}

// AddressesBySpaceID groups the machine addresses by space id and
// returns the result as a map where the space id is used a the key.
// Loopback addresses are skipped.
func (m *Machine) AddressesBySpaceID() (map[string][]network.SpaceAddress, error) {
	res := make(map[string][]network.SpaceAddress)
	err := m.visitAddressesInSpaces(func(subnet *Subnet, address *Address) {
		spaceID := subnet.SpaceID()
		res[spaceID] = append(res[spaceID], address.NetworkAddress())
	})
	if err != nil {
		return nil, errors.Trace(err)
	}
	return res, nil
}

// visitAddressesInSpaces invokes visitFn for each non-loopback machine address
// that is assigned to a space.
func (m *Machine) visitAddressesInSpaces(visitFn func(subnet *Subnet, address *Address)) error {
	addresses, err := m.AllAddresses()
	if err != nil {
		return errors.Trace(err)
	}

	for _, address := range addresses {
		// Juju does not keep track of loopback subnets so we need
		// to skip loopback addresses as the subnet lookup below will
		// fail.
		if address.LoopbackConfigMethod() {
			continue
		}
		subnet, err := address.Subnet()
		if err != nil {
			return errors.Trace(err)
		}
		visitFn(subnet, address)
	}
	return nil
}

// MachineAddresses returns any hostnames and ips associated with a machine,
// determined by asking the machine itself.
func (m *Machine) MachineAddresses() (addresses network.SpaceAddresses) {
	for _, address := range m.doc.MachineAddresses {
		addresses = append(addresses, address.networkAddress())
	}
	return
}

// SetMachineAddresses records any addresses related to the machine, sourced
// by asking the machine.
func (m *Machine) SetMachineAddresses(addresses ...network.SpaceAddress) error {
	err := m.setAddresses(&addresses, nil)
	return errors.Annotatef(err, "cannot set machine addresses of machine %v", m)
}

// setAddresses updates the machine's addresses (either Addresses or
// MachineAddresses, depending on the field argument). Changes are
// only predicated on the machine not being Dead; concurrent address
// changes are ignored.
func (m *Machine) setAddresses(machineAddresses, providerAddresses *[]network.SpaceAddress) error {
	var (
		machineStateAddresses, providerStateAddresses []address
		newPrivate, newPublic                         *address
		err                                           error
	)
	machine := m
	buildTxn := func(attempt int) ([]txn.Op, error) {
		if attempt != 0 {
			if machine, err = machine.st.Machine(machine.doc.Id); err != nil {
				return nil, err
			}
		}
		var ops []txn.Op
		ops, machineStateAddresses, providerStateAddresses, newPrivate, newPublic, err = machine.setAddressesOps(
			machineAddresses, providerAddresses,
		)
		if err != nil {
			return nil, err
		}
		return ops, nil
	}
	if err := m.st.db().Run(buildTxn); err != nil {
		return errors.Trace(err)
	}

	m.doc.MachineAddresses = machineStateAddresses
	m.doc.Addresses = providerStateAddresses
	if newPrivate != nil {
		oldPrivate := m.doc.PreferredPrivateAddress.networkAddress()
		m.doc.PreferredPrivateAddress = *newPrivate
		logger.Infof(
			"machine %q preferred private address changed from %q to %q",
			m.Id(), oldPrivate, newPrivate.networkAddress(),
		)
	}
	if newPublic != nil {
		oldPublic := m.doc.PreferredPublicAddress.networkAddress()
		m.doc.PreferredPublicAddress = *newPublic
		logger.Infof(
			"machine %q preferred public address changed from %q to %q",
			m.Id(), oldPublic, newPublic.networkAddress(),
		)
		if err := m.st.maybeUpdateControllerCharm(m.doc.PreferredPublicAddress.Value); err != nil {
			return errors.Trace(err)
		}
	}
	return nil
}

func (st *State) maybeUpdateControllerCharm(publicAddr string) error {
	controllerApp, err := st.Application(bootstrap.ControllerApplicationName)
	if errors.IsNotFound(err) {
		return nil
	}
	if err != nil {
		return errors.Trace(err)
	}
	return controllerApp.UpdateCharmConfig(model.GenerationMaster, charm.Settings{
		"controller-url":     api.ControllerAPIURL(publicAddr),
		"model-url-template": api.ModelAPITemplateURL(publicAddr),
	})
}

func (m *Machine) setAddressesOps(
	machineAddresses, providerAddresses *[]network.SpaceAddress,
) (_ []txn.Op, machineStateAddresses, providerStateAddresses []address, newPrivate, newPublic *address, _ error) {

	if m.doc.Life == Dead {
		return nil, nil, nil, nil, nil, stateerrors.ErrDead
	}

	fromNetwork := func(in network.SpaceAddresses, origin network.Origin) []address {
		sorted := make(network.SpaceAddresses, len(in))
		copy(sorted, in)
		network.SortAddresses(sorted)
		return fromNetworkAddresses(sorted, origin)
	}

	var set bson.D
	machineStateAddresses = m.doc.MachineAddresses
	providerStateAddresses = m.doc.Addresses
	if machineAddresses != nil {
		machineStateAddresses = fromNetwork(*machineAddresses, network.OriginMachine)
		set = append(set, bson.DocElem{Name: "machineaddresses", Value: machineStateAddresses})
	}
	if providerAddresses != nil {
		providerStateAddresses = fromNetwork(*providerAddresses, network.OriginProvider)
		set = append(set, bson.DocElem{Name: "addresses", Value: providerStateAddresses})
	}

	ops := []txn.Op{{
		C:      machinesC,
		Id:     m.doc.DocID,
		Assert: notDeadDoc,
		Update: bson.D{{"$set", set}},
	}}

	setPrivateAddressOps, newPrivate := m.setPrivateAddressOps(providerStateAddresses, machineStateAddresses)
	setPublicAddressOps, newPublic := m.setPublicAddressOps(providerStateAddresses, machineStateAddresses)
	ops = append(ops, setPrivateAddressOps...)
	ops = append(ops, setPublicAddressOps...)
	return ops, machineStateAddresses, providerStateAddresses, newPrivate, newPublic, nil
}

// CheckProvisioned returns true if the machine was provisioned with the given nonce.
func (m *Machine) CheckProvisioned(nonce string) bool {
	return nonce == m.doc.Nonce && nonce != ""
}

// String returns a unique description of this machine.
func (m *Machine) String() string {
	return m.doc.Id
}

// Placement returns the machine's Placement structure that should be used when
// provisioning an instance for the machine.
func (m *Machine) Placement() string {
	return m.doc.Placement
}

// Constraints returns the exact constraints that should apply when provisioning
// an instance for the machine.
func (m *Machine) Constraints() (constraints.Value, error) {
	return readConstraints(m.st, m.globalKey())
}

// SetConstraints sets the exact constraints to apply when provisioning an
// instance for the machine. It will fail if the machine is Dead, or if it
// is already provisioned.
func (m *Machine) SetConstraints(cons constraints.Value) (err error) {
	op := m.UpdateOperation()
	op.Constraints = &cons
	return m.st.ApplyOperation(op)
}

func (m *Machine) setConstraintsOps(cons constraints.Value) ([]txn.Op, error) {
	unsupported, err := m.st.validateConstraints(cons)
	if len(unsupported) > 0 {
		logger.Warningf(
			"setting constraints on machine %q: unsupported constraints: %v",
			m.Id(), strings.Join(unsupported, ","),
		)
	} else if err != nil {
		return nil, err
	}

	if m.doc.Life != Alive {
		return nil, machineNotAliveErr
	}
	if _, err := m.InstanceId(); err == nil {
		return nil, fmt.Errorf("machine is already provisioned")
	} else if !errors.IsNotProvisioned(err) {
		return nil, err
	}

	notSetYet := bson.D{{"nonce", ""}}
	ops := []txn.Op{{
		C:      machinesC,
		Id:     m.doc.DocID,
		Assert: append(isAliveDoc, notSetYet...),
	}}
	mcons, err := m.st.resolveMachineConstraints(cons)
	if err != nil {
		return nil, err
	}
	ops = append(ops, setConstraintsOp(m.globalKey(), mcons))
	return ops, nil
}

// Status returns the status of the machine.
func (m *Machine) Status() (status.StatusInfo, error) {
	mStatus, err := getStatus(m.st.db(), m.globalKey(), "machine")
	if err != nil {
		return mStatus, err
	}
	return mStatus, nil
}

// SetStatus sets the status of the machine.
func (m *Machine) SetStatus(statusInfo status.StatusInfo) error {
	switch statusInfo.Status {
	case status.Started, status.Stopped:
	case status.Error:
		if statusInfo.Message == "" {
			return errors.Errorf("cannot set status %q without info", statusInfo.Status)
		}
	case status.Pending:
		// If a machine is not yet provisioned, we allow its status
		// to be set back to pending (when a retry is to occur).
		_, err := m.InstanceId()
		allowPending := errors.IsNotProvisioned(err)
		if allowPending {
			break
		}
		fallthrough
	case status.Down:
		return errors.Errorf("cannot set status %q", statusInfo.Status)
	default:
		return errors.Errorf("cannot set invalid status %q", statusInfo.Status)
	}
	return setStatus(m.st.db(), setStatusParams{
		badge:     "machine",
		globalKey: m.globalKey(),
		status:    statusInfo.Status,
		message:   statusInfo.Message,
		rawData:   statusInfo.Data,
		updated:   timeOrNow(statusInfo.Since, m.st.clock()),
	})
}

// StatusHistory returns a slice of at most filter.Size StatusInfo items
// or items as old as filter.Date or items newer than now - filter.Delta time
// representing past statuses for this machine.
func (m *Machine) StatusHistory(filter status.StatusHistoryFilter) ([]status.StatusInfo, error) {
	args := &statusHistoryArgs{
		db:        m.st.db(),
		globalKey: m.globalKey(),
		filter:    filter,
	}
	return statusHistory(args)
}

// Clean returns true if the machine does not have any deployed units or containers.
func (m *Machine) Clean() bool {
	return m.doc.Clean
}

// SupportedContainers returns any containers this machine is capable of hosting, and a bool
// indicating if the supported containers have been determined or not.
func (m *Machine) SupportedContainers() ([]instance.ContainerType, bool) {
	return m.doc.SupportedContainers, m.doc.SupportedContainersKnown
}

// SupportsNoContainers records the fact that this machine doesn't support any containers.
func (m *Machine) SupportsNoContainers() (err error) {
	if err = m.updateSupportedContainers([]instance.ContainerType{}); err != nil {
		return err
	}
	return m.markInvalidContainers()
}

// SetSupportedContainers sets the list of containers supported by this machine.
func (m *Machine) SetSupportedContainers(containers []instance.ContainerType) (err error) {
	if len(containers) == 0 {
		return fmt.Errorf("at least one valid container type is required")
	}
	for _, container := range containers {
		if container == instance.NONE {
			return fmt.Errorf("%q is not a valid container type", container)
		}
	}
	if err = m.updateSupportedContainers(containers); err != nil {
		return err
	}
	return m.markInvalidContainers()
}

func isSupportedContainer(container instance.ContainerType, supportedContainers []instance.ContainerType) bool {
	for _, supportedContainer := range supportedContainers {
		if supportedContainer == container {
			return true
		}
	}
	return false
}

// updateSupportedContainers sets the supported containers on this host machine.
func (m *Machine) updateSupportedContainers(supportedContainers []instance.ContainerType) (err error) {
	if m.doc.SupportedContainersKnown {
		if len(m.doc.SupportedContainers) == len(supportedContainers) {
			equal := true
			types := make(map[instance.ContainerType]struct{}, len(m.doc.SupportedContainers))
			for _, v := range m.doc.SupportedContainers {
				types[v] = struct{}{}
			}
			for _, v := range supportedContainers {
				if _, ok := types[v]; !ok {
					equal = false
					break
				}
			}
			if equal {
				return nil
			}
		}
	}
	ops := []txn.Op{
		{
			C:      machinesC,
			Id:     m.doc.DocID,
			Assert: notDeadDoc,
			Update: bson.D{
				{"$set", bson.D{
					{"supportedcontainers", supportedContainers},
					{"supportedcontainersknown", true},
				}}},
		},
	}
	if err = m.st.db().RunTransaction(ops); err != nil {
		err = onAbort(err, stateerrors.ErrDead)
		logger.Errorf("cannot update supported containers of machine %v: %v", m, err)
		return err
	}
	m.doc.SupportedContainers = supportedContainers
	m.doc.SupportedContainersKnown = true
	return nil
}

// markInvalidContainers sets the status of any container belonging to this machine
// as being in error if the container type is not supported.
func (m *Machine) markInvalidContainers() error {
	currentContainers, err := m.Containers()
	if err != nil {
		return err
	}
	for _, containerId := range currentContainers {
		if !isSupportedContainer(corecontainer.ContainerTypeFromId(containerId), m.doc.SupportedContainers) {
			container, err := m.st.Machine(containerId)
			if err != nil {
				logger.Errorf("loading container %v to mark as invalid: %v", containerId, err)
				continue
			}
			// There should never be a circumstance where an unsupported container is started.
			// Nonetheless, we check and log an error if such a situation arises.
			statusInfo, err := container.Status()
			if err != nil {
				logger.Errorf("finding status of container %v to mark as invalid: %v", containerId, err)
				continue
			}
			if statusInfo.Status == status.Pending {
				containerType := corecontainer.ContainerTypeFromId(containerId)
				now := m.st.clock().Now()
				s := status.StatusInfo{
					Status:  status.Error,
					Message: "unsupported container",
					Data:    map[string]interface{}{"type": containerType},
					Since:   &now,
				}
				_ = container.SetStatus(s)
			} else {
				logger.Errorf("unsupported container %v has unexpected status %v", containerId, statusInfo.Status)
			}
		}
	}
	return nil
}

// SetMachineBlockDevices sets the block devices visible on the machine.
func (m *Machine) SetMachineBlockDevices(info ...BlockDeviceInfo) error {
	return setMachineBlockDevices(m.st, m.Id(), info)
}

// VolumeAttachments returns the machine's volume attachments.
func (m *Machine) VolumeAttachments() ([]VolumeAttachment, error) {
	sb, err := NewStorageBackend(m.st)
	if err != nil {
		return nil, errors.Trace(err)
	}
	return sb.MachineVolumeAttachments(m.MachineTag())
}

<<<<<<< HEAD
// AddAction is part of the ActionReceiver interface.
func (m *Machine) AddAction(operationID, name string, payload map[string]interface{}, parallel *bool, executionGroup *string) (Action, error) {
=======
// PrepareActionPayload returns the payload to use in creating an action for this machine.
// Note that the use of spec.InsertDefaults mutates payload.
func (m *Machine) PrepareActionPayload(name string, payload map[string]interface{}) (map[string]interface{}, error) {
	if len(name) == 0 {
		return nil, errors.New("no action name given")
	}

>>>>>>> d597250f
	spec, ok := actions.PredefinedActionsSpec[name]
	if !ok {
		return nil, errors.Errorf("cannot add action %q to a machine; only predefined actions allowed", name)
	}

	// Reject bad payloads before attempting to insert defaults.
	err := spec.ValidateParams(payload)
	if err != nil {
		return nil, err
	}
	payloadWithDefaults, err := spec.InsertDefaults(payload)
	if err != nil {
		return nil, err
	}
<<<<<<< HEAD

	model, err := m.st.Model()
	if err != nil {
		return nil, errors.Trace(err)
	}

	runParallel := spec.Parallel
	if parallel != nil {
		runParallel = *parallel
	}
	runExecutionGroup := spec.ExecutionGroup
	if executionGroup != nil {
		runExecutionGroup = *executionGroup
	}
	return model.EnqueueAction(operationID, m.Tag(), name, payloadWithDefaults, runParallel, runExecutionGroup)
=======
	return payloadWithDefaults, nil
>>>>>>> d597250f
}

// CancelAction is part of the ActionReceiver interface.
func (m *Machine) CancelAction(action Action) (Action, error) {
	return action.Finish(ActionResults{Status: ActionCancelled})
}

// WatchActionNotifications is part of the ActionReceiver interface.
func (m *Machine) WatchActionNotifications() StringsWatcher {
	return m.st.watchActionNotificationsFilteredBy(m)
}

// WatchPendingActionNotifications is part of the ActionReceiver interface.
func (m *Machine) WatchPendingActionNotifications() StringsWatcher {
	return m.st.watchEnqueuedActionsFilteredBy(m)
}

// Actions is part of the ActionReceiver interface.
func (m *Machine) Actions() ([]Action, error) {
	return m.st.matchingActions(m)
}

// CompletedActions is part of the ActionReceiver interface.
func (m *Machine) CompletedActions() ([]Action, error) {
	return m.st.matchingActionsCompleted(m)
}

// PendingActions is part of the ActionReceiver interface.
func (m *Machine) PendingActions() ([]Action, error) {
	return m.st.matchingActionsPending(m)
}

// RunningActions is part of the ActionReceiver interface.
func (m *Machine) RunningActions() ([]Action, error) {
	return m.st.matchingActionsRunning(m)
}

// UpdateMachineSeries updates the series for the Machine.
func (m *Machine) UpdateMachineSeries(series string) error {
	buildTxn := func(attempt int) ([]txn.Op, error) {
		if attempt > 0 {
			if err := m.Refresh(); err != nil {
				return nil, errors.Trace(err)
			}
		}
		// Exit early if the Machine series doesn't need to change.
		if m.Series() == series {
			return nil, jujutxn.ErrNoOperations
		}

		units, err := m.Units()
		if err != nil {
			return nil, errors.Trace(err)
		}

		ops := []txn.Op{{
			C:      machinesC,
			Id:     m.doc.DocID,
			Assert: bson.D{{"life", Alive}, {"principals", m.Principals()}},
			Update: bson.D{{"$set", bson.D{{"series", series}}}},
		}}
		for _, unit := range units {
			curl, _ := unit.CharmURL()
			ops = append(ops, txn.Op{
				C:  unitsC,
				Id: unit.doc.DocID,
				Assert: bson.D{{"life", Alive},
					{"charmurl", curl},
					{"subordinates", unit.SubordinateNames()}},
				Update: bson.D{{"$set", bson.D{{"series", series}}}},
			})
		}

		return ops, nil
	}
	err := m.st.db().Run(buildTxn)
	return errors.Annotatef(err, "updating series for machine %q", m)
}

// RecordAgentStartInformation updates the host name (if non-empty) reported
// by the machine agent and sets the agent start time to the current time.
func (m *Machine) RecordAgentStartInformation(hostname string) error {
	now := m.st.clock().Now()
	update := bson.D{
		{"agent-started-at", now},
	}

	if hostname != "" {
		update = append(update, bson.DocElem{"hostname", hostname})
	}

	ops := []txn.Op{{
		C:      machinesC,
		Id:     m.doc.DocID,
		Assert: notDeadDoc,
		Update: bson.D{{"$set", update}},
	}}

	if err := m.st.db().RunTransaction(ops); err != nil {
		// If instance doc doesn't exist, that's ok; there's nothing to keep,
		// but that's not an error we care about.
		return errors.Annotatef(onAbort(err, nil), "cannot update agent hostname/start time for machine %q", m)
	}
	m.doc.AgentStartedAt = now
	if hostname != "" {
		m.doc.Hostname = hostname
	}
	return nil
}

// AgentStartTime returns the last recorded timestamp when the machine agent
// was started.
func (m *Machine) AgentStartTime() time.Time {
	return m.doc.AgentStartedAt
}

// Hostname returns the hostname reported by the machine agent.
func (m *Machine) Hostname() string {
	return m.doc.Hostname
}

// AssertAliveOp returns an assert-only transaction operation
// that ensures the machine is alive.
func (m *Machine) AssertAliveOp() txn.Op {
	return txn.Op{
		C:      machinesC,
		Id:     m.doc.DocID,
		Assert: isAliveDoc,
	}
}

// assertMachineNotDeadOp returns an assert-only transaction operation that
// ensures the machine is not dead.
func assertMachineNotDeadOp(st *State, machineID string) txn.Op {
	return txn.Op{
		C:      machinesC,
		Id:     st.docID(machineID),
		Assert: notDeadDoc,
	}
}

// UpdateOperation returns a model operation that will update the machine.
func (m *Machine) UpdateOperation() *UpdateMachineOperation {
	return &UpdateMachineOperation{m: &Machine{st: m.st, doc: m.doc}}
}

// UpdateMachineOperation is a model operation for updating a machine.
type UpdateMachineOperation struct {
	// m holds the machine to update.
	m *Machine

	AgentVersion      *version.Binary
	Constraints       *constraints.Value
	MachineAddresses  *[]network.SpaceAddress
	ProviderAddresses *[]network.SpaceAddress
	PasswordHash      *string
}

// Build is part of the ModelOperation interface.
func (op *UpdateMachineOperation) Build(attempt int) ([]txn.Op, error) {
	if attempt > 0 {
		if err := op.m.Refresh(); err != nil {
			return nil, err
		}
	}

	var allOps []txn.Op

	if op.AgentVersion != nil {
		ops, _, err := op.m.setAgentVersionOps(*op.AgentVersion)
		if err != nil {
			return nil, errors.Annotate(err, "cannot set agent version")
		}
		allOps = append(allOps, ops...)
	}

	if op.Constraints != nil {
		ops, err := op.m.setConstraintsOps(*op.Constraints)
		if err != nil {
			return nil, errors.Annotate(err, "cannot set constraints")
		}
		allOps = append(allOps, ops...)
	}

	if op.MachineAddresses != nil || op.ProviderAddresses != nil {
		ops, _, _, _, _, err := op.m.setAddressesOps(op.MachineAddresses, op.ProviderAddresses)
		if err != nil {
			return nil, errors.Annotate(err, "cannot set addresses")
		}
		allOps = append(allOps, ops...)
	}

	if op.PasswordHash != nil {
		ops, err := op.m.setPasswordHashOps(*op.PasswordHash)
		if err != nil {
			return nil, errors.Annotate(err, "cannot set password")
		}
		allOps = append(allOps, ops...)
	}

	return allOps, nil
}

// Done is part of the ModelOperation interface.
func (op *UpdateMachineOperation) Done(err error) error {
	return errors.Annotatef(err, "updating machine %q", op.m)
}<|MERGE_RESOLUTION|>--- conflicted
+++ resolved
@@ -2075,37 +2075,26 @@
 	return sb.MachineVolumeAttachments(m.MachineTag())
 }
 
-<<<<<<< HEAD
-// AddAction is part of the ActionReceiver interface.
-func (m *Machine) AddAction(operationID, name string, payload map[string]interface{}, parallel *bool, executionGroup *string) (Action, error) {
-=======
 // PrepareActionPayload returns the payload to use in creating an action for this machine.
 // Note that the use of spec.InsertDefaults mutates payload.
-func (m *Machine) PrepareActionPayload(name string, payload map[string]interface{}) (map[string]interface{}, error) {
+func (m *Machine) PrepareActionPayload(name string, payload map[string]interface{}, parallel *bool, executionGroup *string) (map[string]interface{}, bool, string, error) {
 	if len(name) == 0 {
-		return nil, errors.New("no action name given")
-	}
-
->>>>>>> d597250f
+		return nil, false, "", errors.New("no action name given")
+	}
+
 	spec, ok := actions.PredefinedActionsSpec[name]
 	if !ok {
-		return nil, errors.Errorf("cannot add action %q to a machine; only predefined actions allowed", name)
+		return nil, false, "", errors.Errorf("cannot add action %q to a machine; only predefined actions allowed", name)
 	}
 
 	// Reject bad payloads before attempting to insert defaults.
 	err := spec.ValidateParams(payload)
 	if err != nil {
-		return nil, err
+		return nil, false, "", errors.Trace(err)
 	}
 	payloadWithDefaults, err := spec.InsertDefaults(payload)
 	if err != nil {
-		return nil, err
-	}
-<<<<<<< HEAD
-
-	model, err := m.st.Model()
-	if err != nil {
-		return nil, errors.Trace(err)
+		return nil, false, "", errors.Trace(err)
 	}
 
 	runParallel := spec.Parallel
@@ -2116,10 +2105,8 @@
 	if executionGroup != nil {
 		runExecutionGroup = *executionGroup
 	}
-	return model.EnqueueAction(operationID, m.Tag(), name, payloadWithDefaults, runParallel, runExecutionGroup)
-=======
-	return payloadWithDefaults, nil
->>>>>>> d597250f
+
+	return payloadWithDefaults, runParallel, runExecutionGroup, nil
 }
 
 // CancelAction is part of the ActionReceiver interface.
