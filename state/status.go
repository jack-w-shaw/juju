--- conflicted
+++ resolved
@@ -129,11 +129,7 @@
 	if params.token != nil {
 		buildTxn = buildTxnWithLeadership(buildTxn, params.token)
 	}
-<<<<<<< HEAD
-	err = st.db().Run(buildTxn)
-=======
 	err = db.Run(buildTxn)
->>>>>>> 05449a79
 	if cause := errors.Cause(err); cause == mgo.ErrNotFound {
 		return errors.NotFoundf(params.badge)
 	}
