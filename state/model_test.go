--- conflicted
+++ resolved
@@ -108,20 +108,12 @@
 	// Remove the first model.
 	model1, err := st1.Model()
 	c.Assert(err, jc.ErrorIsNil)
-<<<<<<< HEAD
 	err = model1.Destroy(state.DestroyModelParams{})
-=======
-	err = model1.Destroy()
->>>>>>> 4ba27904
 	c.Assert(err, jc.ErrorIsNil)
 	// Destroy only sets the model to dying and RemoveAllModelDocs can
 	// only be called on a dead model. Normally, the environ's lifecycle
 	// would be set to dead after machines and services have been cleaned up.
-<<<<<<< HEAD
-	err = state.SetModelLifeDead(st1, model1.ModelTag().Id())
-=======
 	err = model1.SetDead()
->>>>>>> 4ba27904
 	c.Assert(err, jc.ErrorIsNil)
 	err = st1.RemoveAllModelDocs()
 	c.Assert(err, jc.ErrorIsNil)
@@ -447,11 +439,7 @@
 	defer st2.Close()
 	model, err := st2.Model()
 	c.Assert(err, jc.ErrorIsNil)
-<<<<<<< HEAD
 	err = model.Destroy(state.DestroyModelParams{})
-=======
-	err = model.Destroy()
->>>>>>> 4ba27904
 	c.Assert(err, jc.ErrorIsNil)
 	// Destroying an empty model also removes the name index doc.
 	c.Assert(model.UniqueIndexExists(), jc.IsFalse)
@@ -464,11 +452,7 @@
 
 	model, err := s.State.Model()
 	c.Assert(err, jc.ErrorIsNil)
-<<<<<<< HEAD
-	c.Assert(model.Destroy(state.DestroyModelParams{}), gc.ErrorMatches, "failed to destroy model: hosting 1 other models")
-=======
-	c.Assert(env.Destroy(), gc.ErrorMatches, "failed to destroy model: hosting 1 other model")
->>>>>>> 4ba27904
+	c.Assert(model.Destroy(state.DestroyModelParams{}), gc.ErrorMatches, "failed to destroy model: hosting 1 other model")
 }
 
 func (s *ModelSuite) TestDestroyControllerEmptyModel(c *gc.C) {
@@ -483,6 +467,7 @@
 
 	hostedModel, err := st2.Model()
 	c.Assert(err, jc.ErrorIsNil)
+	c.Logf("model %s, life %s", hostedModel.UUID(), hostedModel.Life())
 	c.Assert(hostedModel.Life(), gc.Equals, state.Dead)
 }
 
@@ -516,15 +501,10 @@
 
 	c.Assert(st2.ProcessDyingModel(), jc.ErrorIsNil)
 
-<<<<<<< HEAD
 	c.Assert(model2.Refresh(), jc.ErrorIsNil)
 	c.Assert(model2.Life(), gc.Equals, state.Dead)
-=======
-	c.Assert(env2.Refresh(), jc.ErrorIsNil)
-	c.Assert(env2.Life(), gc.Equals, state.Dead)
 	err = st2.RemoveAllModelDocs()
 	c.Assert(err, jc.ErrorIsNil)
->>>>>>> 4ba27904
 
 	c.Assert(s.State.ProcessDyingModel(), jc.ErrorIsNil)
 	c.Assert(model.Refresh(), jc.ErrorIsNil)
@@ -664,11 +644,7 @@
 
 	model, err := s.State.Model()
 	c.Assert(err, jc.ErrorIsNil)
-<<<<<<< HEAD
-	c.Assert(model.Destroy(state.DestroyModelParams{}), gc.ErrorMatches, "failed to destroy model: hosting 1 other models")
-=======
-	c.Assert(env.Destroy(), gc.ErrorMatches, "failed to destroy model: hosting 1 other model")
->>>>>>> 4ba27904
+	c.Assert(model.Destroy(state.DestroyModelParams{}), gc.ErrorMatches, "failed to destroy model: hosting 1 other model")
 }
 
 func (s *ModelSuite) TestDestroyControllerNonEmptyModelRace(c *gc.C) {
@@ -682,11 +658,7 @@
 
 	model, err := s.State.Model()
 	c.Assert(err, jc.ErrorIsNil)
-<<<<<<< HEAD
-	c.Assert(model.Destroy(state.DestroyModelParams{}), gc.ErrorMatches, "failed to destroy model: hosting 1 other models")
-=======
-	c.Assert(env.Destroy(), gc.ErrorMatches, "failed to destroy model: hosting 1 other model")
->>>>>>> 4ba27904
+	c.Assert(model.Destroy(state.DestroyModelParams{}), gc.ErrorMatches, "failed to destroy model: hosting 1 other model")
 }
 
 func (s *ModelSuite) TestDestroyControllerAlreadyDyingRaceNoOp(c *gc.C) {
@@ -881,16 +853,10 @@
 
 		c.Assert(model.Refresh(), jc.ErrorIsNil)
 		c.Assert(model.Life(), gc.Equals, state.Dead)
-<<<<<<< HEAD
-	}).Check()
-
-	c.Assert(model.Destroy(state.DestroyModelParams{}), jc.ErrorIsNil)
-=======
 		c.Check(model.UniqueIndexExists(), jc.IsFalse)
 	}).Check()
 
-	c.Assert(model.Destroy(), jc.ErrorIsNil)
->>>>>>> 4ba27904
+	c.Assert(model.Destroy(state.DestroyModelParams{}), jc.ErrorIsNil)
 }
 
 func (s *ModelSuite) TestProcessDyingModelWithMachinesAndServicesNoOp(c *gc.C) {
@@ -934,14 +900,8 @@
 	defer state.SetAfterHooks(c, st, func() {
 		assertModel(state.Dying, 1, 1)
 		err := st.ProcessDyingModel()
-<<<<<<< HEAD
-		c.Assert(err, gc.ErrorMatches, `model not empty, found 1 machine\(s\)`)
-		assertModel(state.Dying, 1, 1)
-=======
 		c.Assert(err, jc.Satisfies, state.IsModelNotEmptyError)
 		c.Assert(err, gc.ErrorMatches, `model not empty, found 1 machine, 1 application`)
-		assertEnv(state.Dying, 1, 1)
->>>>>>> 4ba27904
 	}).Check()
 
 	c.Assert(model.Refresh(), jc.ErrorIsNil)
@@ -997,7 +957,7 @@
 	// not have been removed.
 	err = st.ProcessDyingModel()
 	c.Assert(err, jc.Satisfies, state.IsModelNotEmptyError)
-	c.Assert(err, gc.ErrorMatches, `model not empty, found 1 volume`)
+	c.Assert(err, gc.ErrorMatches, `model not empty, found 1 volume, 1 filesystem`)
 }
 
 func (s *ModelSuite) TestProcessDyingModelWithVolumes(c *gc.C) {
