// Copyright 2013 Canonical Ltd.
// Licensed under the AGPLv3, see LICENCE file for details.

package state_test

import (
	"fmt"
	"sort"

	"github.com/juju/errors"
	gitjujutesting "github.com/juju/testing"
	jc "github.com/juju/testing/checkers"
	"github.com/juju/utils"
	"github.com/juju/utils/clock"
	gc "gopkg.in/check.v1"
	"gopkg.in/juju/names.v2"

	"github.com/juju/juju/cloud"
	"github.com/juju/juju/environs/config"
	"github.com/juju/juju/feature"
	"github.com/juju/juju/mongo/mongotest"
	"github.com/juju/juju/permission"
	"github.com/juju/juju/state"
	statetesting "github.com/juju/juju/state/testing"
	"github.com/juju/juju/storage"
	"github.com/juju/juju/testing"
	"github.com/juju/juju/testing/factory"
)

type ModelSuite struct {
	ConnSuite
}

var _ = gc.Suite(&ModelSuite{})

func (s *ModelSuite) TestModel(c *gc.C) {
	model, err := s.State.Model()
	c.Assert(err, jc.ErrorIsNil)

	expectedTag := names.NewModelTag(model.UUID())
	c.Assert(model.Tag(), gc.Equals, expectedTag)
	c.Assert(model.ControllerTag(), gc.Equals, s.State.ControllerTag())
	c.Assert(model.Name(), gc.Equals, "testenv")
	c.Assert(model.Owner(), gc.Equals, s.Owner)
	c.Assert(model.Life(), gc.Equals, state.Alive)
	c.Assert(model.MigrationMode(), gc.Equals, state.MigrationModeNone)
}

func (s *ModelSuite) TestModelDestroy(c *gc.C) {
	model, err := s.State.Model()
	c.Assert(err, jc.ErrorIsNil)

	err = model.Destroy(state.DestroyModelParams{})
	c.Assert(err, jc.ErrorIsNil)
	err = model.Refresh()
	c.Assert(err, jc.ErrorIsNil)
	c.Assert(model.Life(), gc.Equals, state.Dying)
}

func (s *ModelSuite) TestNewModelNonExistentLocalUser(c *gc.C) {
	cfg, _ := s.createTestModelConfig(c)
	owner := names.NewUserTag("non-existent@local")

	_, _, err := s.State.NewModel(state.ModelArgs{
		Type:        state.ModelTypeIAAS,
		CloudName:   "dummy",
		CloudRegion: "dummy-region",
		Config:      cfg,
		Owner:       owner,
		StorageProviderRegistry: storage.StaticProviderRegistry{},
	})
	c.Assert(err, gc.ErrorMatches, `cannot create model: user "non-existent" not found`)
}

func (s *ModelSuite) TestNewModelSameUserSameNameFails(c *gc.C) {
	cfg, _ := s.createTestModelConfig(c)
	owner := s.Factory.MakeUser(c, nil).UserTag()

	// Create the first model.
<<<<<<< HEAD
	model, st1, err := s.State.NewModel(state.ModelArgs{
=======
	_, st1, err := s.State.NewModel(state.ModelArgs{
		Type:        state.ModelTypeIAAS,
>>>>>>> 10f4830f
		CloudName:   "dummy",
		CloudRegion: "dummy-region",
		Config:      cfg,
		Owner:       owner,
		StorageProviderRegistry: storage.StaticProviderRegistry{},
	})
	c.Assert(err, jc.ErrorIsNil)
	defer st1.Close()
	c.Assert(model.UniqueIndexExists(), jc.IsTrue)

	// Attempt to create another model with a different UUID but the
	// same owner and name as the first.
	newUUID, err := utils.NewUUID()
	c.Assert(err, jc.ErrorIsNil)
	cfg2 := testing.CustomModelConfig(c, testing.Attrs{
		"name": cfg.Name(),
		"uuid": newUUID.String(),
	})
	_, _, err = s.State.NewModel(state.ModelArgs{
		Type:        state.ModelTypeIAAS,
		CloudName:   "dummy",
		CloudRegion: "dummy-region",
		Config:      cfg2,
		Owner:       owner,
		StorageProviderRegistry: storage.StaticProviderRegistry{},
	})
	errMsg := fmt.Sprintf("model %q for %s already exists", cfg2.Name(), owner.Id())
	c.Assert(err, gc.ErrorMatches, errMsg)
	c.Assert(errors.IsAlreadyExists(err), jc.IsTrue)

	// Remove the first model.
	model1, err := st1.Model()
	c.Assert(err, jc.ErrorIsNil)
	err = model1.Destroy(state.DestroyModelParams{})
	c.Assert(err, jc.ErrorIsNil)
	// Destroy only sets the model to dying and RemoveAllModelDocs can
	// only be called on a dead model. Normally, the environ's lifecycle
	// would be set to dead after machines and services have been cleaned up.
	err = model1.SetDead()
	c.Assert(err, jc.ErrorIsNil)
	err = st1.RemoveAllModelDocs()
	c.Assert(err, jc.ErrorIsNil)

	// We should now be able to create the other model.
	model2, st2, err := s.State.NewModel(state.ModelArgs{
		Type:        state.ModelTypeIAAS,
		CloudName:   "dummy",
		CloudRegion: "dummy-region",
		Config:      cfg2,
		Owner:       owner,
		StorageProviderRegistry: storage.StaticProviderRegistry{},
	})
	c.Assert(err, jc.ErrorIsNil)
	defer st2.Close()
	c.Assert(model2, gc.NotNil)
	c.Assert(st2, gc.NotNil)
}

func (s *ModelSuite) TestNewModelMissingType(c *gc.C) {
	cfg, _ := s.createTestModelConfig(c)
	owner := names.NewUserTag("test@remote")
	_, _, err := s.State.NewModel(state.ModelArgs{
		// No type
		CloudName:   "dummy",
		CloudRegion: "dummy-region",
		Config:      cfg,
		Owner:       owner,
		StorageProviderRegistry: storage.StaticProviderRegistry{},
	})
	c.Assert(err, gc.ErrorMatches, "empty Type not valid")

}

func (s *ModelSuite) TestNewModel(c *gc.C) {
	cfg, uuid := s.createTestModelConfig(c)
	owner := names.NewUserTag("test@remote")

	model, st, err := s.State.NewModel(state.ModelArgs{
		Type:        state.ModelTypeIAAS,
		CloudName:   "dummy",
		CloudRegion: "dummy-region",
		Config:      cfg,
		Owner:       owner,
		StorageProviderRegistry: storage.StaticProviderRegistry{},
	})
	c.Assert(err, jc.ErrorIsNil)
	defer st.Close()

	modelTag := names.NewModelTag(uuid)
	assertModelMatches := func(model *state.Model) {
		c.Assert(model.UUID(), gc.Equals, modelTag.Id())
		c.Assert(model.Type(), gc.Equals, state.ModelTypeIAAS)
		c.Assert(model.Tag(), gc.Equals, modelTag)
		c.Assert(model.ControllerTag(), gc.Equals, s.State.ControllerTag())
		c.Assert(model.Owner(), gc.Equals, owner)
		c.Assert(model.Name(), gc.Equals, "testing")
		c.Assert(model.Life(), gc.Equals, state.Alive)
		c.Assert(model.CloudRegion(), gc.Equals, "dummy-region")
	}
	assertModelMatches(model)

	model, release, err := s.StatePool.GetModel(uuid)
	c.Assert(err, jc.ErrorIsNil)
	defer release()
	assertModelMatches(model)

	model, err = st.Model()
	c.Assert(err, jc.ErrorIsNil)
	assertModelMatches(model)

	// Since the model tag for the State connection is different,
	// asking for this model through FindEntity returns a not found error.
	_, err = s.State.FindEntity(modelTag)
	c.Assert(err, jc.Satisfies, errors.IsNotFound)

	entity, err := st.FindEntity(modelTag)
	c.Assert(err, jc.ErrorIsNil)
	c.Assert(entity.Tag(), gc.Equals, modelTag)

	// Ensure the model is functional by adding a machine
	_, err = st.AddMachine("quantal", state.JobHostUnits)
	c.Assert(err, jc.ErrorIsNil)
}

func (s *ModelSuite) TestNewModelCAAS(c *gc.C) {
	s.SetFeatureFlags(feature.CAAS)

	cfg, uuid := s.createTestModelConfig(c)
	modelTag := names.NewModelTag(uuid)
	owner := names.NewUserTag("test@remote")
	model, st, err := s.State.NewModel(state.ModelArgs{
		Type:      state.ModelTypeCAAS,
		CloudName: "dummy",
		Config:    cfg,
		Owner:     owner,
	})
	c.Assert(err, jc.ErrorIsNil)
	defer st.Close()

	c.Assert(model.Type(), gc.Equals, state.ModelTypeCAAS)
	c.Assert(model.UUID(), gc.Equals, modelTag.Id())
	c.Assert(model.Tag(), gc.Equals, modelTag)
	c.Assert(model.ControllerTag(), gc.Equals, s.State.ControllerTag())
	c.Assert(model.Owner(), gc.Equals, owner)
	c.Assert(model.Name(), gc.Equals, "testing")
	c.Assert(model.Life(), gc.Equals, state.Alive)
	c.Assert(model.CloudRegion(), gc.Equals, "")
}

func (s *ModelSuite) TestCAASModelsCantHaveCloudRegion(c *gc.C) {
	s.SetFeatureFlags(feature.CAAS)
	cfg, _ := s.createTestModelConfig(c)
	_, _, err := s.State.NewModel(state.ModelArgs{
		Type:        state.ModelTypeCAAS,
		CloudName:   "dummy",
		CloudRegion: "fork",
		Config:      cfg,
		Owner:       names.NewUserTag("test@remote"),
	})
	c.Assert(err, gc.ErrorMatches, "CAAS model with CloudRegion not supported")
}

func (s *ModelSuite) TestNewModelCAASNeedsFeature(c *gc.C) {
	cfg, _ := s.createTestModelConfig(c)
	owner := names.NewUserTag("test@remote")
	_, _, err := s.State.NewModel(state.ModelArgs{
		Type:      state.ModelTypeCAAS,
		CloudName: "dummy",
		Config:    cfg,
		Owner:     owner,
	})
	c.Assert(err, gc.ErrorMatches, "model type not supported")
}

func (s *ModelSuite) TestNewModelCAASWithStorageRegistry(c *gc.C) {
	s.SetFeatureFlags(feature.CAAS)

	cfg, _ := s.createTestModelConfig(c)
	owner := names.NewUserTag("test@remote")
	_, _, err := s.State.NewModel(state.ModelArgs{
		Type:      state.ModelTypeCAAS,
		CloudName: "dummy",
		Config:    cfg,
		Owner:     owner,
		StorageProviderRegistry: storage.StaticProviderRegistry{},
	})
	c.Assert(err, gc.ErrorMatches, "CAAS model with StorageProviderRegistry not valid")
}

func (s *ModelSuite) TestNewModelImportingMode(c *gc.C) {
	cfg, _ := s.createTestModelConfig(c)
	owner := names.NewUserTag("test@remote")

	model, st, err := s.State.NewModel(state.ModelArgs{
		Type:                    state.ModelTypeIAAS,
		CloudName:               "dummy",
		CloudRegion:             "dummy-region",
		Config:                  cfg,
		Owner:                   owner,
		MigrationMode:           state.MigrationModeImporting,
		StorageProviderRegistry: storage.StaticProviderRegistry{},
	})
	c.Assert(err, jc.ErrorIsNil)
	defer st.Close()

	c.Assert(model.MigrationMode(), gc.Equals, state.MigrationModeImporting)
}

func (s *ModelSuite) TestSetMigrationMode(c *gc.C) {
	cfg, _ := s.createTestModelConfig(c)
	owner := names.NewUserTag("test@remote")

	model, st, err := s.State.NewModel(state.ModelArgs{
		Type:        state.ModelTypeIAAS,
		CloudName:   "dummy",
		CloudRegion: "dummy-region",
		Config:      cfg,
		Owner:       owner,
		StorageProviderRegistry: storage.StaticProviderRegistry{},
	})
	c.Assert(err, jc.ErrorIsNil)
	defer st.Close()

	err = model.SetMigrationMode(state.MigrationModeExporting)
	c.Assert(err, jc.ErrorIsNil)
	c.Assert(model.MigrationMode(), gc.Equals, state.MigrationModeExporting)
}

func (s *ModelSuite) TestModelExists(c *gc.C) {
	modelExists, err := s.State.ModelExists(s.State.ModelUUID())
	c.Assert(err, jc.ErrorIsNil)
	c.Check(modelExists, jc.IsTrue)
}

func (s *ModelSuite) TestModelExistsNoModel(c *gc.C) {
	modelExists, err := s.State.ModelExists("foo")
	c.Assert(err, jc.ErrorIsNil)
	c.Check(modelExists, jc.IsFalse)
}

func (s *ModelSuite) TestModelActive(c *gc.C) {
	modelActive, err := s.State.ModelActive(s.State.ModelUUID())
	c.Assert(err, jc.ErrorIsNil)
	c.Check(modelActive, jc.IsTrue)
}

func (s *ModelSuite) TestModelActiveNoModel(c *gc.C) {
	modelActive, err := s.State.ModelActive("foo")
	c.Assert(err, jc.ErrorIsNil)
	c.Check(modelActive, jc.IsFalse)
}

func (s *ModelSuite) TestModelActiveImporting(c *gc.C) {
	st := s.Factory.MakeModel(c, nil)
	defer st.Close()
	model, err := st.Model()
	c.Assert(err, jc.ErrorIsNil)
	c.Assert(model.SetMigrationMode(state.MigrationModeImporting), jc.ErrorIsNil)

	modelActive, err := s.State.ModelActive(model.UUID())
	c.Assert(err, jc.ErrorIsNil)
	c.Check(modelActive, jc.IsFalse)
}

func (s *ModelSuite) TestModelActiveExporting(c *gc.C) {
	st := s.Factory.MakeModel(c, nil)
	defer st.Close()
	model, err := st.Model()
	c.Assert(err, jc.ErrorIsNil)
	c.Assert(model.SetMigrationMode(state.MigrationModeExporting), jc.ErrorIsNil)

	modelActive, err := s.State.ModelActive(model.UUID())
	c.Assert(err, jc.ErrorIsNil)
	c.Check(modelActive, jc.IsTrue)
}

func (s *ModelSuite) TestSLA(c *gc.C) {
	cfg, _ := s.createTestModelConfig(c)
	owner := names.NewUserTag("test@remote")

	model, st, err := s.State.NewModel(state.ModelArgs{
		Type:        state.ModelTypeIAAS,
		CloudName:   "dummy",
		CloudRegion: "dummy-region",
		Config:      cfg,
		Owner:       owner,
		StorageProviderRegistry: storage.StaticProviderRegistry{},
	})
	c.Assert(err, jc.ErrorIsNil)
	defer st.Close()

	level, err := st.SLALevel()
	c.Assert(err, jc.ErrorIsNil)
	c.Assert(level, gc.Equals, "unsupported")
	c.Assert(model.SLACredential(), gc.DeepEquals, []byte{})
	for _, goodLevel := range []string{"unsupported", "essential", "standard", "advanced"} {
		err = st.SetSLA(goodLevel, "bob", []byte("auth "+goodLevel))
		c.Assert(err, jc.ErrorIsNil)
		c.Assert(model.Refresh(), jc.ErrorIsNil)
		level, err = st.SLALevel()
		c.Assert(err, jc.ErrorIsNil)
		c.Assert(level, gc.Equals, goodLevel)
		c.Assert(model.SLALevel(), gc.Equals, goodLevel)
		c.Assert(model.SLAOwner(), gc.Equals, "bob")
		c.Assert(model.SLACredential(), gc.DeepEquals, []byte("auth "+goodLevel))
	}

	defaultLevel, err := state.NewSLALevel("")
	c.Assert(err, jc.ErrorIsNil)
	c.Assert(defaultLevel, gc.Equals, state.SLAUnsupported)

	err = model.SetSLA("nope", "nobody", []byte("auth nope"))
	c.Assert(err, gc.ErrorMatches, `.*SLA level "nope" not valid.*`)

	c.Assert(model.SLALevel(), gc.Equals, "advanced")
	c.Assert(model.SLAOwner(), gc.Equals, "bob")
	c.Assert(model.SLACredential(), gc.DeepEquals, []byte("auth advanced"))
	slaCreds, err := st.SLACredential()
	c.Assert(err, jc.ErrorIsNil)
	c.Assert(slaCreds, gc.DeepEquals, []byte("auth advanced"))
}

func (s *ModelSuite) TestMeterStatus(c *gc.C) {
	cfg, _ := s.createTestModelConfig(c)
	owner := names.NewUserTag("test@remote")

	model, st, err := s.State.NewModel(state.ModelArgs{
		Type:        state.ModelTypeIAAS,
		CloudName:   "dummy",
		CloudRegion: "dummy-region",
		Config:      cfg,
		Owner:       owner,
		StorageProviderRegistry: storage.StaticProviderRegistry{},
	})
	c.Assert(err, jc.ErrorIsNil)
	defer st.Close()

	ms, err := st.ModelMeterStatus()
	c.Assert(err, jc.ErrorIsNil)
	c.Assert(ms.Code, gc.Equals, state.MeterNotAvailable)
	c.Assert(ms.Info, gc.Equals, "")

	for i, validStatus := range []string{"RED", "GREEN", "AMBER"} {
		info := fmt.Sprintf("info setting %d", i)
		err = st.SetModelMeterStatus(validStatus, info)
		c.Assert(err, jc.ErrorIsNil)
		c.Assert(model.Refresh(), jc.ErrorIsNil)
		ms, err = st.ModelMeterStatus()
		c.Assert(err, jc.ErrorIsNil)
		c.Assert(ms.Code.String(), gc.Equals, validStatus)
		c.Assert(ms.Info, gc.Equals, info)
	}

	err = model.SetMeterStatus("PURPLE", "foobar")
	c.Assert(err, gc.ErrorMatches, `meter status "PURPLE" not valid`)

	c.Assert(ms.Code, gc.Equals, state.MeterAmber)
	c.Assert(ms.Info, gc.Equals, "info setting 2")
}

func (s *ModelSuite) TestConfigForOtherModel(c *gc.C) {
	otherState := s.Factory.MakeModel(c, &factory.ModelParams{Name: "other"})
	defer otherState.Close()
	otherModel, err := otherState.Model()
	c.Assert(err, jc.ErrorIsNil)

	// Obtain another instance of the model via the StatePool
	model, release, err := s.StatePool.GetModel(otherModel.UUID())
	c.Assert(err, jc.ErrorIsNil)
	defer release()

	conf, err := model.Config()
	c.Assert(err, jc.ErrorIsNil)
	c.Assert(conf.Name(), gc.Equals, "other")
	c.Assert(conf.UUID(), gc.Equals, otherModel.UUID())
}

func (s *ModelSuite) TestAllUnits(c *gc.C) {
	wordpress := s.Factory.MakeApplication(c, &factory.ApplicationParams{
		Name: "wordpress",
	})
	mysql := s.Factory.MakeApplication(c, &factory.ApplicationParams{
		Name: "mysql",
	})
	s.Factory.MakeUnit(c, &factory.UnitParams{Application: wordpress})
	s.Factory.MakeUnit(c, &factory.UnitParams{Application: wordpress})
	s.Factory.MakeUnit(c, &factory.UnitParams{Application: mysql})

	model, err := s.State.Model()
	c.Assert(err, jc.ErrorIsNil)
	units, err := model.AllUnits()
	c.Assert(err, jc.ErrorIsNil)

	var names []string
	for _, u := range units {
		names = append(names, u.Name())
	}
	sort.Strings(names)
	c.Assert(names, jc.DeepEquals, []string{
		"mysql/0", "wordpress/0", "wordpress/1",
	})
}

// createTestModelConfig returns a new model config and its UUID for testing.
func (s *ModelSuite) createTestModelConfig(c *gc.C) (*config.Config, string) {
	return createTestModelConfig(c, s.modelTag.Id())
}

func createTestModelConfig(c *gc.C, controllerUUID string) (*config.Config, string) {
	uuid, err := utils.NewUUID()
	c.Assert(err, jc.ErrorIsNil)
	if controllerUUID == "" {
		controllerUUID = uuid.String()
	}
	return testing.CustomModelConfig(c, testing.Attrs{
		"name": "testing",
		"uuid": uuid.String(),
	}), uuid.String()
}

func (s *ModelSuite) TestModelConfigSameModelAsState(c *gc.C) {
	model, err := s.State.Model()
	c.Assert(err, jc.ErrorIsNil)
	cfg, err := model.Config()
	c.Assert(err, jc.ErrorIsNil)
	c.Assert(cfg.UUID(), gc.Equals, s.State.ModelUUID())
}

func (s *ModelSuite) TestModelConfigDifferentModelThanState(c *gc.C) {
	otherState := s.Factory.MakeModel(c, nil)
	defer otherState.Close()
	model, err := otherState.Model()
	c.Assert(err, jc.ErrorIsNil)
	cfg, err := model.Config()
	c.Assert(err, jc.ErrorIsNil)
	uuid := cfg.UUID()
	c.Assert(uuid, gc.Equals, model.UUID())
	c.Assert(uuid, gc.Not(gc.Equals), s.State.ModelUUID())
}

func (s *ModelSuite) TestDestroyControllerModel(c *gc.C) {
	model, err := s.State.Model()
	c.Assert(err, jc.ErrorIsNil)
	err = model.Destroy(state.DestroyModelParams{})
	c.Assert(err, jc.ErrorIsNil)
}

func (s *ModelSuite) TestDestroyOtherModel(c *gc.C) {
	st2 := s.Factory.MakeModel(c, nil)
	defer st2.Close()
	model, err := st2.Model()
	c.Assert(err, jc.ErrorIsNil)
	err = model.Destroy(state.DestroyModelParams{})
	c.Assert(err, jc.ErrorIsNil)
	// Destroying an empty model also removes the name index doc.
	c.Assert(model.UniqueIndexExists(), jc.IsFalse)
}

func (s *ModelSuite) TestDestroyControllerNonEmptyModelFails(c *gc.C) {
	st2 := s.Factory.MakeModel(c, nil)
	defer st2.Close()
	factory.NewFactory(st2).MakeApplication(c, nil)

	model, err := s.State.Model()
	c.Assert(err, jc.ErrorIsNil)
	c.Assert(model.Destroy(state.DestroyModelParams{}), gc.ErrorMatches, "failed to destroy model: hosting 1 other model")
}

func (s *ModelSuite) TestDestroyControllerEmptyModel(c *gc.C) {
	st2 := s.Factory.MakeModel(c, nil)
	defer st2.Close()

	controllerModel, err := s.State.Model()
	c.Assert(err, jc.ErrorIsNil)
	c.Assert(controllerModel.Destroy(state.DestroyModelParams{}), jc.ErrorIsNil)
	c.Assert(controllerModel.Refresh(), jc.ErrorIsNil)
	c.Assert(controllerModel.Life(), gc.Equals, state.Dying)

	hostedModel, err := st2.Model()
	c.Assert(err, jc.ErrorIsNil)
	c.Logf("model %s, life %s", hostedModel.UUID(), hostedModel.Life())
	c.Assert(hostedModel.Life(), gc.Equals, state.Dead)
}

func (s *ModelSuite) TestDestroyControllerAndHostedModels(c *gc.C) {
	st2 := s.Factory.MakeModel(c, nil)
	defer st2.Close()
	factory.NewFactory(st2).MakeApplication(c, nil)

	controllerModel, err := s.State.Model()
	c.Assert(err, jc.ErrorIsNil)
	destroyStorage := true
	c.Assert(controllerModel.Destroy(state.DestroyModelParams{
		DestroyHostedModels: true,
		DestroyStorage:      &destroyStorage,
	}), jc.ErrorIsNil)

	model, err := s.State.Model()
	c.Assert(err, jc.ErrorIsNil)
	c.Assert(model.Life(), gc.Equals, state.Dying)

	assertNeedsCleanup(c, s.State)
	assertCleanupRuns(c, s.State)

	// Cleanups for hosted model enqueued by controller model cleanups.
	assertNeedsCleanup(c, st2)
	assertCleanupRuns(c, st2)

	model2, err := st2.Model()
	c.Assert(err, jc.ErrorIsNil)
	c.Assert(model2.Life(), gc.Equals, state.Dying)

	c.Assert(st2.ProcessDyingModel(), jc.ErrorIsNil)

	c.Assert(model2.Refresh(), jc.ErrorIsNil)
	c.Assert(model2.Life(), gc.Equals, state.Dead)
	err = st2.RemoveAllModelDocs()
	c.Assert(err, jc.ErrorIsNil)

	c.Assert(s.State.ProcessDyingModel(), jc.ErrorIsNil)
	c.Assert(model.Refresh(), jc.ErrorIsNil)
	c.Assert(model2.Life(), gc.Equals, state.Dead)
}

func (s *ModelSuite) TestDestroyControllerAndHostedModelsWithResources(c *gc.C) {
	otherSt := s.Factory.MakeModel(c, nil)
	defer otherSt.Close()

	assertModel := func(model *state.Model, st *state.State, life state.Life, expectedMachines, expectedServices int) {
		c.Assert(model.Refresh(), jc.ErrorIsNil)
		c.Assert(model.Life(), gc.Equals, life)

		machines, err := st.AllMachines()
		c.Assert(err, jc.ErrorIsNil)
		c.Assert(machines, gc.HasLen, expectedMachines)

		services, err := st.AllApplications()
		c.Assert(err, jc.ErrorIsNil)
		c.Assert(services, gc.HasLen, expectedServices)
	}

	// add some machines and services
	otherModel, err := otherSt.Model()
	c.Assert(err, jc.ErrorIsNil)
	_, err = otherSt.AddMachine("quantal", state.JobHostUnits)
	c.Assert(err, jc.ErrorIsNil)
	service := s.Factory.MakeApplication(c, nil)
	ch, _, err := service.Charm()
	c.Assert(err, jc.ErrorIsNil)

	args := state.AddApplicationArgs{
		Name:  service.Name(),
		Charm: ch,
	}
	service, err = otherSt.AddApplication(args)
	c.Assert(err, jc.ErrorIsNil)

	controllerModel, err := s.State.Model()
	c.Assert(err, jc.ErrorIsNil)
	destroyStorage := true
	c.Assert(controllerModel.Destroy(state.DestroyModelParams{
		DestroyHostedModels: true,
		DestroyStorage:      &destroyStorage,
	}), jc.ErrorIsNil)

	assertCleanupCount(c, s.State, 2)
	assertAllMachinesDeadAndRemove(c, s.State)
	assertModel(controllerModel, s.State, state.Dying, 0, 0)

	err = s.State.ProcessDyingModel()
	c.Assert(err, jc.Satisfies, state.IsHasHostedModelsError)
	c.Assert(err, gc.ErrorMatches, `hosting 1 other model`)

	assertCleanupCount(c, otherSt, 3)
	assertAllMachinesDeadAndRemove(c, otherSt)
	assertModel(otherModel, otherSt, state.Dying, 0, 0)
	c.Assert(otherSt.ProcessDyingModel(), jc.ErrorIsNil)

	c.Assert(otherModel.Refresh(), jc.ErrorIsNil)
	c.Assert(otherModel.Life(), gc.Equals, state.Dead)

	// Until the model is removed, we can't mark the controller model Dead.
	err = s.State.ProcessDyingModel()
	c.Assert(err, gc.ErrorMatches, `hosting 1 other model`)

	err = otherSt.RemoveAllModelDocs()
	c.Assert(err, jc.ErrorIsNil)
	c.Assert(s.State.ProcessDyingModel(), jc.ErrorIsNil)
	c.Assert(controllerModel.Refresh(), jc.ErrorIsNil)
	c.Assert(controllerModel.Life(), gc.Equals, state.Dead)
}

func (s *ModelSuite) TestDestroyControllerAndHostedModelsWithPersistentStorage(c *gc.C) {
	otherSt := s.Factory.MakeModel(c, nil)
	defer otherSt.Close()

	// Add a unit with persistent storage, which will prevent Destroy
	// from succeeding on account of DestroyStorage being nil.
	otherFactory := factory.NewFactory(otherSt)
	otherFactory.MakeUnit(c, &factory.UnitParams{
		Application: otherFactory.MakeApplication(c, &factory.ApplicationParams{
			Charm: otherFactory.MakeCharm(c, &factory.CharmParams{
				Name: "storage-block",
				URL:  "cs:quantal/storage-block-1",
			}),
			Storage: map[string]state.StorageConstraints{
				"data": {Count: 1, Size: 1024, Pool: "modelscoped"},
			},
		}),
	})

	controllerModel, err := s.State.Model()
	c.Assert(err, jc.ErrorIsNil)
	err = controllerModel.Destroy(state.DestroyModelParams{
		DestroyHostedModels: true,
	})
	c.Assert(err, jc.Satisfies, state.IsHasPersistentStorageError)
}

func (s *ModelSuite) TestDestroyControllerEmptyModelRace(c *gc.C) {
	defer s.Factory.MakeModel(c, nil).Close()

	// Simulate an empty model being added just before the
	// remove txn is called.
	defer state.SetBeforeHooks(c, s.State, func() {
		s.Factory.MakeModel(c, nil).Close()
	}).Check()

	model, err := s.State.Model()
	c.Assert(err, jc.ErrorIsNil)
	c.Assert(model.Destroy(state.DestroyModelParams{}), jc.ErrorIsNil)
}

func (s *ModelSuite) TestDestroyControllerRemoveEmptyAddNonEmptyModel(c *gc.C) {
	st2 := s.Factory.MakeModel(c, nil)
	defer st2.Close()

	// Simulate an empty model being removed, and a new non-empty
	// model being added, just before the remove txn is called.
	defer state.SetBeforeHooks(c, s.State, func() {
		// Destroy the empty model, which should move it right
		// along to Dead, and then remove it.
		model, err := st2.Model()
		c.Assert(err, jc.ErrorIsNil)
		c.Assert(model.Destroy(state.DestroyModelParams{}), jc.ErrorIsNil)
		err = st2.RemoveAllModelDocs()
		c.Assert(err, jc.ErrorIsNil)

		// Add a new, non-empty model. This should still prevent
		// the controller from being destroyed.
		st3 := s.Factory.MakeModel(c, nil)
		defer st3.Close()
		factory.NewFactory(st3).MakeApplication(c, nil)
	}).Check()

	model, err := s.State.Model()
	c.Assert(err, jc.ErrorIsNil)
	c.Assert(model.Destroy(state.DestroyModelParams{}), gc.ErrorMatches, "failed to destroy model: hosting 1 other model")
}

func (s *ModelSuite) TestDestroyControllerNonEmptyModelRace(c *gc.C) {
	// Simulate an empty model being added just before the
	// remove txn is called.
	defer state.SetBeforeHooks(c, s.State, func() {
		st := s.Factory.MakeModel(c, nil)
		defer st.Close()
		factory.NewFactory(st).MakeApplication(c, nil)
	}).Check()

	model, err := s.State.Model()
	c.Assert(err, jc.ErrorIsNil)
	c.Assert(model.Destroy(state.DestroyModelParams{}), gc.ErrorMatches, "failed to destroy model: hosting 1 other model")
}

func (s *ModelSuite) TestDestroyControllerAlreadyDyingRaceNoOp(c *gc.C) {
	model, err := s.State.Model()
	c.Assert(err, jc.ErrorIsNil)

	// Simulate an model being destroyed by another client just before
	// the remove txn is called.
	defer state.SetBeforeHooks(c, s.State, func() {
		c.Assert(model.Destroy(state.DestroyModelParams{}), jc.ErrorIsNil)
	}).Check()

	c.Assert(model.Destroy(state.DestroyModelParams{}), jc.ErrorIsNil)
}

func (s *ModelSuite) TestDestroyControllerAlreadyDyingNoOp(c *gc.C) {
	model, err := s.State.Model()
	c.Assert(err, jc.ErrorIsNil)

	c.Assert(model.Destroy(state.DestroyModelParams{}), jc.ErrorIsNil)
	c.Assert(model.Destroy(state.DestroyModelParams{}), jc.ErrorIsNil)
}

func (s *ModelSuite) TestDestroyModelNonEmpty(c *gc.C) {
	m, err := s.State.Model()
	c.Assert(err, jc.ErrorIsNil)

	// Add a service to prevent the model from transitioning directly to Dead.
	s.Factory.MakeApplication(c, nil)

	c.Assert(m.Destroy(state.DestroyModelParams{}), jc.ErrorIsNil)
	c.Assert(m.Refresh(), jc.ErrorIsNil)
	c.Assert(m.Life(), gc.Equals, state.Dying)

	// Since the model is only dying and not dead, the unique index is still there.
	c.Assert(m.UniqueIndexExists(), jc.IsTrue)
}

func (s *ModelSuite) TestDestroyModelPersistentStorage(c *gc.C) {
	m, err := s.State.Model()
	c.Assert(err, jc.ErrorIsNil)

	// Add a unit with persistent storage, which will prevent Destroy
	// from succeeding on account of DestroyStorage being nil.
	s.Factory.MakeUnit(c, &factory.UnitParams{
		Application: s.Factory.MakeApplication(c, &factory.ApplicationParams{
			Charm: s.AddTestingCharm(c, "storage-block"),
			Storage: map[string]state.StorageConstraints{
				"data": {Count: 1, Size: 1024, Pool: "modelscoped"},
			},
		}),
	})

	err = m.Destroy(state.DestroyModelParams{})
	c.Assert(err, jc.Satisfies, state.IsHasPersistentStorageError)
	c.Assert(m.Refresh(), jc.ErrorIsNil)
	c.Assert(m.Life(), gc.Equals, state.Alive)
}

func (s *ModelSuite) TestDestroyModelNonPersistentStorage(c *gc.C) {
	m, err := s.State.Model()
	c.Assert(err, jc.ErrorIsNil)

	// Add a unit with non-persistent storage, which should not prevent
	// Destroy from succeeding.
	s.Factory.MakeUnit(c, &factory.UnitParams{
		Application: s.Factory.MakeApplication(c, &factory.ApplicationParams{
			Charm: s.AddTestingCharm(c, "storage-block"),
			Storage: map[string]state.StorageConstraints{
				"data": {Count: 1, Size: 1024, Pool: "loop"},
			},
		}),
	})

	err = m.Destroy(state.DestroyModelParams{})
	c.Assert(err, jc.ErrorIsNil)
	c.Assert(m.Refresh(), jc.ErrorIsNil)
	c.Assert(m.Life(), gc.Equals, state.Dying)
}

func (s *ModelSuite) TestDestroyModelDestroyStorage(c *gc.C) {
	s.testDestroyModelDestroyStorage(c, true)
}

func (s *ModelSuite) TestDestroyModelReleaseStorage(c *gc.C) {
	s.testDestroyModelDestroyStorage(c, false)
}

func (s *ModelSuite) testDestroyModelDestroyStorage(c *gc.C, destroyStorage bool) {
	m, err := s.State.Model()
	c.Assert(err, jc.ErrorIsNil)

	imodel, err := m.IAASModel()
	c.Assert(err, jc.ErrorIsNil)

	s.Factory.MakeUnit(c, &factory.UnitParams{
		Application: s.Factory.MakeApplication(c, &factory.ApplicationParams{
			Charm: s.AddTestingCharm(c, "storage-block"),
			Storage: map[string]state.StorageConstraints{
				"data": {Count: 1, Size: 1024, Pool: "modelscoped"},
			},
		}),
	})

	err = imodel.Destroy(state.DestroyModelParams{DestroyStorage: &destroyStorage})
	c.Assert(err, jc.ErrorIsNil)
	c.Assert(imodel.Refresh(), jc.ErrorIsNil)
	c.Assert(imodel.Life(), gc.Equals, state.Dying)

	assertNeedsCleanup(c, s.State)
	assertCleanupRuns(c, s.State) // destroy application
	assertCleanupRuns(c, s.State) // destroy unit
	assertCleanupRuns(c, s.State) // destroy/release storage

	volume, err := imodel.Volume(names.NewVolumeTag("0"))
	c.Assert(err, jc.ErrorIsNil)
	c.Assert(volume.Life(), gc.Equals, state.Dying)
	c.Assert(volume.Releasing(), gc.Equals, !destroyStorage)
}

func (s *ModelSuite) TestDestroyModelAddServiceConcurrently(c *gc.C) {
	st := s.Factory.MakeModel(c, nil)
	defer st.Close()
	m, err := st.Model()
	c.Assert(err, jc.ErrorIsNil)

	defer state.SetBeforeHooks(c, st, func() {
		factory.NewFactory(st).MakeApplication(c, nil)
	}).Check()

	c.Assert(m.Destroy(state.DestroyModelParams{}), jc.ErrorIsNil)
	c.Assert(m.Refresh(), jc.ErrorIsNil)
	c.Assert(m.Life(), gc.Equals, state.Dying)
}

func (s *ModelSuite) TestDestroyModelAddMachineConcurrently(c *gc.C) {
	st := s.Factory.MakeModel(c, nil)
	defer st.Close()
	m, err := st.Model()
	c.Assert(err, jc.ErrorIsNil)

	defer state.SetBeforeHooks(c, st, func() {
		factory.NewFactory(st).MakeMachine(c, nil)
	}).Check()

	c.Assert(m.Destroy(state.DestroyModelParams{}), jc.ErrorIsNil)
	c.Assert(m.Refresh(), jc.ErrorIsNil)
	c.Assert(m.Life(), gc.Equals, state.Dying)
}

func (s *ModelSuite) TestDestroyModelEmpty(c *gc.C) {
	st := s.Factory.MakeModel(c, nil)
	defer st.Close()
	m, err := st.Model()
	c.Assert(err, jc.ErrorIsNil)

	c.Assert(m.Destroy(state.DestroyModelParams{}), jc.ErrorIsNil)
	c.Assert(m.Refresh(), jc.ErrorIsNil)
	c.Assert(m.Life(), gc.Equals, state.Dead)
}

func (s *ModelSuite) TestProcessDyingServerModelTransitionDyingToDead(c *gc.C) {
	s.assertDyingModelTransitionDyingToDead(c, s.State)
}

func (s *ModelSuite) TestProcessDyingHostedModelTransitionDyingToDead(c *gc.C) {
	st := s.Factory.MakeModel(c, nil)
	defer st.Close()
	s.assertDyingModelTransitionDyingToDead(c, st)
}

func (s *ModelSuite) assertDyingModelTransitionDyingToDead(c *gc.C, st *state.State) {
	// Add a service to prevent the model from transitioning directly to Dead.
	// Add the service before getting the Model, otherwise we'll have to run
	// the transaction twice, and hit the hook point too early.
	app := factory.NewFactory(st).MakeApplication(c, nil)
	model, err := st.Model()
	c.Assert(err, jc.ErrorIsNil)

	// ProcessDyingModel is called by a worker after Destroy is called. To
	// avoid a race, we jump the gun here and test immediately after the
	// environement was set to dead.
	defer state.SetAfterHooks(c, st, func() {
		c.Assert(model.Refresh(), jc.ErrorIsNil)
		c.Assert(model.Life(), gc.Equals, state.Dying)

		err := app.Destroy()
		c.Assert(err, jc.ErrorIsNil)

		c.Check(model.UniqueIndexExists(), jc.IsTrue)
		c.Assert(st.ProcessDyingModel(), jc.ErrorIsNil)

		c.Assert(model.Refresh(), jc.ErrorIsNil)
		c.Assert(model.Life(), gc.Equals, state.Dead)
		c.Check(model.UniqueIndexExists(), jc.IsFalse)
	}).Check()

	c.Assert(model.Destroy(state.DestroyModelParams{}), jc.ErrorIsNil)
}

func (s *ModelSuite) TestProcessDyingModelWithMachinesAndServicesNoOp(c *gc.C) {
	st := s.Factory.MakeModel(c, nil)
	defer st.Close()

	// calling ProcessDyingModel on a live environ should fail.
	err := st.ProcessDyingModel()
	c.Assert(err, gc.ErrorMatches, "model is not dying")

	// add some machines and services
	model, err := st.Model()
	c.Assert(err, jc.ErrorIsNil)
	_, err = st.AddMachine("quantal", state.JobHostUnits)
	c.Assert(err, jc.ErrorIsNil)
	service := s.Factory.MakeApplication(c, nil)
	ch, _, err := service.Charm()
	c.Assert(err, jc.ErrorIsNil)
	args := state.AddApplicationArgs{
		Name:  service.Name(),
		Charm: ch,
	}
	service, err = st.AddApplication(args)
	c.Assert(err, jc.ErrorIsNil)

	assertModel := func(life state.Life, expectedMachines, expectedServices int) {
		c.Assert(model.Refresh(), jc.ErrorIsNil)
		c.Assert(model.Life(), gc.Equals, life)

		machines, err := st.AllMachines()
		c.Assert(err, jc.ErrorIsNil)
		c.Assert(machines, gc.HasLen, expectedMachines)

		services, err := st.AllApplications()
		c.Assert(err, jc.ErrorIsNil)
		c.Assert(services, gc.HasLen, expectedServices)
	}

	// Simulate processing a dying envrionment after an envrionment is set to
	// dying, but before the cleanup has removed machines and services.
	defer state.SetAfterHooks(c, st, func() {
		assertModel(state.Dying, 1, 1)
		err := st.ProcessDyingModel()
		c.Assert(err, jc.Satisfies, state.IsModelNotEmptyError)
		c.Assert(err, gc.ErrorMatches, `model not empty, found 1 machine, 1 application`)
	}).Check()

	c.Assert(model.Refresh(), jc.ErrorIsNil)
	c.Assert(model.Destroy(state.DestroyModelParams{}), jc.ErrorIsNil)
}

func (s *ModelSuite) TestProcessDyingModelWithVolumeBackedFilesystems(c *gc.C) {
	st := s.Factory.MakeModel(c, nil)
	defer st.Close()

	model, err := st.Model()
	c.Assert(err, jc.ErrorIsNil)

	imodel, err := model.IAASModel()
	c.Assert(err, jc.ErrorIsNil)

	machine, err := st.AddOneMachine(state.MachineTemplate{
		Series: "quantal",
		Jobs:   []state.MachineJob{state.JobHostUnits},
		Filesystems: []state.MachineFilesystemParams{{
			Filesystem: state.FilesystemParams{
				Pool: "modelscoped-block",
				Size: 123,
			},
		}},
	})
	c.Assert(err, jc.ErrorIsNil)

	filesystems, err := imodel.AllFilesystems()
	c.Assert(err, jc.ErrorIsNil)
	c.Assert(filesystems, gc.HasLen, 1)

	err = imodel.Destroy(state.DestroyModelParams{})
	c.Assert(err, jc.Satisfies, state.IsHasPersistentStorageError)

	destroyStorage := true
	c.Assert(imodel.Destroy(state.DestroyModelParams{
		DestroyStorage: &destroyStorage,
	}), jc.ErrorIsNil)

	err = imodel.DetachFilesystem(machine.MachineTag(), names.NewFilesystemTag("0"))
	c.Assert(err, jc.ErrorIsNil)
	err = imodel.RemoveFilesystemAttachment(machine.MachineTag(), names.NewFilesystemTag("0"))
	c.Assert(err, jc.ErrorIsNil)
	err = imodel.DetachVolume(machine.MachineTag(), names.NewVolumeTag("0"))
	c.Assert(err, jc.ErrorIsNil)
	err = imodel.RemoveVolumeAttachment(machine.MachineTag(), names.NewVolumeTag("0"))
	c.Assert(err, jc.ErrorIsNil)
	c.Assert(machine.EnsureDead(), jc.ErrorIsNil)
	c.Assert(machine.Remove(), jc.ErrorIsNil)

	// The filesystem will be gone, but the volume is persistent and should
	// not have been removed.
	err = st.ProcessDyingModel()
	c.Assert(err, jc.Satisfies, state.IsModelNotEmptyError)
	c.Assert(err, gc.ErrorMatches, `model not empty, found 1 volume, 1 filesystem`)
}

func (s *ModelSuite) TestProcessDyingModelWithVolumes(c *gc.C) {
	st := s.Factory.MakeModel(c, nil)
	defer st.Close()

	model, err := st.Model()
	c.Assert(err, jc.ErrorIsNil)

	imodel, err := model.IAASModel()
	c.Assert(err, jc.ErrorIsNil)

	machine, err := st.AddOneMachine(state.MachineTemplate{
		Series: "quantal",
		Jobs:   []state.MachineJob{state.JobHostUnits},
		Volumes: []state.MachineVolumeParams{{
			Volume: state.VolumeParams{
				Pool: "modelscoped",
				Size: 123,
			},
		}},
	})
	c.Assert(err, jc.ErrorIsNil)

	volumes, err := imodel.AllVolumes()
	c.Assert(err, jc.ErrorIsNil)
	c.Assert(volumes, gc.HasLen, 1)
	volumeTag := volumes[0].VolumeTag()

	err = imodel.Destroy(state.DestroyModelParams{})
	c.Assert(err, jc.Satisfies, state.IsHasPersistentStorageError)

	destroyStorage := true
	c.Assert(imodel.Destroy(state.DestroyModelParams{
		DestroyStorage: &destroyStorage,
	}), jc.ErrorIsNil)

	err = imodel.DetachVolume(machine.MachineTag(), volumeTag)
	c.Assert(err, jc.ErrorIsNil)
	err = imodel.RemoveVolumeAttachment(machine.MachineTag(), volumeTag)
	c.Assert(err, jc.ErrorIsNil)
	c.Assert(machine.EnsureDead(), jc.ErrorIsNil)
	c.Assert(machine.Remove(), jc.ErrorIsNil)

	// The volume is persistent and should not have been removed along with
	// the machine it was attached to.
	err = st.ProcessDyingModel()
	c.Assert(err, jc.Satisfies, state.IsModelNotEmptyError)
	c.Assert(err, gc.ErrorMatches, `model not empty, found 1 volume`)
}

func (s *ModelSuite) TestProcessDyingControllerModelWithHostedModelsNoOp(c *gc.C) {
	// Add a non-empty model to the controller.
	st := s.Factory.MakeModel(c, nil)
	defer st.Close()
	factory.NewFactory(st).MakeApplication(c, nil)

	controllerModel, err := s.State.Model()
	c.Assert(err, jc.ErrorIsNil)
	c.Assert(controllerModel.Destroy(state.DestroyModelParams{
		DestroyHostedModels: true,
	}), jc.ErrorIsNil)

	err = s.State.ProcessDyingModel()
	c.Assert(err, jc.Satisfies, state.IsHasHostedModelsError)
	c.Assert(err, gc.ErrorMatches, `hosting 1 other model`)

	c.Assert(controllerModel.Refresh(), jc.ErrorIsNil)
	c.Assert(controllerModel.Life(), gc.Equals, state.Dying)
}

func (s *ModelSuite) TestListModelUsers(c *gc.C) {
	model, err := s.State.Model()
	c.Assert(err, jc.ErrorIsNil)

	expected := addModelUsers(c, s.State)
	obtained, err := model.Users()
	c.Assert(err, gc.IsNil)

	assertObtainedUsersMatchExpectedUsers(c, obtained, expected)
}

func (s *ModelSuite) TestListUsersIgnoredDeletedUsers(c *gc.C) {
	model, err := s.State.Model()
	c.Assert(err, jc.ErrorIsNil)

	expectedUsers := addModelUsers(c, s.State)

	obtainedUsers, err := model.Users()
	c.Assert(err, jc.ErrorIsNil)
	assertObtainedUsersMatchExpectedUsers(c, obtainedUsers, expectedUsers)

	lastUser := obtainedUsers[len(obtainedUsers)-1]
	err = s.State.RemoveUser(lastUser.UserTag)
	c.Assert(err, jc.ErrorIsNil)
	expectedAfterDeletion := obtainedUsers[:len(obtainedUsers)-1]

	obtainedUsers, err = model.Users()
	c.Assert(err, jc.ErrorIsNil)
	assertObtainedUsersMatchExpectedUsers(c, obtainedUsers, expectedAfterDeletion)
}

func (s *ModelSuite) TestListUsersTwoModels(c *gc.C) {
	model, err := s.State.Model()
	c.Assert(err, jc.ErrorIsNil)

	otherModelState := s.Factory.MakeModel(c, nil)
	defer otherModelState.Close()
	otherModel, err := otherModelState.Model()
	c.Assert(err, jc.ErrorIsNil)

	// Add users to both models
	expectedUsers := addModelUsers(c, s.State)
	expectedUsersOtherModel := addModelUsers(c, otherModelState)

	// test that only the expected users are listed for each model
	obtainedUsers, err := model.Users()
	c.Assert(err, jc.ErrorIsNil)
	assertObtainedUsersMatchExpectedUsers(c, obtainedUsers, expectedUsers)

	obtainedUsersOtherModel, err := otherModel.Users()
	c.Assert(err, jc.ErrorIsNil)
	assertObtainedUsersMatchExpectedUsers(c, obtainedUsersOtherModel, expectedUsersOtherModel)

	// It doesn't matter how you obtain the Model.
	otherModel2, release, err := s.StatePool.GetModel(otherModel.UUID())
	c.Assert(err, jc.ErrorIsNil)
	defer release()
	obtainedUsersOtherModel2, err := otherModel2.Users()
	c.Assert(err, jc.ErrorIsNil)
	assertObtainedUsersMatchExpectedUsers(c, obtainedUsersOtherModel2, expectedUsersOtherModel)
}

func addModelUsers(c *gc.C, st *state.State) (expected []permission.UserAccess) {
	// get the model owner
	testAdmin := names.NewUserTag("test-admin")
	owner, err := st.UserAccess(testAdmin, st.ModelTag())
	c.Assert(err, jc.ErrorIsNil)

	f := factory.NewFactory(st)
	return []permission.UserAccess{
		// we expect the owner to be an existing model user
		owner,
		// add new users to the model
		f.MakeModelUser(c, nil),
		f.MakeModelUser(c, nil),
		f.MakeModelUser(c, nil),
	}
}

func assertObtainedUsersMatchExpectedUsers(c *gc.C, obtainedUsers, expectedUsers []permission.UserAccess) {
	c.Assert(len(obtainedUsers), gc.Equals, len(expectedUsers))
	for i, obtained := range obtainedUsers {
		c.Assert(obtained.Object.Id(), gc.Equals, expectedUsers[i].Object.Id())
		c.Assert(obtained.UserTag, gc.Equals, expectedUsers[i].UserTag)
		c.Assert(obtained.DisplayName, gc.Equals, expectedUsers[i].DisplayName)
		c.Assert(obtained.CreatedBy, gc.Equals, expectedUsers[i].CreatedBy)
	}
}

func (s *ModelSuite) TestAllModelUUIDs(c *gc.C) {
	st1 := s.Factory.MakeModel(c, nil)
	defer st1.Close()

	st2 := s.Factory.MakeModel(c, nil)
	defer st2.Close()

	obtained, err := s.State.AllModelUUIDs()
	c.Assert(err, jc.ErrorIsNil)
	expected := []string{
		s.State.ModelUUID(),
		st1.ModelUUID(),
		st2.ModelUUID(),
	}
	c.Assert(obtained, jc.DeepEquals, expected)
}

func (s *ModelSuite) TestHostedModelCount(c *gc.C) {
	c.Assert(state.HostedModelCount(c, s.State), gc.Equals, 0)

	st1 := s.Factory.MakeModel(c, nil)
	defer st1.Close()
	c.Assert(state.HostedModelCount(c, s.State), gc.Equals, 1)

	st2 := s.Factory.MakeModel(c, nil)
	defer st2.Close()
	c.Assert(state.HostedModelCount(c, s.State), gc.Equals, 2)

	model1, err := st1.Model()
	c.Assert(err, jc.ErrorIsNil)
	c.Assert(model1.Destroy(state.DestroyModelParams{}), jc.ErrorIsNil)
	c.Assert(st1.RemoveAllModelDocs(), jc.ErrorIsNil)
	c.Assert(state.HostedModelCount(c, s.State), gc.Equals, 1)

	model2, err := st2.Model()
	c.Assert(err, jc.ErrorIsNil)
	c.Assert(model2.Destroy(state.DestroyModelParams{}), jc.ErrorIsNil)
	c.Assert(st2.RemoveAllModelDocs(), jc.ErrorIsNil)
	c.Assert(state.HostedModelCount(c, s.State), gc.Equals, 0)
}

func (s *ModelSuite) TestNewModelEnvironVersion(c *gc.C) {
	v := 123
	st := s.Factory.MakeModel(c, &factory.ModelParams{
		EnvironVersion: v,
	})
	defer st.Close()

	m, err := st.Model()
	c.Assert(err, jc.ErrorIsNil)
	c.Assert(m.EnvironVersion(), gc.Equals, v)
}

func (s *ModelSuite) TestSetEnvironVersion(c *gc.C) {
	v := 123
	m, err := s.State.Model()
	c.Assert(err, jc.ErrorIsNil)

	defer state.SetBeforeHooks(c, s.State, func() {
		m, err := s.State.Model()
		c.Assert(err, jc.ErrorIsNil)
		c.Assert(m.EnvironVersion(), gc.Equals, 0)
		err = m.SetEnvironVersion(v)
		c.Assert(err, jc.ErrorIsNil)
		c.Assert(m.EnvironVersion(), gc.Equals, v)
	}).Check()

	err = m.SetEnvironVersion(v)
	c.Assert(err, jc.ErrorIsNil)
	c.Assert(m.EnvironVersion(), gc.Equals, v)
}

func (s *ModelSuite) TestSetEnvironVersionCannotDecrease(c *gc.C) {
	m, err := s.State.Model()
	c.Assert(err, jc.ErrorIsNil)

	defer state.SetBeforeHooks(c, s.State, func() {
		m, err := s.State.Model()
		c.Assert(err, jc.ErrorIsNil)
		err = m.SetEnvironVersion(2)
		c.Assert(err, jc.ErrorIsNil)
		c.Assert(m.EnvironVersion(), gc.Equals, 2)
	}).Check()

	err = m.SetEnvironVersion(1)
	c.Assert(err, gc.ErrorMatches, `cannot set environ version to 1, which is less than the current version 2`)
	// m's cached version is only updated on success
	c.Assert(m.EnvironVersion(), gc.Equals, 0)

	err = m.Refresh()
	c.Assert(err, jc.ErrorIsNil)
	c.Assert(m.EnvironVersion(), gc.Equals, 2)
}

type ModelCloudValidationSuite struct {
	gitjujutesting.MgoSuite
}

var _ = gc.Suite(&ModelCloudValidationSuite{})

// TODO(axw) concurrency tests when we can modify the cloud definition,
// and update/remove credentials.

func (s *ModelCloudValidationSuite) TestNewModelCloudNameMismatch(c *gc.C) {
	st, owner := s.initializeState(c, []cloud.Region{{Name: "some-region"}}, []cloud.AuthType{cloud.EmptyAuthType}, nil)
	defer st.Close()
	cfg, _ := createTestModelConfig(c, st.ModelUUID())
	_, _, err := st.NewModel(state.ModelArgs{
		Type:      state.ModelTypeIAAS,
		CloudName: "another",
		Config:    cfg,
		Owner:     owner,
		StorageProviderRegistry: storage.StaticProviderRegistry{},
	})
	c.Assert(err, gc.ErrorMatches, "controller cloud dummy does not match model cloud another")
}

func (s *ModelCloudValidationSuite) TestNewModelUnknownCloudRegion(c *gc.C) {
	st, owner := s.initializeState(c, []cloud.Region{{Name: "some-region"}}, []cloud.AuthType{cloud.EmptyAuthType}, nil)
	defer st.Close()
	cfg, _ := createTestModelConfig(c, st.ModelUUID())
	_, _, err := st.NewModel(state.ModelArgs{
		Type:        state.ModelTypeIAAS,
		CloudName:   "dummy",
		CloudRegion: "dummy-region",
		Config:      cfg,
		Owner:       owner,
		StorageProviderRegistry: storage.StaticProviderRegistry{},
	})
	c.Assert(err, gc.ErrorMatches, `region "dummy-region" not found \(expected one of \["some-region"\]\)`)
}

func (s *ModelCloudValidationSuite) TestNewModelMissingCloudRegion(c *gc.C) {
	st, owner := s.initializeState(c, []cloud.Region{{Name: "dummy-region"}}, []cloud.AuthType{cloud.EmptyAuthType}, nil)
	defer st.Close()
	cfg, _ := createTestModelConfig(c, st.ModelUUID())
	_, _, err := st.NewModel(state.ModelArgs{
		Type:      state.ModelTypeIAAS,
		CloudName: "dummy",
		Config:    cfg,
		Owner:     owner,
		StorageProviderRegistry: storage.StaticProviderRegistry{},
	})
	c.Assert(err, gc.ErrorMatches, "missing CloudRegion not valid")
}

func (s *ModelCloudValidationSuite) TestNewModelUnknownCloudCredential(c *gc.C) {
	regions := []cloud.Region{cloud.Region{Name: "dummy-region"}}
	controllerCredentialTag := names.NewCloudCredentialTag("dummy/test@remote/controller-credential")
	st, owner := s.initializeState(
		c, regions, []cloud.AuthType{cloud.UserPassAuthType}, map[names.CloudCredentialTag]cloud.Credential{
			controllerCredentialTag: cloud.NewCredential(cloud.UserPassAuthType, nil),
		},
	)
	defer st.Close()
	unknownCredentialTag := names.NewCloudCredentialTag("dummy/" + owner.Id() + "/unknown-credential")
	cfg, _ := createTestModelConfig(c, st.ModelUUID())
	_, _, err := st.NewModel(state.ModelArgs{
		Type:                    state.ModelTypeIAAS,
		CloudName:               "dummy",
		CloudRegion:             "dummy-region",
		Config:                  cfg,
		Owner:                   owner,
		CloudCredential:         unknownCredentialTag,
		StorageProviderRegistry: storage.StaticProviderRegistry{},
	})
	c.Assert(err, gc.ErrorMatches, `credential "dummy/test@remote/unknown-credential" not found`)
}

func (s *ModelCloudValidationSuite) TestNewModelMissingCloudCredential(c *gc.C) {
	regions := []cloud.Region{cloud.Region{Name: "dummy-region"}}
	controllerCredentialTag := names.NewCloudCredentialTag("dummy/test@remote/controller-credential")
	st, owner := s.initializeState(
		c, regions, []cloud.AuthType{cloud.UserPassAuthType}, map[names.CloudCredentialTag]cloud.Credential{
			controllerCredentialTag: cloud.NewCredential(cloud.UserPassAuthType, nil),
		},
	)
	defer st.Close()
	cfg, _ := createTestModelConfig(c, st.ModelUUID())
	_, _, err := st.NewModel(state.ModelArgs{
		Type:        state.ModelTypeIAAS,
		CloudName:   "dummy",
		CloudRegion: "dummy-region",
		Config:      cfg,
		Owner:       owner,
		StorageProviderRegistry: storage.StaticProviderRegistry{},
	})
	c.Assert(err, gc.ErrorMatches, "missing CloudCredential not valid")
}

func (s *ModelCloudValidationSuite) TestNewModelMissingCloudCredentialSupportsEmptyAuth(c *gc.C) {
	regions := []cloud.Region{
		cloud.Region{
			Name:             "dummy-region",
			Endpoint:         "dummy-endpoint",
			IdentityEndpoint: "dummy-identity-endpoint",
			StorageEndpoint:  "dummy-storage-endpoint",
		},
	}
	st, owner := s.initializeState(c, regions, []cloud.AuthType{cloud.EmptyAuthType}, nil)
	defer st.Close()
	cfg, _ := createTestModelConfig(c, st.ModelUUID())
	cfg, err := cfg.Apply(map[string]interface{}{"name": "whatever"})
	c.Assert(err, jc.ErrorIsNil)
	_, newSt, err := st.NewModel(state.ModelArgs{
		Type:      state.ModelTypeIAAS,
		CloudName: "dummy", CloudRegion: "dummy-region", Config: cfg, Owner: owner,
		StorageProviderRegistry: storage.StaticProviderRegistry{},
	})
	c.Assert(err, jc.ErrorIsNil)
	newSt.Close()
}

func (s *ModelCloudValidationSuite) TestNewModelOtherUserCloudCredential(c *gc.C) {
	controllerCredentialTag := names.NewCloudCredentialTag("dummy/test@remote/controller-credential")
	st, _ := s.initializeState(
		c, nil, []cloud.AuthType{cloud.UserPassAuthType}, map[names.CloudCredentialTag]cloud.Credential{
			controllerCredentialTag: cloud.NewCredential(cloud.UserPassAuthType, nil),
		},
	)
	defer st.Close()
	owner := factory.NewFactory(st).MakeUser(c, nil).UserTag()
	cfg, _ := createTestModelConfig(c, st.ModelUUID())
	_, _, err := st.NewModel(state.ModelArgs{
		Type:                    state.ModelTypeIAAS,
		CloudName:               "dummy",
		Config:                  cfg,
		Owner:                   owner,
		CloudCredential:         controllerCredentialTag,
		StorageProviderRegistry: storage.StaticProviderRegistry{},
	})
	c.Assert(err, gc.ErrorMatches, `credential "dummy/test@remote/controller-credential" not found`)
}

func (s *ModelCloudValidationSuite) initializeState(
	c *gc.C,
	regions []cloud.Region,
	authTypes []cloud.AuthType,
	credentials map[names.CloudCredentialTag]cloud.Credential,
) (*state.State, names.UserTag) {
	owner := names.NewUserTag("test@remote")
	cfg, _ := createTestModelConfig(c, "")
	var controllerRegion string
	var controllerCredential names.CloudCredentialTag
	if len(regions) > 0 {
		controllerRegion = regions[0].Name
	}
	if len(credentials) > 0 {
		// pick an arbitrary credential
		for controllerCredential = range credentials {
		}
	}
	controllerCfg := testing.FakeControllerConfig()
	ctlr, st, err := state.Initialize(state.InitializeParams{
		Clock:            clock.WallClock,
		ControllerConfig: controllerCfg,
		ControllerModelArgs: state.ModelArgs{
			Type:                    state.ModelTypeIAAS,
			Owner:                   owner,
			Config:                  cfg,
			CloudName:               "dummy",
			CloudRegion:             controllerRegion,
			CloudCredential:         controllerCredential,
			StorageProviderRegistry: storage.StaticProviderRegistry{},
		},
		Cloud: cloud.Cloud{
			Name:      "dummy",
			Type:      "dummy",
			AuthTypes: authTypes,
			Regions:   regions,
		},
		CloudCredentials: credentials,
		MongoInfo:        statetesting.NewMongoInfo(),
		MongoDialOpts:    mongotest.DialOpts(),
	})
	c.Assert(err, jc.ErrorIsNil)
	c.Assert(ctlr.Close(), jc.ErrorIsNil)
	return st, owner
}

func assertCleanupRuns(c *gc.C, st *state.State) {
	err := st.Cleanup()
	c.Assert(err, jc.ErrorIsNil)
}

func assertNeedsCleanup(c *gc.C, st *state.State) {
	actual, err := st.NeedsCleanup()
	c.Assert(err, jc.ErrorIsNil)
	c.Assert(actual, jc.IsTrue)
}

func assertDoesNotNeedCleanup(c *gc.C, st *state.State) {
	actual, err := st.NeedsCleanup()
	c.Assert(err, jc.ErrorIsNil)
	c.Assert(actual, jc.IsFalse)
}

// assertCleanupCount is useful because certain cleanups cause other cleanups
// to be queued; it makes more sense to just run cleanup again than to unpick
// object destruction so that we run the cleanups inline while running cleanups.
func assertCleanupCount(c *gc.C, st *state.State, count int) {
	for i := 0; i < count; i++ {
		c.Logf("checking cleanups %d", i)
		assertNeedsCleanup(c, st)
		assertCleanupRuns(c, st)
	}
	assertDoesNotNeedCleanup(c, st)
}

// The provisioner will remove dead machines once their backing instances are
// stopped. For the tests, we remove them directly.
func assertAllMachinesDeadAndRemove(c *gc.C, st *state.State) {
	machines, err := st.AllMachines()
	c.Assert(err, jc.ErrorIsNil)
	for _, m := range machines {
		if m.IsManager() {
			continue
		}
		if _, isContainer := m.ParentId(); isContainer {
			continue
		}
		manual, err := m.IsManual()
		c.Assert(err, jc.ErrorIsNil)
		if manual {
			continue
		}

		c.Assert(m.Life(), gc.Equals, state.Dead)
		c.Assert(m.Remove(), jc.ErrorIsNil)
	}
}<|MERGE_RESOLUTION|>--- conflicted
+++ resolved
@@ -77,12 +77,8 @@
 	owner := s.Factory.MakeUser(c, nil).UserTag()
 
 	// Create the first model.
-<<<<<<< HEAD
 	model, st1, err := s.State.NewModel(state.ModelArgs{
-=======
-	_, st1, err := s.State.NewModel(state.ModelArgs{
 		Type:        state.ModelTypeIAAS,
->>>>>>> 10f4830f
 		CloudName:   "dummy",
 		CloudRegion: "dummy-region",
 		Config:      cfg,
