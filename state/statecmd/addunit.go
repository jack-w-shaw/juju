--- conflicted
+++ resolved
@@ -25,12 +25,8 @@
 	if args.NumUnits < 1 {
 		return nil, errors.New("must add at least one unit")
 	}
-<<<<<<< HEAD
-	if args.NumUnits > 1 && args.ForceMachineId != "" {
+	if args.NumUnits > 1 && args.ForceMachineSpec != "" {
 		return nil, errors.New("cannot use --num-units with --force-machine")
 	}
-	return conn.AddUnits(service, args.NumUnits, args.ForceMachineId, args.ForceContainerType)
-=======
-	return conn.AddUnits(service, args.NumUnits, "")
->>>>>>> 5b516208
+	return conn.AddUnits(service, args.NumUnits, args.ForceMachineSpec)
 }