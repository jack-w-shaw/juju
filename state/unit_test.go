package state_test

import (
	. "launchpad.net/gocheck"
	"launchpad.net/juju-core/state"
	"time"
)

type UnitSuite struct {
	ConnSuite
	charm *state.Charm
	unit  *state.Unit
}

var _ = Suite(&UnitSuite{})

func (s *UnitSuite) SetUpTest(c *C) {
	s.ConnSuite.SetUpTest(c)
	s.charm = s.AddTestingCharm(c, "dummy")
	svc, err := s.State.AddService("wordpress", s.charm)
	c.Assert(err, IsNil)
	s.unit, err = svc.AddUnit()
	c.Assert(err, IsNil)
}

func (s *UnitSuite) TestGetSetPublicAddress(c *C) {
	address, err := s.unit.PublicAddress()
	c.Assert(err, ErrorMatches, `public address of unit "wordpress/0" not found`)
	err = s.unit.SetPublicAddress("example.foobar.com")
	c.Assert(err, IsNil)
	address, err = s.unit.PublicAddress()
	c.Assert(err, IsNil)
	c.Assert(address, Equals, "example.foobar.com")
}

func (s *UnitSuite) TestGetSetPrivateAddress(c *C) {
	address, err := s.unit.PrivateAddress()
	c.Assert(err, ErrorMatches, `private address of unit "wordpress/0" not found`)
	err = s.unit.SetPrivateAddress("example.local")
	c.Assert(err, IsNil)
	address, err = s.unit.PrivateAddress()
	c.Assert(err, IsNil)
	c.Assert(address, Equals, "example.local")
}

func (s *UnitSuite) TestRefresh(c *C) {
	unit1, err := s.State.Unit(s.unit.Name())
	c.Assert(err, IsNil)

	err = s.unit.SetPrivateAddress("example.local")
	c.Assert(err, IsNil)
	err = s.unit.SetPublicAddress("example.foobar.com")
	c.Assert(err, IsNil)

	address, err := unit1.PrivateAddress()
	c.Assert(err, ErrorMatches, `private address of unit "wordpress/0" not found`)
	address, err = unit1.PublicAddress()
	c.Assert(err, ErrorMatches, `public address of unit "wordpress/0" not found`)

	err = unit1.Refresh()
	c.Assert(err, IsNil)
	address, err = unit1.PrivateAddress()
	c.Assert(err, IsNil)
	c.Assert(address, Equals, "example.local")
	address, err = unit1.PublicAddress()
	c.Assert(err, IsNil)
	c.Assert(address, Equals, "example.foobar.com")
}

func (s *UnitSuite) TestGetSetStatus(c *C) {
	fail := func() { s.unit.SetStatus(state.UnitPending, "") }
	c.Assert(fail, PanicMatches, "unit status must not be set to pending")

	status, info, err := s.unit.Status()
	c.Assert(err, IsNil)
	c.Assert(status, Equals, state.UnitPending)
	c.Assert(info, Equals, "")

	err = s.unit.SetStatus(state.UnitStarted, "")
	c.Assert(err, IsNil)

	status, info, err = s.unit.Status()
	c.Assert(err, IsNil)
	c.Assert(status, Equals, state.UnitDown)
	c.Assert(info, Equals, "")

	p, err := s.unit.SetAgentAlive()
	c.Assert(err, IsNil)
	defer func() {
		c.Assert(p.Kill(), IsNil)
	}()

	s.State.StartSync()
	status, info, err = s.unit.Status()
	c.Assert(err, IsNil)
	c.Assert(status, Equals, state.UnitStarted)
	c.Assert(info, Equals, "")

	err = s.unit.SetStatus(state.UnitError, "test-hook failed")
	c.Assert(err, IsNil)
	status, info, err = s.unit.Status()
	c.Assert(err, IsNil)
	c.Assert(status, Equals, state.UnitError)
	c.Assert(info, Equals, "test-hook failed")
}

func (s *UnitSuite) TestUnitCharm(c *C) {
	_, err := s.unit.Charm()
	c.Assert(err, ErrorMatches, `charm URL of unit "wordpress/0" not found`)

	err = s.unit.SetCharm(s.charm)
	c.Assert(err, IsNil)
	ch, err := s.unit.Charm()
	c.Assert(err, IsNil)
	c.Assert(ch.URL(), DeepEquals, s.charm.URL())

	err = s.unit.Kill()
	c.Assert(err, IsNil)
	err = s.unit.SetCharm(s.charm)
	c.Assert(err, IsNil)
	ch, err = s.unit.Charm()
	c.Assert(err, IsNil)
	c.Assert(ch.URL(), DeepEquals, s.charm.URL())

	err = s.unit.Die()
	c.Assert(err, IsNil)
	err = s.unit.SetCharm(s.charm)
	c.Assert(err, ErrorMatches, `cannot set charm for unit "wordpress/0": not found or not alive`)
}

func (s *UnitSuite) TestPathKey(c *C) {
	c.Assert(s.unit.PathKey(), Equals, "unit-wordpress-0")
}

func (s *UnitSuite) TestUnitSetAgentAlive(c *C) {
	alive, err := s.unit.AgentAlive()
	c.Assert(err, IsNil)
	c.Assert(alive, Equals, false)

	pinger, err := s.unit.SetAgentAlive()
	c.Assert(err, IsNil)
	c.Assert(pinger, Not(IsNil))
	defer pinger.Stop()

	s.State.Sync()
	alive, err = s.unit.AgentAlive()
	c.Assert(err, IsNil)
	c.Assert(alive, Equals, true)
}

func (s *UnitSuite) TestUnitWaitAgentAlive(c *C) {
	timeout := 200 * time.Millisecond
	alive, err := s.unit.AgentAlive()
	c.Assert(err, IsNil)
	c.Assert(alive, Equals, false)

	err = s.unit.WaitAgentAlive(timeout)
	c.Assert(err, ErrorMatches, `waiting for agent of unit "wordpress/0": still not alive after timeout`)

	pinger, err := s.unit.SetAgentAlive()
	c.Assert(err, IsNil)

	s.State.StartSync()
	err = s.unit.WaitAgentAlive(timeout)
	c.Assert(err, IsNil)

	alive, err = s.unit.AgentAlive()
	c.Assert(err, IsNil)
	c.Assert(alive, Equals, true)

	err = pinger.Kill()
	c.Assert(err, IsNil)

	s.State.Sync()
	alive, err = s.unit.AgentAlive()
	c.Assert(err, IsNil)
	c.Assert(alive, Equals, false)
}

func (s *UnitSuite) TestGetSetClearResolved(c *C) {
	setting, err := s.unit.Resolved()
	c.Assert(err, IsNil)
	c.Assert(setting, Equals, state.ResolvedNone)

	err = s.unit.SetResolved(state.ResolvedNoHooks)
	c.Assert(err, IsNil)
	err = s.unit.SetResolved(state.ResolvedNoHooks)
	c.Assert(err, ErrorMatches, `cannot set resolved mode for unit "wordpress/0": already resolved`)
	retry, err := s.unit.Resolved()
	c.Assert(err, IsNil)
	c.Assert(retry, Equals, state.ResolvedNoHooks)

	err = s.unit.ClearResolved()
	c.Assert(err, IsNil)
	setting, err = s.unit.Resolved()
	c.Assert(err, IsNil)
	c.Assert(setting, Equals, state.ResolvedNone)
	err = s.unit.ClearResolved()
	c.Assert(err, IsNil)

	err = s.unit.SetResolved(state.ResolvedMode(999))
	c.Assert(err, ErrorMatches, `cannot set resolved mode for unit "wordpress/0": invalid error resolution mode: 999`)
}

<<<<<<< HEAD
func (s *UnitSuite) TestSetClearResolvedWhenDying(c *C) {
	testWhenDying(c, s.unit, notAliveErr, notAliveErr, func() error {
		err := s.unit.SetResolved(state.ResolvedNoHooks)
		cerr := s.unit.ClearResolved()
		c.Assert(cerr, IsNil)
		return err
	})
=======
func (s *UnitSuite) TestSubordinateChangeInPrincipal(c *C) {
	subCharm := s.AddTestingCharm(c, "logging")
	logService, err := s.State.AddService("logging", subCharm)
	c.Assert(err, IsNil)
	_, err = logService.AddUnitSubordinateTo(s.unit)
	c.Assert(err, IsNil)
	su1, err := logService.AddUnitSubordinateTo(s.unit)
	c.Assert(err, IsNil)

	doc := make(map[string][]string)
	s.ConnSuite.units.FindId(s.unit.Name()).One(&doc)
	subordinates, ok := doc["subordinates"]
	if !ok {
		c.Errorf(`unit document does not have a "subordinates" field`)
	}
	c.Assert(subordinates, DeepEquals, []string{"logging/0", "logging/1"})

	err = su1.Die()
	c.Assert(err, IsNil)
	err = logService.RemoveUnit(su1)
	c.Assert(err, IsNil)
	doc = make(map[string][]string)
	s.ConnSuite.units.FindId(s.unit.Name()).One(&doc)
	subordinates, ok = doc["subordinates"]
	if !ok {
		c.Errorf(`unit document does not have a "subordinates" field`)
	}
	c.Assert(subordinates, DeepEquals, []string{"logging/0"})
>>>>>>> da139f80
}<|MERGE_RESOLUTION|>--- conflicted
+++ resolved
@@ -202,7 +202,6 @@
 	c.Assert(err, ErrorMatches, `cannot set resolved mode for unit "wordpress/0": invalid error resolution mode: 999`)
 }
 
-<<<<<<< HEAD
 func (s *UnitSuite) TestSetClearResolvedWhenDying(c *C) {
 	testWhenDying(c, s.unit, notAliveErr, notAliveErr, func() error {
 		err := s.unit.SetResolved(state.ResolvedNoHooks)
@@ -210,7 +209,8 @@
 		c.Assert(cerr, IsNil)
 		return err
 	})
-=======
+}
+
 func (s *UnitSuite) TestSubordinateChangeInPrincipal(c *C) {
 	subCharm := s.AddTestingCharm(c, "logging")
 	logService, err := s.State.AddService("logging", subCharm)
@@ -239,5 +239,4 @@
 		c.Errorf(`unit document does not have a "subordinates" field`)
 	}
 	c.Assert(subordinates, DeepEquals, []string{"logging/0"})
->>>>>>> da139f80
 }