--- conflicted
+++ resolved
@@ -434,13 +434,7 @@
 	c.Assert(err, IsNil)
 	err = su1.EnsureDead()
 	c.Assert(err, IsNil)
-<<<<<<< HEAD
 	err = su1.Remove()
-=======
-	ss1, err := s.State.Service("logging1")
->>>>>>> bf41768e
-	c.Assert(err, IsNil)
-	err = ss1.RemoveUnit(su1)
 	c.Assert(err, IsNil)
 	err = s.unit.Refresh()
 	c.Assert(err, IsNil)
@@ -542,7 +536,6 @@
 
 	// Add a couple of subordinates, check change.
 	subCharm := s.AddTestingCharm(c, "logging")
-	var subSvcs []*state.Service
 	var subUnits []*state.Unit
 	for i := 0; i < 2; i++ {
 		name := "logging" + strconv.Itoa(i)
@@ -558,18 +551,14 @@
 		c.Assert(err, IsNil)
 		units, err := subSvc.AllUnits()
 		c.Assert(err, IsNil)
-		subSvcs = append(subSvcs, subSvc)
+		c.Assert(units, HasLen, 1)
 		subUnits = append(subUnits, units[0])
 	}
 	assertChange(subUnits[0].Name(), subUnits[1].Name())
 	assertNoChange()
 
 	// Set one to Dying, check change.
-<<<<<<< HEAD
-	err = logging0.Destroy()
-=======
-	err := subUnits[0].EnsureDying()
->>>>>>> bf41768e
+	err := subUnits[0].Destroy()
 	c.Assert(err, IsNil)
 	assertChange(subUnits[0].Name())
 	assertNoChange()
@@ -579,11 +568,7 @@
 	c.Assert(err, IsNil)
 	err = subUnits[1].EnsureDead()
 	c.Assert(err, IsNil)
-<<<<<<< HEAD
-	err = logging1.Remove()
-=======
-	err = subSvcs[1].RemoveUnit(subUnits[1])
->>>>>>> bf41768e
+	err = subUnits[1].Remove()
 	c.Assert(err, IsNil)
 	assertChange(subUnits[0].Name(), subUnits[1].Name())
 	assertNoChange()
@@ -603,11 +588,7 @@
 	assertChange(subUnits[0].Name())
 
 	// Remove the leftover, check no change.
-<<<<<<< HEAD
-	err = logging0.Remove()
-=======
-	err = subSvcs[0].RemoveUnit(subUnits[0])
->>>>>>> bf41768e
+	err = subUnits[0].Remove()
 	c.Assert(err, IsNil)
 	assertNoChange()
 }
