--- conflicted
+++ resolved
@@ -2198,11 +2198,7 @@
 	}
 	_, baseSupportedErr := corecharm.BaseForCharm(base, supportedBases)
 	if baseSupportedErr != nil && !force {
-<<<<<<< HEAD
-		return stateerrors.NewErrIncompatibleBase(supportedBases, base, ch.String())
-=======
 		return stateerrors.NewErrIncompatibleBase(supportedBases, base, ch.Meta().Name)
->>>>>>> 230e203a
 	}
 	return nil
 }
