// Copyright 2015 Canonical Ltd.
// Licensed under the AGPLv3, see LICENCE file for details.

package state

import (
	"bytes"
	"fmt"
	"runtime/debug"
	"sync"
	"time"

	"github.com/juju/clock"
	"github.com/juju/errors"
	"github.com/juju/loggo"
	"github.com/juju/mgo/v2"
	"github.com/juju/names/v4"
	"github.com/juju/pubsub/v2"
	"github.com/juju/worker/v2"

	"github.com/juju/juju/mongo"
	"github.com/juju/juju/state/watcher"
)

var errPoolClosed = errors.New("pool closed")

// PoolHelper describes methods for working with a pool-supplied state.
type PoolHelper interface {
	Release() bool
	Annotate(string)
}

// PooledState is a wrapper for a State reference, indicating that it is
// managed by a pool.
type PooledState struct {
	*State

	pool          *StatePool
	modelUUID     string
	isSystemState bool
	released      bool
	itemKey       uint64
}

var _ PoolHelper = (*PooledState)(nil)

func newPooledState(st *State, pool *StatePool, modelUUID string, isSystemState bool) *PooledState {
	return &PooledState{
		State:         st,
		pool:          pool,
		modelUUID:     modelUUID,
		isSystemState: isSystemState,
		released:      false,
	}
}

// Release indicates that the pooled state is no longer required
// and can be removed from the pool if there are no other references
// to it.
// The return indicates whether the released state was actually removed
// from the pool - items marked for removal are only removed when released
// by all other reference holders.
func (ps *PooledState) Release() bool {
	if ps.isSystemState || ps.released {
		return false
	}

	removed, err := ps.pool.release(ps.modelUUID, ps.itemKey)
	if err != nil {
		logger.Errorf("releasing state back to pool: %s", err.Error())
	}
	ps.released = true
	return removed
}

// TODO: implement Close that hides the state.Close for a PooledState?

// Annotate writes the supplied context information back to the pool item.
// The information is stored against the unique ID for the referer,
// indicated by the itemKey member.
func (ps *PooledState) Annotate(context string) {
	// TODO...
}

// PoolItem tracks the usage of a State instance unique to a model.
// It associates context information about state usage for each reference
// holder by associating it with a unique key.
// It tracks whether the state has been marked for removal from the pool.
type PoolItem struct {
	state            *State
	modelUUID        string
	referenceSources map[uint64]string
	remove           bool
}

func (i *PoolItem) refCount() int {
	return len(i.referenceSources)
}

// StatePool is a cache of State instances for multiple
// models. Clients should call Release when they have finished with any
// state.
type StatePool struct {
	systemState *State
	// mu protects pool
	mu      sync.Mutex
	pool    map[string]*PoolItem
	closing bool
	// sourceKey is used to provide a unique number as a key for the
	// referencesSources structure in the pool.
	sourceKey uint64

	// hub is used to pass the transaction changes from the TxnWatcher
	// to the various HubWatchers that are used in each state object created
	// by the state pool.
	hub *pubsub.SimpleHub

	// watcherRunner makes sure the TxnWatcher stays running.
	watcherRunner *worker.Runner
	// txnWatcherSession is used exclusively for the TxnWatcher.
	txnWatcherSession *mgo.Session
}

// OpenStatePool returns a new StatePool instance.
func OpenStatePool(args OpenParams) (_ *StatePool, err error) {
	logger.Tracef("opening state pool")
	if err = args.Validate(); err != nil {
		return nil, errors.Annotate(err, "validating args")
	}

	pool := &StatePool{
		pool: make(map[string]*PoolItem),
		hub:  pubsub.NewSimpleHub(nil),
	}

	session := args.MongoSession.Copy()
	st, err := open(
		args.ControllerTag,
		args.ControllerModelTag,
		session,
		args.InitDatabaseFunc,
		nil,
		args.NewPolicy,
		args.Clock,
		args.RunTransactionObserver,
	)
	if err != nil {
		session.Close()
		return nil, errors.Trace(err)
	}
	defer func() {
		if err != nil {
			if closeErr := st.Close(); closeErr != nil {
				logger.Errorf("closing State for %s: %v", args.ControllerModelTag, closeErr)
			}
		}
	}()
	// If the InitDatabaseFunc is set, then we are initializing the
	// database, and the model won't be there. So we only look for the model
	// if we aren't initializing.
	if args.InitDatabaseFunc == nil {
		if _, err = st.Model(); err != nil {
			return nil, errors.Trace(mongo.MaybeUnauthorizedf(err, "cannot read model %s", args.ControllerModelTag.Id()))
		}
	}
	if err = st.startWorkers(pool.hub); err != nil {
		return nil, errors.Trace(err)
	}
	pool.systemState = st
	// When creating the txn watchers and the worker to keep it running
	// we really want to use wall clocks. Otherwise the events never get
	// noticed. The clocks in the runner and the txn watcher are used to
	// control polling, and never return the actual times.
	pool.watcherRunner = worker.NewRunner(worker.RunnerParams{
		// TODO add a Logger parameter to RunnerParams:
		// Logger: loggo.GetLogger(logger.Name() + ".txnwatcher"),
		IsFatal:      func(err error) bool { return errors.Cause(err) == errPoolClosed },
		RestartDelay: time.Second,
		Clock:        args.Clock,
	})
	pool.txnWatcherSession = args.MongoSession.Copy()
	if err = pool.watcherRunner.StartWorker(txnLogWorker, func() (worker.Worker, error) {
		return watcher.NewTxnWatcher(
			watcher.TxnWatcherConfig{
				Session:        pool.txnWatcherSession,
				JujuDBName:     jujuDB,
				CollectionName: txnLogC,
				Hub:            pool.hub,
				Clock:          args.Clock,
				Logger:         loggo.GetLogger("juju.state.pool.txnwatcher"),
			})
	}); err != nil {
		pool.txnWatcherSession.Close()
		return nil, errors.Trace(err)
	}
	return pool, nil
}

// Clock returns the clock used by the system state.
func (p *StatePool) Clock() clock.Clock {
	return p.systemState.clock()
}

// Get returns a PooledState for a given model, creating a new State instance
// if required.
// If the State has been marked for removal, an error is returned.
func (p *StatePool) Get(modelUUID string) (*PooledState, error) {
	p.mu.Lock()
	defer p.mu.Unlock()

	if p.pool == nil {
		return nil, errors.New("pool is closed")
	}

	if modelUUID == p.systemState.ModelUUID() {
		return newPooledState(p.systemState, p, modelUUID, true), nil
	}

	item, ok := p.pool[modelUUID]
	if ok && item.remove {
		// Disallow further usage of a pool item marked for removal.
		return nil, errors.NewNotFound(nil, fmt.Sprintf("model %v has been removed", modelUUID))
	}

	p.sourceKey++
	key := p.sourceKey

	source := string(debug.Stack())

	// Already have a state in the pool for this model; use it.
	if ok {
		item.referenceSources[key] = source
		ps := newPooledState(item.state, p, modelUUID, false)
		ps.itemKey = key
		return ps, nil
	}

	// Don't create any new pool objects if the state pool is in the
	// process of closing down.
	if p.closing {
		return nil, errors.New("pool is closing")
	}

	// We need a new state and pool item.
	st, err := p.openState(modelUUID)
	if err != nil {
		return nil, errors.Trace(err)
	}
	p.pool[modelUUID] = &PoolItem{
		modelUUID: modelUUID,
		state:     st,
		referenceSources: map[uint64]string{
			key: source,
		},
	}
	ps := newPooledState(st, p, modelUUID, false)
	ps.itemKey = key
	return ps, nil
}

func (p *StatePool) openState(modelUUID string) (*State, error) {
	modelTag := names.NewModelTag(modelUUID)
	session := p.systemState.session.Copy()
	newSt, err := newState(
		p.systemState.controllerTag,
		modelTag, p.systemState.controllerModelTag,
		session, p.systemState.newPolicy, p.systemState.stateClock,
		p.systemState.runTransactionObserver,
	)
	if err != nil {
		return nil, errors.Trace(err)
	}
	if err := newSt.startWorkers(p.hub); err != nil {
		return nil, errors.Trace(err)
	}
	return newSt, nil
}

// GetModel is a convenience method for getting a Model for a State.
func (p *StatePool) GetModel(modelUUID string) (*Model, PoolHelper, error) {
	ps, err := p.Get(modelUUID)
	if err != nil {
		return nil, nil, errors.Trace(err)
	}

	model, err := ps.Model()
	if err != nil {
		ps.Release()
		return nil, nil, errors.Trace(err)
	}

	return model, ps, nil
}

// release indicates that the client has finished using the State. If the
// state has been marked for removal, it will be closed and removed
// when the final Release is done; if there are no references, it will be
// closed and removed immediately. The boolean result reports whether or
// not the state was closed and removed.
func (p *StatePool) release(modelUUID string, key uint64) (bool, error) {
	if modelUUID == p.systemState.ModelUUID() {
		// We do not monitor usage of the controller's state.
		return false, nil
	}

	p.mu.Lock()
	defer p.mu.Unlock()

	if p.pool == nil {
		return false, errors.New("pool is closed")
	}

	item, ok := p.pool[modelUUID]
	if !ok {
		return false, errors.Errorf("unable to return unknown model %v to the pool", modelUUID)
	}
	if item.refCount() == 0 {
		return false, errors.Errorf("state pool refcount for model %v is already 0", modelUUID)
	}
	delete(item.referenceSources, key)
	return p.maybeRemoveItem(item)
}

// Remove takes the state out of the pool and closes it, or marks it
// for removal if it's currently being used (indicated by Gets without
// corresponding Releases). The boolean result indicates whether or
// not the state was removed.
func (p *StatePool) Remove(modelUUID string) (bool, error) {
	if modelUUID == p.systemState.ModelUUID() {
		// We do not monitor usage of the controller's state.
		return false, nil
	}

	p.mu.Lock()
	defer p.mu.Unlock()

	if p.pool == nil {
		return false, errors.New("pool is closed")
	}

	item, ok := p.pool[modelUUID]
	if !ok {
		// Don't require the client to keep track of what we've seen -
		// ignore unknown model uuids.
		return false, nil
	}
	item.remove = true
	return p.maybeRemoveItem(item)
}

func (p *StatePool) maybeRemoveItem(item *PoolItem) (bool, error) {
	if item.remove && item.refCount() == 0 {
		delete(p.pool, item.modelUUID)
		return true, item.state.Close()
	}
	return false, nil
}

// SystemState returns the State passed in to NewStatePool.
func (p *StatePool) SystemState() *State {
	p.mu.Lock()
	defer p.mu.Unlock()
	// State pool is closed, no more access to the system state.
	if p.pool == nil {
		return nil
	}
	return p.systemState
}

// Close closes all State instances in the pool.
func (p *StatePool) Close() error {
	p.mu.Lock()
	// A nil pool map indicates that the pool has already been closed.
	if p.pool == nil {
		p.mu.Unlock()
		return nil
	}
	logger.Tracef("state pool closed from:\n%s", debug.Stack())

	// Before we go through and close the state pool objects, we need to
	// stop all the workers running in the state objects. If anyone had asked
	// for a mutliwatcher, an all watcher worker is stated in the state object's
	// workers. These need to be stopped before we start closing connections
	// as those workers use the pool.
	p.closing = true
	p.mu.Unlock()

	for uuid, item := range p.pool {
		if err := item.state.stopWorkers(); err != nil {
			logger.Infof("state workers for model %s did not stop: %v", uuid, err)
		}
	}
	if err := p.systemState.stopWorkers(); err != nil {
		logger.Infof("state workers for controller model did not stop: %v", err)
	}

	// Reacquire the lock to modify the pool.
	// Hopefully by now any workers running that may have released objects
	// to the pool should be fine.
	p.mu.Lock()
	pool := p.pool
	p.pool = nil
	var lastErr error
	// We release the lock as we are closing the state objects to allow
	// other goroutines that may be attempting to Get a model from the pool
	// to continue. The Get method will fail with a closed pool.
	// We do this just in case the workers didn't stop above when we were trying.
	p.mu.Unlock()
	for _, item := range pool {
		if item.refCount() != 0 || item.remove {
			logger.Warningf(
				"state for %v leaked from pool - references: %v, removed: %v",
				item.state.ModelUUID(),
				item.refCount(),
				item.remove,
			)
		}
		err := item.state.Close()
		if err != nil {
			lastErr = err
		}
	}
	p.mu.Lock()
	if p.watcherRunner != nil {
		_ = worker.Stop(p.watcherRunner)
		p.txnWatcherSession.Close()
	}
	p.mu.Unlock()
	// As with above and the other watchers. Unlock while releas
	if err := p.systemState.Close(); err != nil {
		lastErr = err
	}
	return errors.Annotate(lastErr, "at least one error closing a state")
}

// IntrospectionReport produces the output for the introspection worker
// in order to look inside the state pool.
func (p *StatePool) IntrospectionReport() string {
	p.mu.Lock()
	defer p.mu.Unlock()

	removeCount := 0
	buff := &bytes.Buffer{}

	for uuid, item := range p.pool {
		if item.remove {
			removeCount++
		}
		fmt.Fprintf(buff, "\nModel: %s\n", uuid)
		fmt.Fprintf(buff, "  Marked for removal: %v\n", item.remove)
		fmt.Fprintf(buff, "  Reference count: %v\n", item.refCount())
		index := 0
		for _, ref := range item.referenceSources {
			index++
			fmt.Fprintf(buff, "    [%d]\n%s\n", index, ref)
		}
		item.state.workers.Runner.Report()
	}

	return fmt.Sprintf(""+
		"Model count: %d models\n"+
		"Marked for removal: %d models\n"+
		"\n%s", len(p.pool), removeCount, buff)
}

// Report conforms to the Dependency Engine Report() interface, giving an opportunity to introspect
// what is going on at runtime.
func (p *StatePool) Report() map[string]interface{} {
	p.mu.Lock()
	report := make(map[string]interface{})
	report["txn-watcher"] = p.watcherRunner.Report()
	report["system"] = p.systemState.Report()
	report["pool-size"] = len(p.pool)
	for uuid, item := range p.pool {
		modelReport := item.state.Report()
		modelReport["ref-count"] = item.refCount()
		modelReport["to-remove"] = item.remove
		report[uuid] = modelReport
	}
	p.mu.Unlock()
	return report
<<<<<<< HEAD
}

// TxnWatcherStarted returns a channel that is closed when the pool's
// TxnWatcher has fully started.
func (p *StatePool) TxnWatcherStarted() <-chan struct{} {
	return p.watcherStarted
}

// StartWorkers is used by factory.NewModel in tests.
// TODO(wallyworld) refactor to remove this dependency.
func (p *StatePool) StartWorkers(st *State) error {
	return st.startWorkers(p.hub)
=======
>>>>>>> 519ef24a
}<|MERGE_RESOLUTION|>--- conflicted
+++ resolved
@@ -479,19 +479,10 @@
 	}
 	p.mu.Unlock()
 	return report
-<<<<<<< HEAD
-}
-
-// TxnWatcherStarted returns a channel that is closed when the pool's
-// TxnWatcher has fully started.
-func (p *StatePool) TxnWatcherStarted() <-chan struct{} {
-	return p.watcherStarted
 }
 
 // StartWorkers is used by factory.NewModel in tests.
 // TODO(wallyworld) refactor to remove this dependency.
 func (p *StatePool) StartWorkers(st *State) error {
 	return st.startWorkers(p.hub)
-=======
->>>>>>> 519ef24a
 }