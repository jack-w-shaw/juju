--- conflicted
+++ resolved
@@ -11,15 +11,9 @@
 // servers holding juju state and can be used to make a
 // connection to that cluster.
 type Info struct {
-<<<<<<< HEAD
-	// Addrs gives the addresses of the zookeeper
-	// servers for the state. Each address should be in the form
-	// expected by net.Dial (i.e. address:port).
-=======
 	// Addrs gives the addresses of the Zookeeper
 	// servers for the state. Each address should be in the form
 	// address:port.
->>>>>>> 0e81504d
 	Addrs []string
 }
 
@@ -32,12 +26,7 @@
 	if len(info.Addrs) == 0 {
 		return nil, fmt.Errorf("no zookeeper addresses")
 	}
-<<<<<<< HEAD
-	addrs := strings.Join(info.Addrs, ",")
-	zk, session, err := zookeeper.Dial(addrs, 5e9)
-=======
 	zk, session, err := zookeeper.Dial(strings.Join(info.Addrs, ","), zkTimeout)
->>>>>>> 0e81504d
 	if err != nil {
 		return nil, fmt.Errorf("zookeeper dial %q failed: %v", addrs, err)
 	}
