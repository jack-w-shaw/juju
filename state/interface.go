// Copyright 2012, 2013 Canonical Ltd.
// Licensed under the AGPLv3, see LICENCE file for details.

package state

import (
	"time"

	"github.com/juju/names/v4"
	"github.com/juju/version/v2"

	"github.com/juju/juju/cloud"
	"github.com/juju/juju/controller"
	"github.com/juju/juju/core/instance"
	"github.com/juju/juju/core/status"
	"github.com/juju/juju/environs/config"
	"github.com/juju/juju/tools"
)

// EntityFinder is implemented by *State. See State.FindEntity
// for documentation on the method.
type EntityFinder interface {
	FindEntity(tag names.Tag) (Entity, error)
}

// Entity represents any entity that can be returned
// by State.FindEntity. All entities have a tag.
type Entity interface {
	Tag() names.Tag
}

// EntityWithApplication is implemented by Units it is intended
// for anything that can return its Application.
type EntityWithApplication interface {
	Application() (*Application, error)
}

// Lifer represents an entity with a life.
type Lifer interface {
	Life() Life
}

// AgentTooler is implemented by entities
// that have associated agent tools.
type AgentTooler interface {
	AgentTools() (*tools.Tools, error)
	SetAgentVersion(version.Binary) error
}

// EnsureDeader with an EnsureDead method.
type EnsureDeader interface {
	EnsureDead() error
}

// Remover represents entities with a Remove method.
type Remover interface {
	Remove() error
}

// Authenticator represents entites capable of handling password
// authentication.
type Authenticator interface {
	Refresh() error
	SetPassword(pass string) error
	PasswordValid(pass string) bool
}

// NotifyWatcherFactory represents an entity that
// can be watched.
type NotifyWatcherFactory interface {
	Watch() NotifyWatcher
}

// AgentEntity represents an entity that can
// have an agent responsible for it.
type AgentEntity interface {
	Entity
	Lifer
	Authenticator
	AgentTooler
	status.StatusSetter
	EnsureDeader
	Remover
	NotifyWatcherFactory
}

// CloudAccessor defines the methods needed to obtain information
// about clouds and credentials.
type CloudAccessor interface {
	Cloud(cloud string) (cloud.Cloud, error)
	Clouds() (map[names.CloudTag]cloud.Cloud, error)
	CloudCredential(tag names.CloudCredentialTag) (Credential, error)
}

// ModelAccessor defines the methods needed to watch for model
// config changes, and read the model config.
type ModelAccessor interface {
	WatchForModelConfigChanges() NotifyWatcher
	ModelConfig() (*config.Config, error)
}

// ControllerAccessor defines the methods needed to
// access controller information.
type ControllerAccessor interface {
	ControllerConfig() (controller.Config, error)
	ControllerInfo(modelUUID string) (addrs []string, CACert string, _ error)
}

// UnitsWatcher defines the methods needed to retrieve an entity (a
// machine or an application) and watch its units.
type UnitsWatcher interface {
	Entity
	WatchUnits() StringsWatcher
}

// ModelMachinesWatcher defines a the methods required for listening to
// machine lifecycle events or a combination of lifecycle events and changes
// to the agent start time field.
// WatchModelMachines.
type ModelMachinesWatcher interface {
	WatchModelMachines() StringsWatcher
	WatchModelMachineStartTimes(quiesceInterval time.Duration) StringsWatcher
}

// InstanceIdGetter defines a single method - InstanceId.
type InstanceIdGetter interface {
	InstanceId() (instance.Id, error)
}

// ActionsWatcher defines the methods an entity exposes to watch Actions
// queued up for itself
type ActionsWatcher interface {
	Entity
	WatchActionNotifications() StringsWatcher
	WatchPendingActionNotifications() StringsWatcher
}

// ActionReceiver describes Entities that can have Actions queued for
// them, and that can get ActionRelated information about those actions.
// TODO(jcw4) consider implementing separate Actor classes for this
// interface; for example UnitActor that implements this interface, and
// takes a Unit and performs all these actions.
type ActionReceiver interface {
	Entity

<<<<<<< HEAD
	// AddAction queues an action belonging to the specified operation,
	// with the given name and payload for this ActionReceiver.
	AddAction(operationID, name string, payload map[string]interface{}, parallel *bool, executionGroup *string) (Action, error)
=======
	// PrepareActionPayload returns the payload to use in creating an action for this receiver.
	PrepareActionPayload(name string, payload map[string]interface{}) (map[string]interface{}, error)
>>>>>>> d597250f

	// CancelAction removes a pending Action from the queue for this
	// ActionReceiver and marks it as cancelled.
	CancelAction(action Action) (Action, error)

	// WatchActionNotifications returns a StringsWatcher that will notify
	// on changes to the queued actions for this ActionReceiver.
	WatchActionNotifications() StringsWatcher

	// WatchPendingActionNotifications returns a StringsWatcher that will notify
	// on pending queued actions for this ActionReceiver.
	WatchPendingActionNotifications() StringsWatcher

	// Actions returns the list of Actions queued and completed for this
	// ActionReceiver.
	Actions() ([]Action, error)

	// CompletedActions returns the list of Actions completed for this
	// ActionReceiver.
	CompletedActions() ([]Action, error)

	// PendingActions returns the list of Actions queued for this
	// ActionReceiver.
	PendingActions() ([]Action, error)

	// RunningActions returns the list of Actions currently running for
	// this ActionReceiver.
	RunningActions() ([]Action, error)
}

// GlobalEntity specifies entity.
type GlobalEntity interface {
	globalKey() string
	Tag() names.Tag
}

// Action represents  an instance of an action designated for a unit or machine
// in the model.
type Action interface {
	Entity

	// Id returns the local id of the Action.
	Id() string

	// Receiver returns the Name of the ActionReceiver for which this action
	// is enqueued.  Usually this is a Unit Name().
	Receiver() string

	// Name returns the name of the action, as defined in the charm.
	Name() string

	// Parameters will contain a structure representing arguments or parameters to
	// an action, and is expected to be validated by the Unit using the Charm
	// definition of the Action.
	Parameters() map[string]interface{}

	// Parallel returns true if the action can run without
	// needed to acquire the machine lock.
	Parallel() bool

	// ExecutionGroup is the group of actions which cannot
	// execute in parallel with each other.
	ExecutionGroup() string

	// Enqueued returns the time the action was added to state as a pending
	// Action.
	Enqueued() time.Time

	// Started returns the time that the Action execution began.
	Started() time.Time

	// Completed returns the completion time of the Action.
	Completed() time.Time

	// Status returns the final state of the action.
	Status() ActionStatus

	// Results returns the structured output of the action and any error.
	Results() (map[string]interface{}, string)

	// ActionTag returns an ActionTag constructed from this action's
	// Prefix and Sequence.
	ActionTag() names.ActionTag

	// Begin marks an action as running, and logs the time it was started.
	// It asserts that the action is currently pending.
	Begin() (Action, error)

	// Finish removes action from the pending queue and captures the output
	// and end state of the action.
	Finish(results ActionResults) (Action, error)

	// Log adds message to the action's progress message array.
	Log(message string) error

	// Messages returns the action's progress messages.
	Messages() []ActionMessage

	// Cancel or Abort the action.
	Cancel() (Action, error)

	// Refresh the contents of the action.
	Refresh() error
}

// ApplicationEntity represents a local or remote application.
type ApplicationEntity interface {
	status.StatusGetter

	// Life returns the life status of the application.
	Life() Life

	// IsRemote returns true if the application is remote (hosted in a different model).
	IsRemote() bool

	// Endpoints returns the application's currently available relation endpoints.
	Endpoints() ([]Endpoint, error)

	// Endpoint returns the relation endpoint with the supplied name, if it exists.
	Endpoint(relationName string) (Endpoint, error)

	// Relations returns a Relation for every relation the application is in.
	Relations() (relations []*Relation, err error)
}<|MERGE_RESOLUTION|>--- conflicted
+++ resolved
@@ -143,14 +143,8 @@
 type ActionReceiver interface {
 	Entity
 
-<<<<<<< HEAD
-	// AddAction queues an action belonging to the specified operation,
-	// with the given name and payload for this ActionReceiver.
-	AddAction(operationID, name string, payload map[string]interface{}, parallel *bool, executionGroup *string) (Action, error)
-=======
 	// PrepareActionPayload returns the payload to use in creating an action for this receiver.
-	PrepareActionPayload(name string, payload map[string]interface{}) (map[string]interface{}, error)
->>>>>>> d597250f
+	PrepareActionPayload(name string, payload map[string]interface{}, parallel *bool, executionGroup *string) (map[string]interface{}, bool, string, error)
 
 	// CancelAction removes a pending Action from the queue for this
 	// ActionReceiver and marks it as cancelled.
