package params

import (
	"bytes"
	"encoding/json"
	"fmt"
)

// ServiceDeploy holds the parameters for making the ServiceDeploy call.
type ServiceDeploy struct {
	ServiceName string
	Config      map[string]string
	ConfigYAML  string // Takes precedence over config if both are present.
	CharmUrl    string
	NumUnits    int
}

// ServiceExpose holds the parameters for making the ServiceExpose call.
type ServiceExpose struct {
	ServiceName string
}

// ServiceSet holds the parameters for a ServiceSet
// command. Options contains the configuration data.
type ServiceSet struct {
	ServiceName string
	Options     map[string]string
}

// ServiceSetYAML holds the parameters for
// a ServiceSetYAML command. Config contains the
// configuration data in YAML format.
type ServiceSetYAML struct {
	ServiceName string
	Config      string
}

// ServiceGet holds parameters for making the ServiceGet call.
type ServiceGet struct {
	ServiceName string
}

// ServiceGetResults holds results of the ServiceGet call.
type ServiceGetResults struct {
	Service  string
	Charm    string
	Settings map[string]interface{}
}

// ServiceUnexpose holds parameters for the ServiceUnexpose call.
type ServiceUnexpose struct {
	ServiceName string
}

<<<<<<< HEAD
// Resolved holds parameters for the Resolved call.
type Resolved struct {
	UnitName string
	Retry    bool
}

// ResolvedResults holds results of the Resolved call.
type ResolvedResults struct {
	Service  string
	Charm    string
	Settings map[string]interface{}
=======
// ServiceAddUnits holds parameters for the AddUnits call.
type ServiceAddUnits struct {
	ServiceName string
	NumUnits    int
>>>>>>> c15332a9
}

// Creds holds credentials for identifying an entity.
type Creds struct {
	EntityName string
	Password   string
}

// Machine holds details of a machine.
type Machine struct {
	InstanceId string
}

// EntityWatcherId holds the id of an EntityWatcher.
type EntityWatcherId struct {
	EntityWatcherId string
}

// AllWatcherId holds the id of an AllWatcher.
type AllWatcherId struct {
	AllWatcherId string
}

// AllWatcherNextResults holds deltas returned from calling AllWatcher.Next().
type AllWatcherNextResults struct {
	Deltas []Delta
}

// Password holds a password.
type Password struct {
	Password string
}

// Unit holds details of a unit.
type Unit struct {
	DeployerName string
	// TODO(rog) other unit attributes.
}

// User holds details of a user.
type User struct {
	// This is a placeholder for any information
	// that may be associated with a user in the
	// future.
}

// GetAnnotationsResults holds annotations associated with an entity.
type GetAnnotationsResults struct {
	Annotations map[string]string
}

// GetAnnotations stores parameters for making the GetAnnotations call.
type GetAnnotations struct {
	EntityId string
}

// SetAnnotation stores parameters for making the SetAnnotation call.
type SetAnnotation struct {
	EntityId string
	Key      string
	Value    string
}

// Delta holds details of a change to the environment.
type Delta struct {
	// If Removed is true, the entity has been removed;
	// otherwise it has been created or changed.
	Removed bool
	// Entity holds data about the entity that has changed.
	Entity EntityInfo
}

// MarshalJSON implements json.Marshaler.
func (d *Delta) MarshalJSON() ([]byte, error) {
	b, err := json.Marshal(d.Entity)
	if err != nil {
		return nil, err
	}
	var buf bytes.Buffer
	buf.WriteByte('[')
	c := "change"
	if d.Removed {
		c = "remove"
	}
	fmt.Fprintf(&buf, "%q,%q,", d.Entity.EntityKind(), c)
	buf.Write(b)
	buf.WriteByte(']')
	return buf.Bytes(), nil
}

// UnmarshalJSON implements json.Unmarshaler.
func (d *Delta) UnmarshalJSON(data []byte) error {
	var elements []json.RawMessage
	if err := json.Unmarshal(data, &elements); err != nil {
		return err
	}
	if len(elements) != 3 {
		return fmt.Errorf(
			"Expected 3 elements in top-level of JSON but got %d",
			len(elements))
	}
	var entityKind, operation string
	if err := json.Unmarshal(elements[0], &entityKind); err != nil {
		return err
	}
	if err := json.Unmarshal(elements[1], &operation); err != nil {
		return err
	}
	if operation == "remove" {
		d.Removed = true
	} else if operation != "change" {
		return fmt.Errorf("Unexpected operation %q", operation)
	}
	switch entityKind {
	case "machine":
		d.Entity = new(MachineInfo)
	case "service":
		d.Entity = new(ServiceInfo)
	case "unit":
		d.Entity = new(UnitInfo)
	case "relation":
		d.Entity = new(RelationInfo)
	default:
		return fmt.Errorf("Unexpected entity name %q", entityKind)
	}
	if err := json.Unmarshal(elements[2], &d.Entity); err != nil {
		return err
	}
	return nil
}

// EntityInfo is implemented by all entity Info types.
type EntityInfo interface {
	// EntityId returns the collection-specific identifier for the entity.
	EntityId() interface{}
	// EntityKind returns the kind of entity (for example "machine",
	// "service", ...)
	EntityKind() string
}

var (
	_ EntityInfo = (*MachineInfo)(nil)
	_ EntityInfo = (*ServiceInfo)(nil)
	_ EntityInfo = (*UnitInfo)(nil)
	_ EntityInfo = (*RelationInfo)(nil)
)

// MachineInfo holds the information about a Machine
// that is watched by StateWatcher.
type MachineInfo struct {
	Id         string `bson:"_id"`
	InstanceId string
}

func (i *MachineInfo) EntityId() interface{} { return i.Id }
func (i *MachineInfo) EntityKind() string    { return "machine" }

type ServiceInfo struct {
	Name    string `bson:"_id"`
	Exposed bool
}

func (i *ServiceInfo) EntityId() interface{} { return i.Name }
func (i *ServiceInfo) EntityKind() string    { return "service" }

type UnitInfo struct {
	Name    string `bson:"_id"`
	Service string
}

func (i *UnitInfo) EntityId() interface{} { return i.Name }
func (i *UnitInfo) EntityKind() string    { return "unit" }

type RelationInfo struct {
	Key string `bson:"_id"`
}

func (i *RelationInfo) EntityId() interface{} { return i.Key }
func (i *RelationInfo) EntityKind() string    { return "relation" }

// CharmInfo stores parameters for a CharmInfo call.
type CharmInfo struct {
	CharmURL string
}<|MERGE_RESOLUTION|>--- conflicted
+++ resolved
@@ -52,7 +52,6 @@
 	ServiceName string
 }
 
-<<<<<<< HEAD
 // Resolved holds parameters for the Resolved call.
 type Resolved struct {
 	UnitName string
@@ -64,12 +63,12 @@
 	Service  string
 	Charm    string
 	Settings map[string]interface{}
-=======
+}
+
 // ServiceAddUnits holds parameters for the AddUnits call.
 type ServiceAddUnits struct {
 	ServiceName string
 	NumUnits    int
->>>>>>> c15332a9
 }
 
 // Creds holds credentials for identifying an entity.
