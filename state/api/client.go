--- conflicted
+++ resolved
@@ -26,15 +26,14 @@
 	st *State
 }
 
-<<<<<<< HEAD
-// NetworksStatus holds the enabled and disabled networks for a machine.
+// NetworksStatus holds the enabled and disabled networks for a service.
 type NetworksStatus struct {
 	Enabled  []string
 	Disabled []string
-=======
+}
+
 func (c *Client) call(method string, params, result interface{}) error {
 	return c.st.Call("Client", "", method, params, result)
->>>>>>> 66516f10
 }
 
 // MachineStatus holds status info about a machine.
@@ -46,7 +45,6 @@
 	DNSName        string
 	InstanceId     instance.Id
 	InstanceState  string
-	Networks       NetworksStatus
 	Life           string
 	Series         string
 	Id             string
@@ -61,6 +59,7 @@
 	Exposed       bool
 	Life          string
 	Relations     map[string][]string
+	Networks      NetworksStatus
 	CanUpgradeTo  string
 	SubordinateTo []string
 	Units         map[string]UnitStatus
