// Copyright 2016 Canonical Ltd.
// Licensed under the AGPLv3, see LICENCE file for details.

package migration

import (
	"github.com/juju/errors"
	"github.com/juju/names"
	"github.com/juju/schema"
)

type units struct {
	Version int     `yaml:"version"`
	Units_  []*unit `yaml:"units"`
}

type unit struct {
	Name_ string `yaml:"name"`

	Machine_ string `yaml:"machine"`

	AgentStatus_        *status       `yaml:"agent-status"`
	AgentStatusHistory_ statusHistory `yaml:"agent-status-history"`

	WorkloadStatus_        *status       `yaml:"workload-status"`
	WorkloadStatusHistory_ statusHistory `yaml:"workload-status-history"`

	Principal_    string   `yaml:"principal,omitempty"`
	Subordinates_ []string `yaml:"subordinates,omitempty"`

	// TODO:
	//  storage constraints
	//  storage attachment count
<<<<<<< HEAD
	//  constraints... inherited from service?
	//    whether they are or not, a constraints doc is expected
	//    for every principal unit.
=======
	//  status history
>>>>>>> 99015df1

	PasswordHash_ string      `yaml:"password-hash"`
	Tools_        *agentTools `yaml:"tools"`

	MeterStatusCode_ string `yaml:"meter-status-code,omitempty"`
	MeterStatusInfo_ string `yaml:"meter-status-info,omitempty"`

	// annotations is exported as it is a composed type, even if private.
	annotations `yaml:"annotations,omitempty"`

	Constraints_ *constraints `yaml:"constraints,omitempty"`
}

// UnitArgs is an argument struct used to add a Unit to a Service in the Model.
type UnitArgs struct {
	Tag          names.UnitTag
	Machine      names.MachineTag
	PasswordHash string
	Principal    names.UnitTag
	Subordinates []names.UnitTag

	MeterStatusCode string
	MeterStatusInfo string

	// TODO: storage attachment count
}

func newUnit(args UnitArgs) *unit {
	var subordinates []string
	for _, s := range args.Subordinates {
		subordinates = append(subordinates, s.Id())
	}
	return &unit{
		Name_:                  args.Tag.Id(),
		Machine_:               args.Machine.Id(),
		PasswordHash_:          args.PasswordHash,
		Principal_:             args.Principal.Id(),
		Subordinates_:          subordinates,
		MeterStatusCode_:       args.MeterStatusCode,
		MeterStatusInfo_:       args.MeterStatusInfo,
		WorkloadStatusHistory_: newStatusHistory(),
		AgentStatusHistory_:    newStatusHistory(),
	}
}

// Tag implements Unit.
func (u *unit) Tag() names.UnitTag {
	return names.NewUnitTag(u.Name_)
}

// Name implements Unit.
func (u *unit) Name() string {
	return u.Name_
}

// Machine implements Unit.
func (u *unit) Machine() names.MachineTag {
	return names.NewMachineTag(u.Machine_)
}

// PasswordHash implements Unit.
func (u *unit) PasswordHash() string {
	return u.PasswordHash_
}

// Principal implements Unit.
func (u *unit) Principal() names.UnitTag {
	if u.Principal_ == "" {
		return names.UnitTag{}
	}
	return names.NewUnitTag(u.Principal_)
}

// Subordinates implements Unit.
func (u *unit) Subordinates() []names.UnitTag {
	var subordinates []names.UnitTag
	for _, s := range u.Subordinates_ {
		subordinates = append(subordinates, names.NewUnitTag(s))
	}
	return subordinates
}

// MeterStatusCode implements Unit.
func (u *unit) MeterStatusCode() string {
	return u.MeterStatusCode_
}

// MeterStatusInfo implements Unit.
func (u *unit) MeterStatusInfo() string {
	return u.MeterStatusInfo_
}

// Tools implements Unit.
func (u *unit) Tools() AgentTools {
	// To avoid a typed nil, check before returning.
	if u.Tools_ == nil {
		return nil
	}
	return u.Tools_
}

// SetTools implements Unit.
func (u *unit) SetTools(args AgentToolsArgs) {
	u.Tools_ = newAgentTools(args)
}

// WorkloadStatus implements Unit.
func (u *unit) WorkloadStatus() Status {
	// To avoid typed nils check nil here.
	if u.WorkloadStatus_ == nil {
		return nil
	}
	return u.WorkloadStatus_
}

// SetWorkloadStatus implements Unit.
func (u *unit) SetWorkloadStatus(args StatusArgs) {
	u.WorkloadStatus_ = newStatus(args)
}

// WorkloadStatusHistory implements Unit.
func (u *unit) WorkloadStatusHistory() []Status {
	return u.WorkloadStatusHistory_.StatusHistory()
}

// SetWorkloadStatusHistory implements Unit.
func (u *unit) SetWorkloadStatusHistory(args []StatusArgs) {
	u.WorkloadStatusHistory_.SetStatusHistory(args)
}

// AgentStatus implements Unit.
func (u *unit) AgentStatus() Status {
	// To avoid typed nils check nil here.
	if u.AgentStatus_ == nil {
		return nil
	}
	return u.AgentStatus_
}

// SetAgentStatus implements Unit.
func (u *unit) SetAgentStatus(args StatusArgs) {
	u.AgentStatus_ = newStatus(args)
}

<<<<<<< HEAD
// AgentStatusHistory implements Unit.
func (u *unit) AgentStatusHistory() []Status {
	return u.AgentStatusHistory_.StatusHistory()
}

// SetAgentStatusHistory implements Unit.
func (u *unit) SetAgentStatusHistory(args []StatusArgs) {
	u.AgentStatusHistory_.SetStatusHistory(args)
=======
// Constraints implements HasConstraints.
func (u *unit) Constraints() Constraints {
	if u.Constraints_ == nil {
		return nil
	}
	return u.Constraints_
}

// SetConstraints implements HasConstraints.
func (u *unit) SetConstraints(args ConstraintsArgs) {
	u.Constraints_ = newConstraints(args)
>>>>>>> 99015df1
}

// Validate impelements Unit.
func (u *unit) Validate() error {
	if u.Name_ == "" {
		return errors.NotValidf("missing name")
	}
	if u.AgentStatus_ == nil {
		return errors.NotValidf("unit %q missing agent status", u.Name_)
	}
	if u.WorkloadStatus_ == nil {
		return errors.NotValidf("unit %q missing workload status", u.Name_)
	}
	if u.Tools_ == nil {
		return errors.NotValidf("unit %q missing tools", u.Name_)
	}
	return nil
}

func importUnits(source map[string]interface{}) ([]*unit, error) {
	checker := versionedChecker("units")
	coerced, err := checker.Coerce(source, nil)
	if err != nil {
		return nil, errors.Annotatef(err, "units version schema check failed")
	}
	valid := coerced.(map[string]interface{})

	version := int(valid["version"].(int64))
	importFunc, ok := unitDeserializationFuncs[version]
	if !ok {
		return nil, errors.NotValidf("version %d", version)
	}
	sourceList := valid["units"].([]interface{})
	return importUnitList(sourceList, importFunc)
}

func importUnitList(sourceList []interface{}, importFunc unitDeserializationFunc) ([]*unit, error) {
	result := make([]*unit, 0, len(sourceList))
	for i, value := range sourceList {
		source, ok := value.(map[string]interface{})
		if !ok {
			return nil, errors.Errorf("unexpected value for unit %d, %T", i, value)
		}
		unit, err := importFunc(source)
		if err != nil {
			return nil, errors.Annotatef(err, "unit %d", i)
		}
		result = append(result, unit)
	}
	return result, nil
}

type unitDeserializationFunc func(map[string]interface{}) (*unit, error)

var unitDeserializationFuncs = map[int]unitDeserializationFunc{
	1: importUnitV1,
}

func importUnitV1(source map[string]interface{}) (*unit, error) {
	fields := schema.Fields{
		"name":    schema.String(),
		"machine": schema.String(),

		"agent-status":            schema.StringMap(schema.Any()),
		"agent-status-history":    schema.StringMap(schema.Any()),
		"workload-status":         schema.StringMap(schema.Any()),
		"workload-status-history": schema.StringMap(schema.Any()),

		"principal":    schema.String(),
		"subordinates": schema.List(schema.String()),

		"password-hash": schema.String(),
		"tools":         schema.StringMap(schema.Any()),

		"meter-status-code": schema.String(),
		"meter-status-info": schema.String(),
	}
	defaults := schema.Defaults{
		"principal":         "",
		"subordinates":      schema.Omit,
		"meter-status-code": "",
		"meter-status-info": "",
	}
	addAnnotationSchema(fields, defaults)
	addConstraintsSchema(fields, defaults)
	checker := schema.FieldMap(fields, defaults)

	coerced, err := checker.Coerce(source, nil)
	if err != nil {
		return nil, errors.Annotatef(err, "unit v1 schema check failed")
	}
	valid := coerced.(map[string]interface{})
	// From here we know that the map returned from the schema coercion
	// contains fields of the right type.

	result := &unit{
		Name_:                  valid["name"].(string),
		Machine_:               valid["machine"].(string),
		Principal_:             valid["principal"].(string),
		PasswordHash_:          valid["password-hash"].(string),
		MeterStatusCode_:       valid["meter-status-code"].(string),
		MeterStatusInfo_:       valid["meter-status-info"].(string),
		WorkloadStatusHistory_: newStatusHistory(),
		AgentStatusHistory_:    newStatusHistory(),
	}
	result.importAnnotations(valid)

<<<<<<< HEAD
	workloadHistory := valid["workload-status-history"].(map[string]interface{})
	if err := importStatusHistory(&result.WorkloadStatusHistory_, workloadHistory); err != nil {
		return nil, errors.Trace(err)
	}
	agentHistory := valid["agent-status-history"].(map[string]interface{})
	if err := importStatusHistory(&result.AgentStatusHistory_, agentHistory); err != nil {
		return nil, errors.Trace(err)
	}

	if subordinates, ok := valid["subordinates"]; ok {
		subordinatesList := subordinates.([]interface{})
		s := make([]string, len(subordinatesList))
		for i, subordinate := range subordinatesList {
			s[i] = subordinate.(string)
=======
	if constraintsMap, ok := valid["constraints"]; ok {
		constraints, err := importConstraints(constraintsMap.(map[string]interface{}))
		if err != nil {
			return nil, errors.Trace(err)
>>>>>>> 99015df1
		}
		result.Constraints_ = constraints
	}

	result.Subordinates_ = convertToStringSlice(valid["subordinates"])

	// Tools and status are required, so we expect them to be there.
	tools, err := importAgentTools(valid["tools"].(map[string]interface{}))
	if err != nil {
		return nil, errors.Trace(err)
	}
	result.Tools_ = tools

	agentStatus, err := importStatus(valid["agent-status"].(map[string]interface{}))
	if err != nil {
		return nil, errors.Trace(err)
	}
	result.AgentStatus_ = agentStatus

	workloadStatus, err := importStatus(valid["workload-status"].(map[string]interface{}))
	if err != nil {
		return nil, errors.Trace(err)
	}
	result.WorkloadStatus_ = workloadStatus

	return result, nil
}<|MERGE_RESOLUTION|>--- conflicted
+++ resolved
@@ -31,13 +31,6 @@
 	// TODO:
 	//  storage constraints
 	//  storage attachment count
-<<<<<<< HEAD
-	//  constraints... inherited from service?
-	//    whether they are or not, a constraints doc is expected
-	//    for every principal unit.
-=======
-	//  status history
->>>>>>> 99015df1
 
 	PasswordHash_ string      `yaml:"password-hash"`
 	Tools_        *agentTools `yaml:"tools"`
@@ -182,7 +175,6 @@
 	u.AgentStatus_ = newStatus(args)
 }
 
-<<<<<<< HEAD
 // AgentStatusHistory implements Unit.
 func (u *unit) AgentStatusHistory() []Status {
 	return u.AgentStatusHistory_.StatusHistory()
@@ -191,7 +183,8 @@
 // SetAgentStatusHistory implements Unit.
 func (u *unit) SetAgentStatusHistory(args []StatusArgs) {
 	u.AgentStatusHistory_.SetStatusHistory(args)
-=======
+}
+
 // Constraints implements HasConstraints.
 func (u *unit) Constraints() Constraints {
 	if u.Constraints_ == nil {
@@ -203,7 +196,6 @@
 // SetConstraints implements HasConstraints.
 func (u *unit) SetConstraints(args ConstraintsArgs) {
 	u.Constraints_ = newConstraints(args)
->>>>>>> 99015df1
 }
 
 // Validate impelements Unit.
@@ -311,7 +303,6 @@
 	}
 	result.importAnnotations(valid)
 
-<<<<<<< HEAD
 	workloadHistory := valid["workload-status-history"].(map[string]interface{})
 	if err := importStatusHistory(&result.WorkloadStatusHistory_, workloadHistory); err != nil {
 		return nil, errors.Trace(err)
@@ -321,17 +312,10 @@
 		return nil, errors.Trace(err)
 	}
 
-	if subordinates, ok := valid["subordinates"]; ok {
-		subordinatesList := subordinates.([]interface{})
-		s := make([]string, len(subordinatesList))
-		for i, subordinate := range subordinatesList {
-			s[i] = subordinate.(string)
-=======
 	if constraintsMap, ok := valid["constraints"]; ok {
 		constraints, err := importConstraints(constraintsMap.(map[string]interface{}))
 		if err != nil {
 			return nil, errors.Trace(err)
->>>>>>> 99015df1
 		}
 		result.Constraints_ = constraints
 	}
