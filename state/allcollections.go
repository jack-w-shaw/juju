// Copyright 2012-2015 Canonical Ltd.
// Licensed under the AGPLv3, see LICENCE file for details.

package state

import (
	"github.com/juju/mgo/v3"

	"github.com/juju/juju/state/bakerystorage"
	"github.com/juju/juju/state/cloudimagemetadata"
)

// allCollections should be the single source of truth for information about
// any collection we use. It's broken up into 4 main sections:
//
//   - infrastructure: we really don't have any business touching these once
//     we've created them. They should have the rawAccess attribute set, so that
//     multiModelRunner will consider them forbidden.
//
//   - global: these hold information external to models. They may include
//     model metadata, or references; but they're generally not relevant
//     from the perspective of a given model.
//
//   - local (in opposition to global; and for want of a better term): these
//     hold information relevant *within* specific models (machines,
//     applications, relations, settings, bookkeeping, etc) and should generally be
//     read via an modelStateCollection, and written via a multiModelRunner. This is
//     the most common form of collection, and the above access should usually
//     be automatic via Database.Collection and Database.Runner.
//
//   - raw-access: there's certainly data that's a poor fit for mgo/txn. Most
//     forms of logs, for example, will benefit both from the speedy insert and
//     worry-free bulk deletion; so raw-access collections are fine. Just don't
//     try to run transactions that reference them.
//
// Please do not use collections not referenced here; and when adding new
// collections, please document them, and make an effort to put them in an
// appropriate section.
func allCollections() CollectionSchema {
	result := CollectionSchema{

		// Infrastructure collections
		// ==========================

		globalClockC: {
			global:    true,
			rawAccess: true,
		},
		txnsC: {
			// This collection is used exclusively by mgo/txn to record transactions.
			global:    true,
			rawAccess: true,
			indexes: []mgo.Index{{
				// The "s" field is used in queries
				// by mgo/txn.Runner.ResumeAll.
				Key: []string{"s"},
			}},
		},

		// ------------------

		// Global collections
		// ==================

		// This collection holds the details of the controllers hosting, well,
		// everything in state.
		controllersC: {global: true},

		// This collection holds the details of the HA-ness of controllers.
		controllerNodesC: {},

		// This collection is used by the controllers to coordinate binary
		// upgrades and schema migrations.
		upgradeInfoC: {global: true},

		// This collection holds a convenient representation of the content of
		// the simplestreams data source pointing to binaries required by juju.
		//
		// Tools metadata is per-model, to allow multiple revisions of tools to
		// be uploaded to different models without affecting other models.
		toolsmetadataC: {},

		// This collection holds model information; in particular its
		// Life and its UUID.
		modelsC: {global: true},

		// This collection holds references to entities owned by a
		// model. We use this to determine whether or not we can safely
		// destroy empty models.
		modelEntityRefsC: {global: true},

		// This collection is holds the parameters for model migrations.
		migrationsC: {
			global: true,
			indexes: []mgo.Index{{
				Key: []string{"model-uuid", "-attempt"},
			}},
		},

		// This collection tracks the progress of model migrations.
		migrationsStatusC: {global: true},

		// This collection records the model migrations which
		// are currently in progress. It is used to ensure that only
		// one model migration document exists per model.
		migrationsActiveC: {global: true},

		// This collection tracks migration progress reports from the
		// migration minions.
		migrationsMinionSyncC: {global: true},

		// This collection holds user information that's not specific to any
		// one model.
		usersC: {
			global: true,
		},

		// This collection holds users that are relative to controllers.
		controllerUsersC: {
			global: true,
		},

		// This collection holds the last time the user connected to the API server.
		userLastLoginC: {
			global:    true,
			rawAccess: true,
		},

		// This collection is used as a unique key restraint. The _id field is
		// a concatenation of multiple fields that form a compound index,
		// allowing us to ensure users cannot have the same name for two
		// different models at a time.
		usermodelnameC: {global: true},

		// This collection holds settings from various sources which
		// are inherited and then forked by new models.
		globalSettingsC: {global: true},

		// This collection holds workload metrics reported by certain charms
		// for passing onward to other tools.
		metricsC: {
			global: true,
			indexes: []mgo.Index{{
				Key: []string{"model-uuid", "sent"},
			}},
		},

		// This collection holds persistent state for the metrics manager.
		metricsManagerC: {global: true},

		// This collection was deprecated before multi-model support
		// was implemented.
		actionresultsC: {global: true},

		// This collection holds storage items for a macaroon bakery.
		bakeryStorageItemsC: {
			global:  true,
			indexes: bakerystorage.MongoIndexes(),
		},

		// This collection is basically a standard SQL intersection table; it
		// references the global records of the users allowed access to a
		// given operation.
		permissionsC: {
			global: true,
			indexes: []mgo.Index{{
				Key: []string{"object-global-key", "subject-global-key"},
			}},
		},

		// This collection holds information cached by autocert certificate
		// acquisition.
		autocertCacheC: {
			global:    true,
			rawAccess: true,
		},

		// This collection holds the last time the model user connected
		// to the model.
		modelUserLastConnectionC: {
			rawAccess: true,
		},

		// -----------------

		// Local collections
		// =================

		// This collection holds users related to a model and will be used as one
		// of the intersection axis of permissionsC
		modelUsersC: {
			indexes: []mgo.Index{{
				Key: []string{"model-uuid", "user"},
			}},
		},

		// This collection contains governors that prevent certain kinds of
		// changes from being accepted.
		blocksC: {},

		// This collection is used for internal bookkeeping; certain complex
		// or tedious state changes are deferred by recording a cleanup doc
		// for later handling.
		cleanupsC: {
			indexes: []mgo.Index{{
				Key: []string{"model-uuid"},
			}},
		},

		// This collection contains incrementing integers, subdivided by name,
		// to ensure various IDs aren't reused.
		sequenceC: {
			indexes: []mgo.Index{{
				Key: []string{"model-uuid"},
			}},
		},

		// -----

		// These collections hold information associated with applications.
		charmsC: {
			indexes: []mgo.Index{{
				Key: []string{"model-uuid"},
			}, {
				Key: []string{"bundlesha256"},
			}},
		},
		applicationsC: {
			indexes: []mgo.Index{{
				Key: []string{"model-uuid", "name"},
			}},
		},
		unitsC: {
			indexes: []mgo.Index{{
				Key: []string{"model-uuid", "application"},
			}, {
				Key: []string{"model-uuid", "principal"},
			}, {
				Key: []string{"model-uuid", "machineid"},
			}, {
				Key: []string{"model-uuid", "name"},
			}},
		},
		unitStatesC: {
			indexes: []mgo.Index{{
				Key: []string{"model-uuid"},
			}},
		},
		minUnitsC: {},

		// This collection holds documents that indicate units which are queued
		// to be assigned to machines. It is used exclusively by the
		// AssignUnitWorker.
		assignUnitC: {},

		// meterStatusC is the collection used to store meter status information.
		meterStatusC: {
			indexes: []mgo.Index{{
				Key: []string{"model-uuid"},
			}},
		},

		// These collections hold reference counts which are used
		// by the nsRefcounts struct.
		refcountsC: {}, // Per model.
		globalRefcountsC: {
			global: true,
		},

		relationsC: {
			indexes: []mgo.Index{{
				Key: []string{"model-uuid", "endpoints.applicationname", "endpoints.relation.name"},
			}, {
				Key: []string{"model-uuid", "id"}, // id here is the relation id not the doc _id
			}},
		},
		relationScopesC: {
			indexes: []mgo.Index{{
				Key: []string{"model-uuid", "key", "departing"},
			}},
		},

		// Stores Docker image resource details
		dockerResourcesC: {},

		// -----

		// These collections hold information associated with machines.
		containerRefsC: {
			indexes: []mgo.Index{{
				Key: []string{"model-uuid"},
			}},
		},
		instanceDataC: {
			indexes: []mgo.Index{{
				Key: []string{"model-uuid", "machineid"},
			}, {
				Key: []string{"model-uuid", "instanceid"},
			}},
		},
		machinesC: {
			indexes: []mgo.Index{{
				Key: []string{"model-uuid", "machineid"},
			}},
		},
		rebootC: {
			indexes: []mgo.Index{{
				Key: []string{"model-uuid", "machineid"},
			}},
		},
		sshHostKeysC: {},

		// This collection contains information from removed machines
		// that needs to be cleaned up in the provider.
		machineRemovalsC: {
			indexes: []mgo.Index{{
				Key: []string{"model-uuid"},
			}},
		},

		// this collection contains machine update locks whose existence indicates
		// that a particular machine in the process of performing a series upgrade.
		machineUpgradeSeriesLocksC: {
			indexes: []mgo.Index{{
				Key: []string{"model-uuid", "machineid"},
			}},
		},

		// -----

		// These collections hold information associated with storage.
		blockDevicesC: {
			indexes: []mgo.Index{{
				Key: []string{"model-uuid", "machineid"},
			}},
		},
		filesystemsC: {
			indexes: []mgo.Index{{
				Key: []string{"model-uuid", "storageid"},
			}, {
				Key: []string{"model-uuid", "machineid"},
			}},
		},
		filesystemAttachmentsC: {},
		storageInstancesC: {
			indexes: []mgo.Index{{
				Key: []string{"model-uuid", "owner"},
			}},
		},
		storageAttachmentsC: {
			indexes: []mgo.Index{{
				Key: []string{"model-uuid", "storageid"},
			}, {
				Key: []string{"model-uuid", "unitid"},
			}},
		},
		volumesC: {
			indexes: []mgo.Index{{
				Key: []string{"model-uuid", "storageid"},
			}, {
				Key: []string{"model-uuid", "hostid"},
			}},
		},
		volumeAttachmentsC: {
			indexes: []mgo.Index{{
				Key: []string{"model-uuid", "hostid"},
			}, {
				Key: []string{"model-uuid", "volumeid"},
			}},
		},
		volumeAttachmentPlanC: {
			indexes: []mgo.Index{{
				Key: []string{"model-uuid"},
			}},
		},

		// -----

		providerIDsC: {
			indexes: []mgo.Index{{
				Key: []string{"model-uuid"},
			}},
		},
		spacesC: {
			indexes: []mgo.Index{
				{Key: []string{"model-uuid", "spaceid"}},
				{Key: []string{"model-uuid", "name"}},
			},
		},
		subnetsC: {
			indexes: []mgo.Index{{
				Key: []string{"model-uuid"},
			}},
		},
		linkLayerDevicesC: {
			indexes: []mgo.Index{{
				Key: []string{"model-uuid", "machine-id"},
			}},
		},
		ipAddressesC: {
			indexes: []mgo.Index{{
				Key: []string{"model-uuid", "machine-id", "device-name"},
			}},
		},
		endpointBindingsC: {
			indexes: []mgo.Index{{
				Key: []string{"model-uuid"},
			}},
		},
		openedPortsC: {
			indexes: []mgo.Index{{
				Key: []string{"model-uuid"},
			}},
		},

		// -----

		// These collections hold information associated with actions.
		actionsC: {
			indexes: []mgo.Index{{
				Key: []string{"model-uuid", "name"},
			}, {
				Key: []string{"model-uuid", "operation"},
			}},
		},
		actionNotificationsC: {
			indexes: []mgo.Index{{
				Key: []string{"model-uuid"},
			}},
		},
		operationsC: {
			indexes: []mgo.Index{{
				Key: []string{"model-uuid", "_id"},
			}},
		},

		// -----

		// This collection holds information associated with charm payloads.
		payloadsC: {
			indexes: []mgo.Index{{
				Key: []string{"model-uuid", "unitid"},
			}, {
				Key: []string{"model-uuid", "name"},
			}},
		},

		// This collection holds information associated with charm resources.
		// See resource/persistence/mongo.go, where it should never have
		// been put in the first place.
		"resources": {},
		// see vendor/github.com/juju/blobstore/v2/resourcecatalog.go
		// This shouldn't need to be declared here, but we need to allocate the
		// collection before a TXN tries to insert it.
		"storedResources": {},

		// -----

		// The remaining non-global collections share the property of being
		// relevant to multiple other kinds of entities, and are thus generally
		// indexed by globalKey(). This is unhelpfully named in this context --
		// it's meant to imply "global within an model", because it was
		// named before multi-model support.

		// This collection holds user annotations for various entities. They
		// shouldn't be written or interpreted by juju.
		annotationsC: {
			indexes: []mgo.Index{{
				Key: []string{"model-uuid"},
			}},
		},

		// This collection in particular holds an astounding number of
		// different sorts of data: application config settings by charm version,
		// unit relation settings, model config, etc etc etc.
		settingsC: {
			indexes: []mgo.Index{{
				Key: []string{"model-uuid"},
			}},
		},

		// The generations collection holds data about
		// active and completed "next" model generations.
		generationsC: {
			indexes: []mgo.Index{{
				Key: []string{"model-uuid", "completed"},
			}},
		},

		constraintsC: {
			indexes: []mgo.Index{{
				Key: []string{"model-uuid"},
			}},
		},
		storageConstraintsC: {
			indexes: []mgo.Index{{
				Key: []string{"model-uuid"},
			}},
		},
		deviceConstraintsC: {},
		statusesC: {
			indexes: []mgo.Index{{
				Key: []string{"model-uuid", "_id"},
			}},
		},
		statusesHistoryC: {
			rawAccess: true,
			indexes: []mgo.Index{{
				Key: []string{"model-uuid", "globalkey", "updated"},
			}, {
				// used for migration and model-specific pruning
				Key: []string{"model-uuid", "-updated", "-_id"},
			}, {
				// used for global pruning (after size check)
				Key: []string{"-updated"},
			}},
		},

		// This collection holds information about cloud image metadata.
		cloudimagemetadataC: {
			global:  true,
			indexes: cloudimagemetadata.MongoIndexes(),
		},

		// Cross model relations collections.
		applicationOffersC: {
			indexes: []mgo.Index{
				{Key: []string{"model-uuid", "_id"}},
				{Key: []string{"model-uuid", "application-name"}},
			},
		},
		offerConnectionsC: {
			indexes: []mgo.Index{
				{Key: []string{"model-uuid", "offer-uuid"}},
				{Key: []string{"model-uuid", "username"}},
			},
		},
		remoteApplicationsC: {
			indexes: []mgo.Index{{
				Key: []string{"model-uuid"},
			}},
		},
		// remoteEntitiesC holds information about entities involved in
		// cross-model relations.
		remoteEntitiesC: {
			indexes: []mgo.Index{{
				Key: []string{"model-uuid", "token"},
			}},
		},
		// relationNetworksC holds required ingress or egress cidrs for remote relations.
		relationNetworksC: {
			indexes: []mgo.Index{{
				Key: []string{"model-uuid"},
			}},
		},

<<<<<<< HEAD
=======
		// podSpecsC holds the CAAS pod specifications,
		// for applications.
		podSpecsC: {
			indexes: []mgo.Index{{
				Key: []string{"model-uuid"},
			}},
		},

>>>>>>> 985d5a51
		// cloudContainersC holds the CAAS container (pod) information
		// for units, eg address, ports.
		cloudContainersC: {
			indexes: []mgo.Index{{
				Key: []string{"model-uuid", "provider-id"},
			}},
		},

		// cloudServicesC holds the CAAS service information
		// eg addresses.
		cloudServicesC: {
			indexes: []mgo.Index{{
				Key: []string{"model-uuid"},
			}},
		},

		secretMetadataC: {
			indexes: []mgo.Index{{
				Key: []string{"owner-tag", "label", "model-uuid"},
			}},
		},

		secretRevisionsC: {
			indexes: []mgo.Index{{
				Key: []string{"revision", "_id"},
			}},
		},

		secretConsumersC: {
			indexes: []mgo.Index{{
				Key: []string{"consumer-tag", "label", "model-uuid"},
			}},
		},

		secretRemoteConsumersC: {
			indexes: []mgo.Index{{
				Key: []string{"consumer-tag", "model-uuid"},
			}},
		},

		secretPermissionsC: {
			indexes: []mgo.Index{{
				Key: []string{"subject-tag", "scope-tag", "model-uuid"},
			}},
		},

		secretRotateC: {
			indexes: []mgo.Index{{
				Key: []string{"owner-tag", "model-uuid"},
			}},
		},

		secretBackendsC: {
			global: true,
			indexes: []mgo.Index{{
				Key: []string{"name"},
			}},
		},

		secretBackendsRotateC: {
			global: true,
			indexes: []mgo.Index{{
				Key: []string{"model-uuid"},
			}},
		},

		// ----------------------

		// Raw-access collections
		// ======================

		// metrics; status-history; logs; ..?

	}
	return result
}

// These constants are used to avoid sprinkling the package with any more
// magic strings. If a collection deserves documentation, please document
// it in allCollections, above; and please keep this list sorted for easy
// inspection.
const (
	actionNotificationsC       = "actionnotifications"
	actionresultsC             = "actionresults"
	actionsC                   = "actions"
	annotationsC               = "annotations"
	autocertCacheC             = "autocertCache"
	assignUnitC                = "assignUnits"
	bakeryStorageItemsC        = "bakeryStorageItems"
	blockDevicesC              = "blockdevices"
	blocksC                    = "blocks"
	charmsC                    = "charms"
	cleanupsC                  = "cleanups"
	cloudimagemetadataC        = "cloudimagemetadata"
	cloudContainersC           = "cloudcontainers"
	cloudServicesC             = "cloudservices"
	constraintsC               = "constraints"
	containerRefsC             = "containerRefs"
	controllersC               = "controllers"
	controllerNodesC           = "controllerNodes"
	controllerUsersC           = "controllerusers"
	dockerResourcesC           = "dockerResources"
	filesystemAttachmentsC     = "filesystemAttachments"
	filesystemsC               = "filesystems"
	globalClockC               = "globalclock"
	globalRefcountsC           = "globalRefcounts"
	globalSettingsC            = "globalSettings"
	instanceDataC              = "instanceData"
	machinesC                  = "machines"
	machineRemovalsC           = "machineremovals"
	machineUpgradeSeriesLocksC = "machineUpgradeSeriesLocks"
	meterStatusC               = "meterStatus"
	metricsC                   = "metrics"
	metricsManagerC            = "metricsmanager"
	minUnitsC                  = "minunits"
	migrationsActiveC          = "migrations.active"
	migrationsC                = "migrations"
	migrationsMinionSyncC      = "migrations.minionsync"
	migrationsStatusC          = "migrations.status"
	modelUserLastConnectionC   = "modelUserLastConnection"
	modelUsersC                = "modelusers"
	modelsC                    = "models"
	modelEntityRefsC           = "modelEntityRefs"
	openedPortsC               = "openedPorts"
	operationsC                = "operations"
	payloadsC                  = "payloads"
	permissionsC               = "permissions"
	providerIDsC               = "providerIDs"
	rebootC                    = "reboot"
	relationScopesC            = "relationscopes"
	relationsC                 = "relations"
	sequenceC                  = "sequence"
	applicationsC              = "applications"
	endpointBindingsC          = "endpointbindings"
	settingsC                  = "settings"
	generationsC               = "generations"
	refcountsC                 = "refcounts"
	resourcesC                 = "resources"
	sshHostKeysC               = "sshhostkeys"
	spacesC                    = "spaces"
	statusesC                  = "statuses"
	statusesHistoryC           = "statuseshistory"
	storageAttachmentsC        = "storageattachments"
	storageConstraintsC        = "storageconstraints"
	deviceConstraintsC         = "deviceConstraints"
	storageInstancesC          = "storageinstances"
	subnetsC                   = "subnets"
	linkLayerDevicesC          = "linklayerdevices"
	ipAddressesC               = "ip.addresses"
	toolsmetadataC             = "toolsmetadata"
	txnsC                      = "txns"
	unitsC                     = "units"
	unitStatesC                = "unitstates"
	upgradeInfoC               = "upgradeInfo"
	userLastLoginC             = "userLastLogin"
	usermodelnameC             = "usermodelname"
	usersC                     = "users"
	volumeAttachmentsC         = "volumeattachments"
	volumeAttachmentPlanC      = "volumeattachmentplan"
	volumesC                   = "volumes"

	// Cross model relations
	applicationOffersC  = "applicationOffers"
	remoteApplicationsC = "remoteApplications"
	offerConnectionsC   = "applicationOfferConnections"
	remoteEntitiesC     = "remoteEntities"
	relationNetworksC   = "relationNetworks"

	// Secrets
	secretMetadataC        = "secretMetadata"
	secretRevisionsC       = "secretRevisions"
	secretConsumersC       = "secretConsumers"
	secretRemoteConsumersC = "secretRemoteConsumers"
	secretPermissionsC     = "secretPermissions"
	secretRotateC          = "secretRotate"
	secretBackendsC        = "secretBackends"
	secretBackendsRotateC  = "secretBackendsRotate"
)

// watcherIgnoreList contains all the collections in mongo that should not be watched by the
// TxnWatcher.
var watcherIgnoreList = []string{
	bakeryStorageItemsC,
	sequenceC,
	refcountsC,
	statusesHistoryC,
}<|MERGE_RESOLUTION|>--- conflicted
+++ resolved
@@ -554,17 +554,6 @@
 			}},
 		},
 
-<<<<<<< HEAD
-=======
-		// podSpecsC holds the CAAS pod specifications,
-		// for applications.
-		podSpecsC: {
-			indexes: []mgo.Index{{
-				Key: []string{"model-uuid"},
-			}},
-		},
-
->>>>>>> 985d5a51
 		// cloudContainersC holds the CAAS container (pod) information
 		// for units, eg address, ports.
 		cloudContainersC: {
