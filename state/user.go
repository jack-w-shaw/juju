// Copyright 2012-2014 Canonical Ltd.
// Licensed under the AGPLv3, see LICENCE file for details.

// NOTE: the users that are being stored in the database here are only
// the local users, like "admin" or "bob".  In the  world
// where we have external user providers hooked up, there are no records
// in the database for users that are authenticated elsewhere.

package state

import (
	"crypto/rand"
	"fmt"
	"sort"
	"strings"
	"time"

	"github.com/juju/errors"
	"github.com/juju/mgo/v3"
	"github.com/juju/mgo/v3/bson"
	"github.com/juju/mgo/v3/txn"
	"github.com/juju/names/v4"
	"github.com/juju/utils/v3"

	"github.com/juju/juju/core/permission"
)

const userGlobalKeyPrefix = "us"

func userGlobalKey(userID string) string {
	return fmt.Sprintf("%s#%s", userGlobalKeyPrefix, userID)
}

func userIDFromGlobalKey(key string) string {
	prefix := userGlobalKeyPrefix + "#"
	return strings.TrimPrefix(key, prefix)
}

func (st *State) checkUserExists(name string) (bool, error) {
	lowercaseName := strings.ToLower(name)

	users, closer := st.db().GetCollection(usersC)
	defer closer()

	var count int
	var err error
	if count, err = users.FindId(lowercaseName).Count(); err != nil {
		return false, err
	}
	return count > 0, nil
}

// AddUser adds a user to the database.
func (st *State) AddUser(name, displayName, password, creator string) (*User, error) {
	return st.addUser(name, displayName, password, creator, nil)
}

// AddUserWithSecretKey adds the user with the specified name, and assigns it
// a randomly generated secret key. This secret key may be used for the user
// and controller to mutually authenticate one another, without without relying
// on TLS certificates.
//
// The new user will not have a password. A password must be set, clearing the
// secret key in the process, before the user can login normally.
func (st *State) AddUserWithSecretKey(name, displayName, creator string) (*User, error) {
	secretKey, err := generateSecretKey()
	if err != nil {
		return nil, errors.Trace(err)
	}
	return st.addUser(name, displayName, "", creator, secretKey)
}

func (st *State) addUser(name, displayName, password, creator string, secretKey []byte) (*User, error) {

	if !names.IsValidUserName(name) {
		return nil, errors.Errorf("invalid user name %q", name)
	}
	lowercaseName := strings.ToLower(name)

	foundUser := &User{st: st}
	err := st.getUser(names.NewUserTag(name).Name(), &foundUser.doc)
	// No error, the user is already there
	if err == nil {
		if foundUser.doc.Deleted {
			// the user was deleted, we update it
<<<<<<< HEAD
			return st.updateExistingUser(foundUser, displayName, password, creator, secretKey)
		} else {
			return nil, errors.New("the user already exists")
=======
			return st.recreateExistingUser(foundUser, name, displayName, password, creator, secretKey)
		} else {
			return nil, errors.AlreadyExistsf("user %s", name)
>>>>>>> cf87eae1
		}
	}

	// There is an error different from not found
	if err != nil && !errors.IsNotFound(err) {
		return nil, errors.Trace(err)
	}

	dateCreated := st.nowToTheSecond()
	user := &User{
		st: st,
		doc: userDoc{
			DocID:       lowercaseName,
			Name:        name,
			DisplayName: displayName,
			SecretKey:   secretKey,
			CreatedBy:   creator,
			DateCreated: dateCreated,
			Deleted:     false,
			RemovalLog:  []userRemovedLogEntry{},
		},
	}

	if password != "" {
		salt, err := utils.RandomSalt()
		if err != nil {
			return nil, err
		}
		user.doc.PasswordHash = utils.UserPasswordHash(password, salt)
		user.doc.PasswordSalt = salt
	}

	ops := []txn.Op{{
		C:      usersC,
		Id:     lowercaseName,
		Assert: txn.DocMissing,
		Insert: &user.doc,
	}}
	controllerUserOps := createControllerUserOps(st.ControllerUUID(),
		names.NewUserTag(name),
		names.NewUserTag(creator),
		displayName,
		dateCreated,
		defaultControllerPermission)
	ops = append(ops, controllerUserOps...)

	err = st.db().RunTransaction(ops)
	if err != nil {
		if err == txn.ErrAborted {
			err = errors.Errorf("username unavailable")
		}
		return nil, errors.Trace(err)
	}
	return user, nil
}

<<<<<<< HEAD
// updateExistingUser manipulates the values of an existing user in the db.
// This is particularly useful when reusing existing users that were previously
// deleted.
func (st *State) updateExistingUser(u *User, displayName, password, creator string, secretKey []byte) (*User, error) {

	dateCreated := st.nowToTheSecond()

	// update the password
	updateUser := bson.D{{"$set", bson.D{
		{"deleted", false},
		{"displayname", displayName},
		{"createdby", creator},
		{"datecreated", dateCreated},
	}}}

	if password != "" {
		salt, err := utils.RandomSalt()
		if err != nil {
			return nil, err
		}
		updateUser = append(updateUser,
			bson.DocElem{"$set", bson.D{
				{"passwordhash", utils.UserPasswordHash(password, salt)},
				{"passwordsalt", salt},
			}},
		)
	}

	// remove previous controller permissions
	removeControllerOps := removeControllerUserOps(st.ControllerUUID(), u.UserTag())

	if err := u.st.db().RunTransaction(removeControllerOps); err != nil {
		return nil, errors.Trace(err)
	}

	// // create default new ones
	createControllerOps := createControllerUserOps(st.ControllerUUID(),
		u.UserTag(),
		names.NewUserTag(creator),
		displayName,
		dateCreated,
		defaultControllerPermission)

	updateUserOps := []txn.Op{{
		C:      usersC,
		Id:     strings.ToLower(u.Name()),
		Assert: txn.DocExists,
		Update: updateUser,
	}}
	updateUserOps = append(updateUserOps, createControllerOps...)

	if err := u.st.db().RunTransaction(updateUserOps); err != nil {
		return nil, errors.Trace(err)
	}

	// recreate the user object to return
	toReturn, err := st.User(u.UserTag())
	if err != nil {
		return nil, errors.Trace(err)
	}

	return toReturn, nil
=======
// recreateExistingUser manipulates the values of an existing user in the db.
// This is particularly useful when reusing existing users that were previously
// deleted.
func (st *State) recreateExistingUser(u *User, name, displayName, password, creator string, secretKey []byte) (*User, error) {
	dateCreated := st.nowToTheSecond()

	buildTxn := func(attempt int) ([]txn.Op, error) {
		if attempt > 0 {
			err := u.Refresh()
			if err != nil {
				return nil, errors.Trace(err)
			}
			if !u.IsDeleted() {
				return nil, errors.AlreadyExistsf("user %s", name)
			}
		}

		updateUser := bson.D{{"$set", bson.D{
			{"deleted", false},
			{"name", name},
			{"displayname", displayName},
			{"createdby", creator},
			{"datecreated", dateCreated},
			{"secretkey", secretKey},
		}}}

		// update the password
		if password != "" {
			salt, err := utils.RandomSalt()
			if err != nil {
				return nil, err
			}
			updateUser = append(updateUser,
				bson.DocElem{"$set", bson.D{
					{"passwordhash", utils.UserPasswordHash(password, salt)},
					{"passwordsalt", salt},
				}},
			)
		}

		var ops []txn.Op

		// ensure models that were migrating at the time of the RemoveUser call are
		// processed now.
		modelQuery, closer, err := st.modelQueryForUser(u.UserTag(), false)
		defer closer()
		if err != nil {
			return nil, errors.Trace(err)
		}
		var modelDocs []modelDoc
		if err := modelQuery.All(&modelDocs); err != nil {
			return nil, errors.Trace(err)
		}
		for _, model := range modelDocs {
			// remove the permission for the model
			ops = append(ops, removeModelUserOpsGlobal(model.UUID, u.UserTag())...)
		}

		// remove previous controller permissions
		if _, err := u.st.controllerUser(u.UserTag()); err == nil {
			ops = append(ops, removeControllerUserOps(st.ControllerUUID(), u.UserTag())...)
		} else if err != nil && !errors.Is(err, errors.NotFound) {
			return nil, errors.Trace(err)
		}

		// create default new ones
		ops = append(ops, createControllerUserOps(st.ControllerUUID(),
			u.UserTag(),
			names.NewUserTag(creator),
			displayName,
			dateCreated,
			defaultControllerPermission)...)

		// update user doc
		ops = append(ops, txn.Op{
			C:  usersC,
			Id: strings.ToLower(u.Name()),
			Assert: bson.M{
				"deleted": true,
			},
			Update: updateUser,
		})

		return ops, nil
	}

	if err := u.st.db().RunRaw(buildTxn); err != nil {
		return nil, errors.Trace(err)
	}

	// recreate the user object
	return st.User(u.UserTag())
>>>>>>> cf87eae1
}

// RemoveUser marks the user as deleted. This obviates the ability of a user
// to function, but keeps the userDoc retaining provenance, i.e. auditing.
func (st *State) RemoveUser(tag names.UserTag) error {
	lowercaseName := strings.ToLower(tag.Name())

	u, err := st.User(tag)
	if err != nil {
		return errors.Trace(err)
	}
	if u.IsDeleted() {
		return nil
	}

	dateRemoved := st.nowToTheSecond()
	// new entry in the removal log
	newRemovalLogEntry := userRemovedLogEntry{
		RemovedBy:   u.doc.CreatedBy,
		DateCreated: u.doc.DateCreated,
		DateRemoved: dateRemoved,
	}
	removalLog := u.doc.RemovalLog
	if removalLog == nil {
		removalLog = make([]userRemovedLogEntry, 0)
	}
	removalLog = append(removalLog, newRemovalLogEntry)

	buildTxn := func(attempt int) ([]txn.Op, error) {
		if attempt > 0 {
			// If it is not our first attempt, refresh the user.
			if err := u.Refresh(); err != nil {
				return nil, errors.Trace(err)
			}
			if u.IsDeleted() {
				return nil, nil
			}
		}

		// remove the access to all the models and the current controller
		// first query all the models for this user
		modelQuery, closer, err := st.modelQueryForUser(tag, false)
		defer closer()
		if err != nil {
			return nil, errors.Trace(err)
		}
		var modelDocs []modelDoc
		if err := modelQuery.All(&modelDocs); err != nil {
			return nil, errors.Trace(err)
		}
		var ops []txn.Op
		for _, model := range modelDocs {
			// remove the permission for the model
			ops = append(ops, removeModelUserOpsGlobal(model.UUID, tag)...)
		}

		// remove the user from the controller
		ops = append(ops, removeControllerUserOps(st.ControllerUUID(), tag)...)

		// new entry in the removal log
		newRemovalLogEntry := userRemovedLogEntry{
			RemovedBy:   u.doc.CreatedBy,
			DateCreated: u.doc.DateCreated,
			DateRemoved: st.nowToTheSecond(),
		}
		ops = append(ops, txn.Op{
			Id:     lowercaseName,
			C:      usersC,
			Assert: txn.DocExists,
<<<<<<< HEAD
			Update: bson.M{"$set": bson.M{
				"deleted": true, "removallog": removalLog}},
		}}
=======
			Update: bson.M{
				"$set": bson.M{
					"deleted": true,
				},
				"$push": bson.M{
					"removallog": bson.M{"$each": []userRemovedLogEntry{newRemovalLogEntry}},
				},
			},
		})
>>>>>>> cf87eae1
		return ops, nil
	}

	// Use raw transactions to avoid model filtering
	return st.db().RunRaw(buildTxn)
}

func createInitialUserOps(controllerUUID string, user names.UserTag, password, salt string, dateCreated time.Time) []txn.Op {
	lowercaseName := strings.ToLower(user.Name())
	doc := userDoc{
		DocID:        lowercaseName,
		Name:         user.Name(),
		DisplayName:  user.Name(),
		PasswordHash: utils.UserPasswordHash(password, salt),
		PasswordSalt: salt,
		CreatedBy:    user.Name(),
		DateCreated:  dateCreated,
	}
	ops := []txn.Op{{
		C:      usersC,
		Id:     lowercaseName,
		Assert: txn.DocMissing,
		Insert: &doc,
	}}
	controllerUserOps := createControllerUserOps(controllerUUID,
		names.NewUserTag(user.Name()),
		names.NewUserTag(user.Name()),
		user.Name(),
		dateCreated,
		// first user is controller admin.
		permission.SuperuserAccess)

	ops = append(ops, controllerUserOps...)
	return ops
}

// getUser fetches information about the user with the
// given name into the provided userDoc.
func (st *State) getUser(name string, udoc *userDoc) error {
	users, closer := st.db().GetCollection(usersC)
	defer closer()

	name = strings.ToLower(name)
	err := users.Find(bson.D{{"_id", name}}).One(udoc)
	if err == mgo.ErrNotFound {
		err = errors.NotFoundf("user %q", name)
	}
	// DateCreated is inserted as UTC, but read out as local time. So we
	// convert it back to UTC here.
	udoc.DateCreated = udoc.DateCreated.UTC()
	return err
}

// User returns the state User for the given name.
func (st *State) User(tag names.UserTag) (*User, error) {
	if !tag.IsLocal() {
		return nil, errors.NotFoundf("user %q", tag.Id())
	}
	user := &User{st: st}
	if err := st.getUser(tag.Name(), &user.doc); err != nil {
		return nil, errors.Trace(err)
	}
	if user.doc.Deleted {
		// This error is returned to the apiserver and from there to the api
		// client. So we don't annotate with information regarding deletion.
		// TODO(redir): We'll return a deletedUserError in the future so we can
		// return more appropriate errors, e.g. username not available.
		return nil, newDeletedUserError(user.Name())
	}
	return user, nil
}

// AllUsers returns a slice of state.User. This includes all active users. If
// includeDeactivated is true it also returns inactive users. At this point it
// never returns deleted users.
func (st *State) AllUsers(includeDeactivated bool) ([]*User, error) {
	var result []*User

	users, closer := st.db().GetCollection(usersC)
	defer closer()

	var query bson.D
	// TODO(redir): Provide option to retrieve deleted users in future PR.
	// e.g. if !includeDelted.
	// Ensure the query checks for users without the deleted attribute, and
	// also that if it does that the value is not true. fwereade wanted to be
	// sure we cannot miss users that previously existed without the deleted
	// attr. Since this will only be in 2.0 that should never happen, but...
	// belt and suspenders.
	query = append(query, bson.DocElem{
		"deleted", bson.D{{"$ne", true}},
	})

	// As above, in the case that a user previously existed and doesn't have a
	// deactivated attribute, we make sure the query checks for the existence
	// of the attribute, and if it exists that it is not true.
	if !includeDeactivated {
		query = append(query, bson.DocElem{
			"deactivated", bson.D{{"$ne", true}},
		})
	}
	iter := users.Find(query).Iter()
	defer iter.Close()

	var doc userDoc
	for iter.Next(&doc) {
		result = append(result, &User{st: st, doc: doc})
	}
	if err := iter.Close(); err != nil {
		return nil, errors.Trace(err)
	}
	// Always return a predictable order, sort by Name.
	sort.Sort(userList(result))
	return result, nil
}

// User represents a local user in the database.
type User struct {
	st           *State
	doc          userDoc
	lastLoginDoc userLastLoginDoc //nolint:unused
}

type userDoc struct {
	DocID        string    `bson:"_id"`
	Name         string    `bson:"name"`
	DisplayName  string    `bson:"displayname"`
	Deactivated  bool      `bson:"deactivated,omitempty"`
	Deleted      bool      `bson:"deleted,omitempty"` // Deleted users are marked deleted but not removed.
	SecretKey    []byte    `bson:"secretkey,omitempty"`
	PasswordHash string    `bson:"passwordhash"`
	PasswordSalt string    `bson:"passwordsalt"`
	CreatedBy    string    `bson:"createdby"`
	DateCreated  time.Time `bson:"datecreated"`
	// RemovalLog keeps a track of removals for this user
	RemovalLog []userRemovedLogEntry `bson:"removallog"`
}

type userLastLoginDoc struct {
	DocID     string `bson:"_id"`
	ModelUUID string `bson:"model-uuid"`
	// LastLogin is updated by the apiserver whenever the user
	// connects over the API. This update is not done using mgo.txn
	// so this value could well change underneath a normal transaction
	// and as such, it should NEVER appear in any transaction asserts.
	// It is really informational only as far as everyone except the
	// api server is concerned.
	LastLogin time.Time `bson:"last-login"`
}

// userRemovedLog contains a log of entries added every time the user
// doc has been removed
type userRemovedLogEntry struct {
	RemovedBy   string    `bson:"removedby"`
	DateCreated time.Time `bson:"datecreated"`
	DateRemoved time.Time `bson:"dateremoved"`
}

// String returns "<name>" where <name> is the Name of the user.
func (u *User) String() string {
	return u.UserTag().Id()
}

// Name returns the User name.
func (u *User) Name() string {
	return u.doc.Name
}

// DisplayName returns the display name of the User.
func (u *User) DisplayName() string {
	return u.doc.DisplayName
}

// CreatedBy returns the name of the User that created this User.
func (u *User) CreatedBy() string {
	return u.doc.CreatedBy
}

// DateCreated returns when this User was created in UTC.
func (u *User) DateCreated() time.Time {
	return u.doc.DateCreated.UTC()
}

// Tag returns the Tag for the User.
func (u *User) Tag() names.Tag {
	return u.UserTag()
}

// UserTag returns the Tag for the User.
func (u *User) UserTag() names.UserTag {
	name := u.doc.Name
	return names.NewLocalUserTag(name)
}

// LastLogin returns when this User last connected through the API in UTC.
// The resulting time will be nil if the user has never logged in.  In the
// normal case, the LastLogin is the last time that the user connected through
// the API server.
func (u *User) LastLogin() (time.Time, error) {
	lastLogins, closer := u.st.db().GetRawCollection(userLastLoginC)
	defer closer()

	var lastLogin userLastLoginDoc
	err := lastLogins.FindId(u.doc.DocID).Select(bson.D{{"last-login", 1}}).One(&lastLogin)
	if err != nil {
		if err == mgo.ErrNotFound {
			err = errors.Wrap(err, newNeverLoggedInError(u.UserTag().Name()))
		}
		return time.Time{}, errors.Trace(err)
	}

	return lastLogin.LastLogin.UTC(), nil
}

// UpdateLastLogin sets the LastLogin time of the user to be now (to the
// nearest second).
func (u *User) UpdateLastLogin() (err error) {
	if err := u.ensureNotDeleted(); err != nil {
		return errors.Annotate(err, "cannot update last login")
	}
	lastLogins, closer := u.st.db().GetCollection(userLastLoginC)
	defer closer()

	lastLoginsW := lastLogins.Writeable()

	// Update the safe mode of the underlying session to not require
	// write majority, nor sync to disk.
	session := lastLoginsW.Underlying().Database.Session
	session.SetSafe(&mgo.Safe{})

	lastLogin := userLastLoginDoc{
		DocID:     u.doc.DocID,
		ModelUUID: u.st.ModelUUID(),
		LastLogin: u.st.nowToTheSecond(),
	}

	_, err = lastLoginsW.UpsertId(lastLogin.DocID, lastLogin)
	return errors.Trace(err)
}

// SecretKey returns the user's secret key, if any.
func (u *User) SecretKey() []byte {
	return u.doc.SecretKey
}

// SetPassword sets the password associated with the User.
func (u *User) SetPassword(password string) error {
	if err := u.ensureNotDeleted(); err != nil {
		return errors.Annotate(err, "cannot set password")
	}
	salt, err := utils.RandomSalt()
	if err != nil {
		return err
	}
	return u.SetPasswordHash(utils.UserPasswordHash(password, salt), salt)
}

// SetPasswordHash stores the hash and the salt of the
// password. If the User has a secret key set then it
// will be cleared.
func (u *User) SetPasswordHash(pwHash string, pwSalt string) error {
	if err := u.ensureNotDeleted(); err != nil {
		// If we do get a late set of the password this is fine b/c we have an
		// explicit check before login.
		return errors.Annotate(err, "cannot set password hash")
	}
	update := bson.D{{"$set", bson.D{
		{"passwordhash", pwHash},
		{"passwordsalt", pwSalt},
	}}}
	if u.doc.SecretKey != nil {
		update = append(update,
			bson.DocElem{"$unset", bson.D{{"secretkey", ""}}},
		)
	}
	lowercaseName := strings.ToLower(u.Name())
	ops := []txn.Op{{
		C:      usersC,
		Id:     lowercaseName,
		Assert: txn.DocExists,
		Update: update,
	}}
	if err := u.st.db().RunTransaction(ops); err != nil {
		return errors.Annotatef(err, "cannot set password of user %q", u.Name())
	}
	u.doc.PasswordHash = pwHash
	u.doc.PasswordSalt = pwSalt
	u.doc.SecretKey = nil
	return nil
}

// PasswordValid returns whether the given password is valid for the User. The
// caller should call user.Refresh before calling this.
func (u *User) PasswordValid(password string) bool {
	// If the User is deactivated or deleted, there is no point in carrying on.
	// Since any authentication checks are done very soon after the user is
	// read from the database, there is a very small timeframe where a user
	// could be disabled after it has been read but prior to being checked, but
	// in practice, this isn't a problem.
	if u.IsDisabled() || u.IsDeleted() {
		return false
	}
	if u.doc.PasswordSalt != "" {
		return utils.UserPasswordHash(password, u.doc.PasswordSalt) == u.doc.PasswordHash
	}
	return false
}

// Refresh refreshes information about the User from the state.
func (u *User) Refresh() error {
	var udoc userDoc
	if err := u.st.getUser(u.Name(), &udoc); err != nil {
		return err
	}
	u.doc = udoc
	return nil
}

// Disable deactivates the user.  Disabled identities cannot log in.
func (u *User) Disable() error {
	if err := u.ensureNotDeleted(); err != nil {
		return errors.Annotate(err, "cannot disable")
	}
	owner, err := u.st.ControllerOwner()
	if err != nil {
		return errors.Trace(err)
	}
	if u.doc.Name == owner.Name() {
		return errors.Unauthorizedf("cannot disable controller model owner")
	}
	return errors.Annotatef(u.setDeactivated(true), "cannot disable user %q", u.Name())
}

// Enable reactivates the user, setting disabled to false.
func (u *User) Enable() error {
	if err := u.ensureNotDeleted(); err != nil {
		return errors.Annotate(err, "cannot enable")
	}
	return errors.Annotatef(u.setDeactivated(false), "cannot enable user %q", u.Name())
}

func (u *User) setDeactivated(value bool) error {
	lowercaseName := strings.ToLower(u.Name())
	ops := []txn.Op{{
		C:      usersC,
		Id:     lowercaseName,
		Assert: txn.DocExists,
		Update: bson.D{{"$set", bson.D{{"deactivated", value}}}},
	}}
	if err := u.st.db().RunTransaction(ops); err != nil {
		if err == txn.ErrAborted {
			err = fmt.Errorf("user no longer exists")
		}
		return err
	}
	u.doc.Deactivated = value
	return nil
}

// IsDisabled returns whether the user is currently enabled.
func (u *User) IsDisabled() bool {
	// Yes, this is a cached value, but in practice the user object is
	// never held around for a long time.
	return u.doc.Deactivated
}

// IsDeleted returns whether the user is currently deleted.
func (u *User) IsDeleted() bool {
	return u.doc.Deleted
}

// ensureNotDeleted refreshes the user to ensure it wasn't deleted since we
// acquired it.
func (u *User) ensureNotDeleted() error {
	if err := u.Refresh(); err != nil {
		return errors.Trace(err)
	}
	if u.doc.Deleted {
		return newDeletedUserError(u.Name())
	}
	return nil
}

// ResetPassword clears the user's password (if there is one),
// and generates a new secret key for the user.
// This must be an active user.
func (u *User) ResetPassword() ([]byte, error) {
	var key []byte
	buildTxn := func(attempt int) ([]txn.Op, error) {
		if err := u.ensureNotDeleted(); err != nil {
			return nil, errors.Trace(err)
		}
		if u.IsDisabled() {
			return nil, fmt.Errorf("user deactivated")
		}
		var err error
		key, err = generateSecretKey()
		if err != nil {
			return nil, errors.Trace(err)
		}
		update := bson.D{
			{
				"$set", bson.D{
					{"secretkey", key},
				},
			},
			{
				"$unset", bson.D{
					{"passwordhash", ""},
					{"passwordsalt", ""},
				},
			},
		}
		lowercaseName := strings.ToLower(u.Name())
		return []txn.Op{{
			C:      usersC,
			Id:     lowercaseName,
			Assert: txn.DocExists,
			Update: update,
		}}, nil
	}
	if err := u.st.db().Run(buildTxn); err != nil {
		return nil, errors.Annotatef(err, "cannot reset password for user %q", u.Name())
	}
	u.doc.SecretKey = key
	u.doc.PasswordHash = ""
	u.doc.PasswordSalt = ""
	return key, nil
}

// generateSecretKey generates a random, 32-byte secret key.
func generateSecretKey() ([]byte, error) {
	var secretKey [32]byte
	if _, err := rand.Read(secretKey[:]); err != nil {
		return nil, errors.Trace(err)
	}
	return secretKey[:], nil
}

// userList type is used to provide the methods for sorting.
type userList []*User

func (u userList) Len() int           { return len(u) }
func (u userList) Swap(i, j int)      { u[i], u[j] = u[j], u[i] }
func (u userList) Less(i, j int) bool { return u[i].Name() < u[j].Name() }<|MERGE_RESOLUTION|>--- conflicted
+++ resolved
@@ -83,15 +83,9 @@
 	if err == nil {
 		if foundUser.doc.Deleted {
 			// the user was deleted, we update it
-<<<<<<< HEAD
-			return st.updateExistingUser(foundUser, displayName, password, creator, secretKey)
-		} else {
-			return nil, errors.New("the user already exists")
-=======
 			return st.recreateExistingUser(foundUser, name, displayName, password, creator, secretKey)
 		} else {
 			return nil, errors.AlreadyExistsf("user %s", name)
->>>>>>> cf87eae1
 		}
 	}
 
@@ -148,70 +142,6 @@
 	return user, nil
 }
 
-<<<<<<< HEAD
-// updateExistingUser manipulates the values of an existing user in the db.
-// This is particularly useful when reusing existing users that were previously
-// deleted.
-func (st *State) updateExistingUser(u *User, displayName, password, creator string, secretKey []byte) (*User, error) {
-
-	dateCreated := st.nowToTheSecond()
-
-	// update the password
-	updateUser := bson.D{{"$set", bson.D{
-		{"deleted", false},
-		{"displayname", displayName},
-		{"createdby", creator},
-		{"datecreated", dateCreated},
-	}}}
-
-	if password != "" {
-		salt, err := utils.RandomSalt()
-		if err != nil {
-			return nil, err
-		}
-		updateUser = append(updateUser,
-			bson.DocElem{"$set", bson.D{
-				{"passwordhash", utils.UserPasswordHash(password, salt)},
-				{"passwordsalt", salt},
-			}},
-		)
-	}
-
-	// remove previous controller permissions
-	removeControllerOps := removeControllerUserOps(st.ControllerUUID(), u.UserTag())
-
-	if err := u.st.db().RunTransaction(removeControllerOps); err != nil {
-		return nil, errors.Trace(err)
-	}
-
-	// // create default new ones
-	createControllerOps := createControllerUserOps(st.ControllerUUID(),
-		u.UserTag(),
-		names.NewUserTag(creator),
-		displayName,
-		dateCreated,
-		defaultControllerPermission)
-
-	updateUserOps := []txn.Op{{
-		C:      usersC,
-		Id:     strings.ToLower(u.Name()),
-		Assert: txn.DocExists,
-		Update: updateUser,
-	}}
-	updateUserOps = append(updateUserOps, createControllerOps...)
-
-	if err := u.st.db().RunTransaction(updateUserOps); err != nil {
-		return nil, errors.Trace(err)
-	}
-
-	// recreate the user object to return
-	toReturn, err := st.User(u.UserTag())
-	if err != nil {
-		return nil, errors.Trace(err)
-	}
-
-	return toReturn, nil
-=======
 // recreateExistingUser manipulates the values of an existing user in the db.
 // This is particularly useful when reusing existing users that were previously
 // deleted.
@@ -304,7 +234,6 @@
 
 	// recreate the user object
 	return st.User(u.UserTag())
->>>>>>> cf87eae1
 }
 
 // RemoveUser marks the user as deleted. This obviates the ability of a user
@@ -374,11 +303,6 @@
 			Id:     lowercaseName,
 			C:      usersC,
 			Assert: txn.DocExists,
-<<<<<<< HEAD
-			Update: bson.M{"$set": bson.M{
-				"deleted": true, "removallog": removalLog}},
-		}}
-=======
 			Update: bson.M{
 				"$set": bson.M{
 					"deleted": true,
@@ -388,7 +312,6 @@
 				},
 			},
 		})
->>>>>>> cf87eae1
 		return ops, nil
 	}
 
