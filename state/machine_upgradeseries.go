--- conflicted
+++ resolved
@@ -16,11 +16,7 @@
 	"gopkg.in/mgo.v2/txn"
 
 	"github.com/juju/juju/core/model"
-<<<<<<< HEAD
-	"github.com/juju/juju/core/status"
 	stateerrors "github.com/juju/juju/state/errors"
-=======
->>>>>>> a0ee905b
 )
 
 // upgradeSeriesLockDoc holds the attributes relevant to lock a machine during a
