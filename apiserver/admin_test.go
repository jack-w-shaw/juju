// Copyright 2012-2014 Canonical Ltd.
// Licensed under the AGPLv3, see LICENCE file for details.

package apiserver_test

import (
	"fmt"
	"net"
	"strconv"
	"sync"
	"time"

	"github.com/juju/errors"
	"github.com/juju/loggo"
	"github.com/juju/names"
	jc "github.com/juju/testing/checkers"
	"github.com/juju/utils"
	gc "gopkg.in/check.v1"

	"github.com/juju/juju/api"
	apimachiner "github.com/juju/juju/api/machiner"
	apitesting "github.com/juju/juju/api/testing"
	"github.com/juju/juju/apiserver"
	"github.com/juju/juju/apiserver/params"
	jujutesting "github.com/juju/juju/juju/testing"
	"github.com/juju/juju/network"
	"github.com/juju/juju/rpc"
	"github.com/juju/juju/state"
	coretesting "github.com/juju/juju/testing"
	"github.com/juju/juju/testing/factory"
)

type baseLoginSuite struct {
	jujutesting.JujuConnSuite
	setAdminApi func(*apiserver.Server)
}

type loginSuite struct {
	baseLoginSuite
}

var _ = gc.Suite(&loginSuite{
	baseLoginSuite{
		setAdminApi: func(srv *apiserver.Server) {
			apiserver.SetAdminApiVersions(srv, 3)
		},
	},
})

func (s *baseLoginSuite) SetUpTest(c *gc.C) {
	s.JujuConnSuite.SetUpTest(c)
	loggo.GetLogger("juju.apiserver").SetLogLevel(loggo.TRACE)
}

func (s *baseLoginSuite) setupServer(c *gc.C) (api.Connection, func()) {
	return s.setupServerForEnvironment(c, s.State.ModelTag())
}

func (s *baseLoginSuite) setupServerForEnvironment(c *gc.C, modelTag names.ModelTag) (api.Connection, func()) {
	info, cleanup := s.setupServerForEnvironmentWithValidator(c, modelTag, nil)
	st, err := api.Open(info, fastDialOpts)
	c.Assert(err, jc.ErrorIsNil)
	return st, func() {
		st.Close()
		cleanup()
	}
}

func (s *baseLoginSuite) setupMachineAndServer(c *gc.C) (*api.Info, func()) {
	machine, password := s.Factory.MakeMachineReturningPassword(
		c, &factory.MachineParams{Nonce: "fake_nonce"})
	info, cleanup := s.setupServerWithValidator(c, nil)
	info.Tag = machine.Tag()
	info.Password = password
	info.Nonce = "fake_nonce"
	return info, cleanup
}

func (s *loginSuite) TestLoginWithInvalidTag(c *gc.C) {
	info := s.APIInfo(c)
	info.Tag = nil
	info.Password = ""
	st := s.openAPIWithoutLogin(c, info)
	defer st.Close()

	request := &params.LoginRequest{
		AuthTag:     "bar",
		Credentials: "password",
	}

	var response params.LoginResult
	err := st.APICall("Admin", 3, "", "Login", request, &response)
	c.Assert(err, gc.ErrorMatches, `.*"bar" is not a valid tag.*`)
}

func (s *loginSuite) TestBadLogin(c *gc.C) {
	// Start our own server so we can control when the first login
	// happens. Otherwise in JujuConnSuite.SetUpTest api.Open is
	// called with user-admin permissions automatically.
	info, cleanup := s.setupServerWithValidator(c, nil)
	defer cleanup()

	adminUser := s.AdminUserTag(c)

	for i, t := range []struct {
		tag      names.Tag
		password string
		err      error
		code     string
	}{{
		tag:      adminUser,
		password: "wrong password",
		err: &rpc.RequestError{
			Message: "invalid entity name or password",
			Code:    "unauthorized access",
		},
		code: params.CodeUnauthorized,
	}, {
		tag:      names.NewUserTag("unknown"),
		password: "password",
		err: &rpc.RequestError{
			Message: "invalid entity name or password",
			Code:    "unauthorized access",
		},
		code: params.CodeUnauthorized,
	}} {
		c.Logf("test %d; entity %q; password %q", i, t.tag, t.password)
		func() {
			// Open the API without logging in, so we can perform
			// operations on the connection before calling Login.
			st := s.openAPIWithoutLogin(c, info)
			defer st.Close()

<<<<<<< HEAD
			_, err = apimachiner.NewState(st).Machine(names.NewMachineTag("0"))
=======
			_, err := st.Machiner().Machine(names.NewMachineTag("0"))
>>>>>>> 1142bedb
			c.Assert(errors.Cause(err), gc.DeepEquals, &rpc.RequestError{
				Message: `unknown object type "Machiner"`,
				Code:    "not implemented",
			})

			// Since these are user login tests, the nonce is empty.
			err = st.Login(t.tag, t.password, "", nil)
			c.Assert(errors.Cause(err), gc.DeepEquals, t.err)
			c.Assert(params.ErrCode(err), gc.Equals, t.code)

			_, err = apimachiner.NewState(st).Machine(names.NewMachineTag("0"))
			c.Assert(errors.Cause(err), gc.DeepEquals, &rpc.RequestError{
				Message: `unknown object type "Machiner"`,
				Code:    "not implemented",
			})
		}()
	}
}

func (s *loginSuite) TestLoginAsDeactivatedUser(c *gc.C) {
	info, cleanup := s.setupServerWithValidator(c, nil)
	defer cleanup()

	st := s.openAPIWithoutLogin(c, info)
	defer st.Close()
	password := "password"
	u := s.Factory.MakeUser(c, &factory.UserParams{Password: password, Disabled: true})

	_, err := st.Client().Status([]string{})
	c.Assert(errors.Cause(err), gc.DeepEquals, &rpc.RequestError{
		Message: `unknown object type "Client"`,
		Code:    "not implemented",
	})

	// Since these are user login tests, the nonce is empty.
	err = st.Login(u.Tag(), password, "", nil)
	c.Assert(errors.Cause(err), gc.DeepEquals, &rpc.RequestError{
		Message: "invalid entity name or password",
		Code:    "unauthorized access",
	})

	_, err = st.Client().Status([]string{})
	c.Assert(errors.Cause(err), gc.DeepEquals, &rpc.RequestError{
		Message: `unknown object type "Client"`,
		Code:    "not implemented",
	})
}

func (s *baseLoginSuite) runLoginSetsLogIdentifier(c *gc.C) {
	info, cleanup := s.setupServerWithValidator(c, nil)
	defer cleanup()

	machine, password := s.Factory.MakeMachineReturningPassword(
		c, &factory.MachineParams{Nonce: "fake_nonce"})

	info.Tag = machine.Tag()
	info.Password = password
	info.Nonce = "fake_nonce"

	apiConn, err := api.Open(info, fastDialOpts)
	c.Assert(err, jc.ErrorIsNil)
	defer apiConn.Close()

	apiMachine, err := apimachiner.NewState(apiConn).Machine(machine.MachineTag())
	c.Assert(err, jc.ErrorIsNil)
	c.Assert(apiMachine.Tag(), gc.Equals, machine.Tag())
}

func (s *loginSuite) TestLoginAddrs(c *gc.C) {
	info, cleanup := s.setupMachineAndServer(c)
	defer cleanup()

	err := s.State.SetAPIHostPorts(nil)
	c.Assert(err, jc.ErrorIsNil)

	// Initially just the address we connect with is returned,
	// despite there being no APIHostPorts in state.
	connectedAddr, hostPorts := s.loginHostPorts(c, info)
	connectedAddrHost, connectedAddrPortString, err := net.SplitHostPort(connectedAddr)
	c.Assert(err, jc.ErrorIsNil)
	connectedAddrPort, err := strconv.Atoi(connectedAddrPortString)
	c.Assert(err, jc.ErrorIsNil)
	connectedAddrHostPorts := [][]network.HostPort{
		network.NewHostPorts(connectedAddrPort, connectedAddrHost),
	}
	c.Assert(hostPorts, gc.DeepEquals, connectedAddrHostPorts)

	// After storing APIHostPorts in state, Login should store
	// all of them and the address we connected with.
	server1Addresses := []network.Address{{
		Value: "server-1",
		Type:  network.HostName,
		Scope: network.ScopePublic,
	}, {
		Value:       "10.0.0.1",
		Type:        network.IPv4Address,
		NetworkName: "internal",
		Scope:       network.ScopeCloudLocal,
	}}
	server2Addresses := []network.Address{{
		Value:       "::1",
		Type:        network.IPv6Address,
		NetworkName: "loopback",
		Scope:       network.ScopeMachineLocal,
	}}
	stateAPIHostPorts := [][]network.HostPort{
		network.AddressesWithPort(server1Addresses, 123),
		network.AddressesWithPort(server2Addresses, 456),
	}
	err = s.State.SetAPIHostPorts(stateAPIHostPorts)
	c.Assert(err, jc.ErrorIsNil)
	_, hostPorts = s.loginHostPorts(c, info)
	// Now that we connected, we add the other stateAPIHostPorts. However,
	// the one we connected to comes first.
	stateAPIHostPorts = append(connectedAddrHostPorts, stateAPIHostPorts...)
	c.Assert(hostPorts, gc.DeepEquals, stateAPIHostPorts)
}

func (s *baseLoginSuite) loginHostPorts(c *gc.C, info *api.Info) (connectedAddr string, hostPorts [][]network.HostPort) {
	st, err := api.Open(info, fastDialOpts)
	c.Assert(err, jc.ErrorIsNil)
	defer st.Close()
	return st.Addr(), st.APIHostPorts()
}

func startNLogins(c *gc.C, n int, info *api.Info) (chan error, *sync.WaitGroup) {
	errResults := make(chan error, 100)
	var doneWG sync.WaitGroup
	var startedWG sync.WaitGroup
	c.Logf("starting %d concurrent logins to %v", n, info.Addrs)
	for i := 0; i < n; i++ {
		i := i
		c.Logf("starting login request %d", i)
		startedWG.Add(1)
		doneWG.Add(1)
		go func() {
			c.Logf("started login %d", i)
			startedWG.Done()
			st, err := api.Open(info, fastDialOpts)
			errResults <- err
			if err == nil {
				st.Close()
			}
			doneWG.Done()
			c.Logf("finished login %d: %v", i, err)
		}()
	}
	startedWG.Wait()
	return errResults, &doneWG
}

func (s *loginSuite) TestDelayLogins(c *gc.C) {
	info, cleanup := s.setupMachineAndServer(c)
	defer cleanup()
	delayChan, cleanup := apiserver.DelayLogins()
	defer cleanup()

	// numConcurrentLogins is how many logins will fire off simultaneously.
	// It doesn't really matter, as long as it is less than LoginRateLimit
	const numConcurrentLogins = 5
	c.Assert(numConcurrentLogins, jc.LessThan, apiserver.LoginRateLimit)
	// Trigger a bunch of login requests
	errResults, wg := startNLogins(c, numConcurrentLogins, info)
	select {
	case err := <-errResults:
		c.Fatalf("we should not have gotten any logins yet: %v", err)
	case <-time.After(coretesting.ShortWait):
	}
	// Allow one login to proceed
	c.Logf("letting one login through")
	select {
	case delayChan <- struct{}{}:
	default:
		c.Fatalf("we should have been able to unblock a login")
	}
	select {
	case err := <-errResults:
		c.Check(err, jc.ErrorIsNil)
	case <-time.After(coretesting.LongWait):
		c.Fatalf("timed out while waiting for Login to finish")
	}
	c.Logf("checking no other logins succeeded")
	// It should have only let 1 login through
	select {
	case err := <-errResults:
		c.Fatalf("we should not have gotten more logins: %v", err)
	case <-time.After(coretesting.ShortWait):
	}
	// Now allow the rest of the logins to proceed
	c.Logf("letting %d logins through", numConcurrentLogins-1)
	for i := 0; i < numConcurrentLogins-1; i++ {
		delayChan <- struct{}{}
	}
	c.Logf("waiting for Logins to finish")
	wg.Wait()
	close(errResults)
	successCount := 0
	for err := range errResults {
		c.Check(err, jc.ErrorIsNil)
		if err == nil {
			successCount += 1
		}
	}
	// All the logins should succeed, they were just delayed after
	// connecting.
	c.Check(successCount, gc.Equals, numConcurrentLogins-1)
	c.Logf("done")
}

func (s *loginSuite) TestLoginRateLimited(c *gc.C) {
	info, cleanup := s.setupMachineAndServer(c)
	defer cleanup()
	delayChan, cleanup := apiserver.DelayLogins()
	defer cleanup()

	// Start enough concurrent Login requests so that we max out our
	// LoginRateLimit. Do one extra so we know we are in overload
	errResults, wg := startNLogins(c, apiserver.LoginRateLimit+1, info)
	select {
	case err := <-errResults:
		c.Check(err, jc.Satisfies, params.IsCodeTryAgain)
	case <-time.After(coretesting.LongWait):
		c.Fatalf("timed out waiting for login to get rejected.")
	}

	// Let one request through, we should see that it succeeds without
	// error, and then be able to start a new request, but it will block
	delayChan <- struct{}{}
	select {
	case err := <-errResults:
		c.Check(err, jc.ErrorIsNil)
	case <-time.After(coretesting.LongWait):
		c.Fatalf("timed out expecting one login to succeed")
	}
	chOne := make(chan error, 1)
	wg.Add(1)
	go func() {
		st, err := api.Open(info, fastDialOpts)
		chOne <- err
		if err == nil {
			st.Close()
		}
		wg.Done()
	}()
	select {
	case err := <-chOne:
		c.Fatalf("the open request should not have completed: %v", err)
	case <-time.After(coretesting.ShortWait):
	}
	// Let all the logins finish. We started with LoginRateLimit, let one
	// proceed, but we issued another one, so there should be
	// LoginRateLimit logins pending.
	for i := 0; i < apiserver.LoginRateLimit; i++ {
		delayChan <- struct{}{}
	}
	wg.Wait()
	close(errResults)
	for err := range errResults {
		c.Check(err, jc.ErrorIsNil)
	}
}

func (s *loginSuite) TestUsersLoginWhileRateLimited(c *gc.C) {
	info, cleanup := s.setupMachineAndServer(c)
	defer cleanup()
	delayChan, cleanup := apiserver.DelayLogins()
	defer cleanup()

	// Start enough concurrent Login requests so that we max out our
	// LoginRateLimit. Do one extra so we know we are in overload
	machineResults, machineWG := startNLogins(c, apiserver.LoginRateLimit+1, info)
	select {
	case err := <-machineResults:
		c.Check(err, jc.Satisfies, params.IsCodeTryAgain)
	case <-time.After(coretesting.LongWait):
		c.Fatalf("timed out waiting for login to get rejected.")
	}

	userInfo := *info
	userInfo.Tag = s.AdminUserTag(c)
	userInfo.Password = "dummy-secret"
	userResults, userWG := startNLogins(c, apiserver.LoginRateLimit+1, &userInfo)
	// all of them should have started, and none of them in TryAgain state
	select {
	case err := <-userResults:
		c.Fatalf("we should not have gotten any logins yet: %v", err)
	case <-time.After(coretesting.ShortWait):
	}
	totalLogins := apiserver.LoginRateLimit*2 + 1
	for i := 0; i < totalLogins; i++ {
		delayChan <- struct{}{}
	}
	machineWG.Wait()
	close(machineResults)
	userWG.Wait()
	close(userResults)
	machineCount := 0
	for err := range machineResults {
		machineCount += 1
		c.Check(err, jc.ErrorIsNil)
	}
	c.Check(machineCount, gc.Equals, apiserver.LoginRateLimit)
	userCount := 0
	for err := range userResults {
		userCount += 1
		c.Check(err, jc.ErrorIsNil)
	}
	c.Check(userCount, gc.Equals, apiserver.LoginRateLimit+1)
}

func (s *loginSuite) TestUsersAreNotRateLimited(c *gc.C) {
	info, cleanup := s.setupServerWithValidator(c, nil)
	info.Tag = s.AdminUserTag(c)
	info.Password = "dummy-secret"
	defer cleanup()
	delayChan, cleanup := apiserver.DelayLogins()
	defer cleanup()
	// We can login more than LoginRateLimit users
	nLogins := apiserver.LoginRateLimit * 2
	errResults, wg := startNLogins(c, nLogins, info)
	select {
	case err := <-errResults:
		c.Fatalf("we should not have gotten any logins yet: %v", err)
	case <-time.After(coretesting.ShortWait):
	}
	c.Logf("letting %d logins complete", nLogins)
	for i := 0; i < nLogins; i++ {
		delayChan <- struct{}{}
	}
	c.Logf("waiting for original requests to finish")
	wg.Wait()
	close(errResults)
	for err := range errResults {
		c.Check(err, jc.ErrorIsNil)
	}
}

func (s *loginSuite) TestNonEnvironUserLoginFails(c *gc.C) {
	info, cleanup := s.setupServerWithValidator(c, nil)
	defer cleanup()
	user := s.Factory.MakeUser(c, &factory.UserParams{Password: "dummy-password", NoModelUser: true})
	info.Password = "dummy-password"
	info.Tag = user.UserTag()
	_, err := api.Open(info, fastDialOpts)
	c.Assert(errors.Cause(err), gc.DeepEquals, &rpc.RequestError{
		Message: "invalid entity name or password",
		Code:    "unauthorized access",
	})
}

func (s *loginSuite) TestLoginValidationSuccess(c *gc.C) {
	validator := func(params.LoginRequest) error {
		return nil
	}
	checker := func(c *gc.C, loginErr error, st api.Connection) {
		c.Assert(loginErr, gc.IsNil)

		// Ensure an API call that would be restricted during
		// upgrades works after a normal login.
		err := st.APICall("Client", 1, "", "DestroyModel", nil, nil)
		c.Assert(err, jc.ErrorIsNil)
	}
	s.checkLoginWithValidator(c, validator, checker)
}

func (s *loginSuite) TestLoginValidationFail(c *gc.C) {
	validator := func(params.LoginRequest) error {
		return errors.New("Login not allowed")
	}
	checker := func(c *gc.C, loginErr error, _ api.Connection) {
		// error is wrapped in API server
		c.Assert(loginErr, gc.ErrorMatches, "Login not allowed")
	}
	s.checkLoginWithValidator(c, validator, checker)
}

func (s *loginSuite) TestLoginValidationDuringUpgrade(c *gc.C) {
	validator := func(params.LoginRequest) error {
		return params.UpgradeInProgressError
	}
	checker := func(c *gc.C, loginErr error, st api.Connection) {
		c.Assert(loginErr, gc.IsNil)

		var statusResult params.FullStatus
		err := st.APICall("Client", 1, "", "FullStatus", params.StatusParams{}, &statusResult)
		c.Assert(err, jc.ErrorIsNil)

		err = st.APICall("Client", 1, "", "DestroyModel", nil, nil)
		c.Assert(errors.Cause(err), gc.DeepEquals, &rpc.RequestError{Message: params.CodeUpgradeInProgress, Code: params.CodeUpgradeInProgress})
	}
	s.checkLoginWithValidator(c, validator, checker)
}

func (s *loginSuite) TestFailedLoginDuringMaintenance(c *gc.C) {
	validator := func(params.LoginRequest) error {
		return errors.New("something")
	}
	info, cleanup := s.setupServerWithValidator(c, validator)
	defer cleanup()

	checkLogin := func(tag names.Tag) {
		st := s.openAPIWithoutLogin(c, info)
		defer st.Close()
		err := st.Login(tag, "dummy-secret", "nonce", nil)
		c.Assert(err, gc.ErrorMatches, "something")
	}
	checkLogin(names.NewUserTag("definitelywontexist"))
	checkLogin(names.NewMachineTag("99999"))
}

type validationChecker func(c *gc.C, err error, st api.Connection)

func (s *baseLoginSuite) checkLoginWithValidator(c *gc.C, validator apiserver.LoginValidator, checker validationChecker) {
	info, cleanup := s.setupServerWithValidator(c, validator)
	defer cleanup()

	st := s.openAPIWithoutLogin(c, info)
	defer st.Close()

	// Ensure not already logged in.
	_, err := apimachiner.NewState(st).Machine(names.NewMachineTag("0"))
	c.Assert(errors.Cause(err), gc.DeepEquals, &rpc.RequestError{
		Message: `unknown object type "Machiner"`,
		Code:    "not implemented",
	})

	adminUser := s.AdminUserTag(c)
	// Since these are user login tests, the nonce is empty.
	err = st.Login(adminUser, "dummy-secret", "", nil)

	checker(c, err, st)
}

func (s *baseLoginSuite) setupServerWithValidator(c *gc.C, validator apiserver.LoginValidator) (*api.Info, func()) {
	env, err := s.State.Model()
	c.Assert(err, jc.ErrorIsNil)
	return s.setupServerForEnvironmentWithValidator(c, env.ModelTag(), validator)
}

func (s *baseLoginSuite) setupServerForEnvironmentWithValidator(c *gc.C, modelTag names.ModelTag, validator apiserver.LoginValidator) (*api.Info, func()) {
	listener, err := net.Listen("tcp", "127.0.0.1:0")
	c.Assert(err, jc.ErrorIsNil)
	srv, err := apiserver.NewServer(
		s.State,
		listener,
		apiserver.ServerConfig{
			Cert:      []byte(coretesting.ServerCert),
			Key:       []byte(coretesting.ServerKey),
			Validator: validator,
			Tag:       names.NewMachineTag("0"),
			LogDir:    c.MkDir(),
		},
	)
	c.Assert(err, jc.ErrorIsNil)
	c.Assert(s.setAdminApi, gc.NotNil)
	s.setAdminApi(srv)
	info := &api.Info{
		Tag:      nil,
		Password: "",
		ModelTag: modelTag,
		Addrs:    []string{srv.Addr().String()},
		CACert:   coretesting.CACert,
	}
	return info, func() {
		err := srv.Stop()
		c.Assert(err, jc.ErrorIsNil)
	}
}

func (s *baseLoginSuite) openAPIWithoutLogin(c *gc.C, info *api.Info) api.Connection {
	info.Tag = nil
	info.Password = ""
	info.SkipLogin = true
	st, err := api.Open(info, fastDialOpts)
	c.Assert(err, jc.ErrorIsNil)
	return st
}

func (s *loginSuite) TestControllerModel(c *gc.C) {
	info, cleanup := s.setupServerWithValidator(c, nil)
	defer cleanup()

	c.Assert(info.ModelTag, gc.Equals, s.State.ModelTag())
	st := s.openAPIWithoutLogin(c, info)
	defer st.Close()

	adminUser := s.AdminUserTag(c)
	err := st.Login(adminUser, "dummy-secret", "", nil)
	c.Assert(err, jc.ErrorIsNil)

	s.assertRemoteEnvironment(c, st, s.State.ModelTag())
}

func (s *loginSuite) TestControllerModelBadCreds(c *gc.C) {
	info, cleanup := s.setupServerWithValidator(c, nil)
	defer cleanup()

	c.Assert(info.ModelTag, gc.Equals, s.State.ModelTag())
	st := s.openAPIWithoutLogin(c, info)
	defer st.Close()

	adminUser := s.AdminUserTag(c)
	err := st.Login(adminUser, "bad-password", "", nil)
	c.Assert(errors.Cause(err), gc.DeepEquals, &rpc.RequestError{
		Message: `invalid entity name or password`,
		Code:    "unauthorized access",
	})
}

func (s *loginSuite) TestNonExistentEnvironment(c *gc.C) {
	info, cleanup := s.setupServerWithValidator(c, nil)
	defer cleanup()

	uuid, err := utils.NewUUID()
	c.Assert(err, jc.ErrorIsNil)
	info.ModelTag = names.NewModelTag(uuid.String())
	st := s.openAPIWithoutLogin(c, info)
	defer st.Close()

	adminUser := s.AdminUserTag(c)
	err = st.Login(adminUser, "dummy-secret", "", nil)
	c.Assert(errors.Cause(err), gc.DeepEquals, &rpc.RequestError{
		Message: fmt.Sprintf("unknown model: %q", uuid),
		Code:    "not found",
	})
}

func (s *loginSuite) TestInvalidEnvironment(c *gc.C) {
	info, cleanup := s.setupServerWithValidator(c, nil)
	defer cleanup()

	info.ModelTag = names.NewModelTag("rubbish")
	st := s.openAPIWithoutLogin(c, info)
	defer st.Close()

	adminUser := s.AdminUserTag(c)
	err := st.Login(adminUser, "dummy-secret", "", nil)
	c.Assert(errors.Cause(err), gc.DeepEquals, &rpc.RequestError{
		Message: `unknown model: "rubbish"`,
		Code:    "not found",
	})
}

func (s *loginSuite) TestOtherEnvironment(c *gc.C) {
	info, cleanup := s.setupServerWithValidator(c, nil)
	defer cleanup()

	envOwner := s.Factory.MakeUser(c, nil)
	envState := s.Factory.MakeModel(c, &factory.ModelParams{
		Owner: envOwner.UserTag(),
	})
	defer envState.Close()
	info.ModelTag = envState.ModelTag()
	st := s.openAPIWithoutLogin(c, info)
	defer st.Close()

	err := st.Login(envOwner.UserTag(), "password", "", nil)
	c.Assert(err, jc.ErrorIsNil)
	s.assertRemoteEnvironment(c, st, envState.ModelTag())
}

func (s *loginSuite) TestMachineLoginOtherEnvironment(c *gc.C) {
	// User credentials are checked against a global user list.
	// Machine credentials are checked against environment specific
	// machines, so this makes sure that the credential checking is
	// using the correct state connection.
	info, cleanup := s.setupServerWithValidator(c, nil)
	defer cleanup()

	envOwner := s.Factory.MakeUser(c, nil)
	envState := s.Factory.MakeModel(c, &factory.ModelParams{
		Owner: envOwner.UserTag(),
		ConfigAttrs: map[string]interface{}{
			"controller": false,
		},
	})
	defer envState.Close()

	f2 := factory.NewFactory(envState)
	machine, password := f2.MakeMachineReturningPassword(c, &factory.MachineParams{
		Nonce: "nonce",
	})

	info.ModelTag = envState.ModelTag()
	st := s.openAPIWithoutLogin(c, info)
	defer st.Close()

	err := st.Login(machine.Tag(), password, "nonce", nil)
	c.Assert(err, jc.ErrorIsNil)
}

func (s *loginSuite) TestOtherEnvironmentFromController(c *gc.C) {
	info, cleanup := s.setupServerWithValidator(c, nil)
	defer cleanup()

	machine, password := s.Factory.MakeMachineReturningPassword(c, &factory.MachineParams{
		Jobs: []state.MachineJob{state.JobManageModel},
	})

	envState := s.Factory.MakeModel(c, nil)
	defer envState.Close()
	info.ModelTag = envState.ModelTag()
	st := s.openAPIWithoutLogin(c, info)
	defer st.Close()

	err := st.Login(machine.Tag(), password, "nonce", nil)
	c.Assert(err, jc.ErrorIsNil)
}

func (s *loginSuite) TestOtherEnvironmentWhenNotController(c *gc.C) {
	info, cleanup := s.setupServerWithValidator(c, nil)
	defer cleanup()

	machine, password := s.Factory.MakeMachineReturningPassword(c, nil)

	envState := s.Factory.MakeModel(c, nil)
	defer envState.Close()
	info.ModelTag = envState.ModelTag()
	st := s.openAPIWithoutLogin(c, info)
	defer st.Close()

	err := st.Login(machine.Tag(), password, "nonce", nil)
	c.Assert(errors.Cause(err), gc.DeepEquals, &rpc.RequestError{
		Message: "invalid entity name or password",
		Code:    "unauthorized access",
	})
}

func (s *loginSuite) assertRemoteEnvironment(c *gc.C, st api.Connection, expected names.ModelTag) {
	// Look at what the api thinks it has.
	tag, err := st.ModelTag()
	c.Assert(err, jc.ErrorIsNil)
	c.Assert(tag, gc.Equals, expected)
	// Look at what the api Client thinks it has.
	client := st.Client()

	// ModelUUID looks at the env tag on the api state connection.
	c.Assert(client.ModelUUID(), gc.Equals, expected.Id())

	// ModelInfo calls a remote method that looks up the environment.
	info, err := client.ModelInfo()
	c.Assert(err, jc.ErrorIsNil)
	c.Assert(info.UUID, gc.Equals, expected.Id())
}

func (s *loginSuite) TestLoginUpdatesLastLoginAndConnection(c *gc.C) {
	_, cleanup := s.setupServerWithValidator(c, nil)
	defer cleanup()

	// Since the login and connection times truncate time to the second,
	// we need to make sure our start time is just before now.
	startTime := time.Now().Add(-time.Second)

	password := "shhh..."
	user := s.Factory.MakeUser(c, &factory.UserParams{
		Password: password,
	})

	info := s.APIInfo(c)
	info.Tag = user.Tag()
	info.Password = password
	apiState, err := api.Open(info, api.DialOpts{})
	c.Assert(err, jc.ErrorIsNil)
	defer apiState.Close()

	// The user now has last login updated.
	err = user.Refresh()
	c.Assert(err, jc.ErrorIsNil)
	lastLogin, err := user.LastLogin()
	c.Assert(err, jc.ErrorIsNil)
	c.Assert(lastLogin, gc.NotNil)
	c.Assert(lastLogin.After(startTime), jc.IsTrue)

	// The env user is also updated.
	modelUser, err := s.State.ModelUser(user.UserTag())
	c.Assert(err, jc.ErrorIsNil)
	when, err := modelUser.LastConnection()
	c.Assert(err, jc.ErrorIsNil)
	c.Assert(when, gc.NotNil)
	c.Assert(when.After(startTime), jc.IsTrue)
}

var _ = gc.Suite(&macaroonLoginSuite{})

type macaroonLoginSuite struct {
	apitesting.MacaroonSuite
}

func (s *macaroonLoginSuite) TestLoginToController(c *gc.C) {
	// Note that currently we cannot use macaroon auth
	// to log into the controller rather than an environment
	// because there's no place to store the fact that
	// a given external user is allowed access to the controller.
	s.DischargerLogin = func() string {
		return "test@somewhere"
	}
	info := s.APIInfo(c)

	// Zero the environment tag so that we log into the controller
	// not the environment.
	info.ModelTag = names.ModelTag{}

	client, err := api.Open(info, api.DialOpts{})
	c.Assert(errors.Cause(err), gc.DeepEquals, &rpc.RequestError{
		Message: "invalid entity name or password",
		Code:    "unauthorized access",
	})
	c.Assert(client, gc.Equals, nil)
}

func (s *macaroonLoginSuite) TestLoginToEnvironmentSuccess(c *gc.C) {
	s.AddModelUser(c, "test@somewhere")
	s.DischargerLogin = func() string {
		return "test@somewhere"
	}
	client, err := api.Open(s.APIInfo(c), api.DialOpts{})
	c.Assert(err, jc.ErrorIsNil)
	client.Close()
}

func (s *macaroonLoginSuite) TestFailedToObtainDischargeLogin(c *gc.C) {
	s.DischargerLogin = func() string {
		return ""
	}
	client, err := api.Open(s.APIInfo(c), api.DialOpts{})
	c.Assert(err, gc.ErrorMatches, `cannot get discharge from "https://.*": third party refused discharge: cannot discharge: login denied by discharger`)
	c.Assert(client, gc.Equals, nil)
}

func (s *macaroonLoginSuite) TestUnknownUserLogin(c *gc.C) {
	s.DischargerLogin = func() string {
		return "testUnknown@somewhere"
	}
	client, err := api.Open(s.APIInfo(c), api.DialOpts{})
	c.Assert(errors.Cause(err), gc.DeepEquals, &rpc.RequestError{
		Message: "invalid entity name or password",
		Code:    "unauthorized access",
	})
	c.Assert(client, gc.Equals, nil)
}<|MERGE_RESOLUTION|>--- conflicted
+++ resolved
@@ -131,11 +131,7 @@
 			st := s.openAPIWithoutLogin(c, info)
 			defer st.Close()
 
-<<<<<<< HEAD
-			_, err = apimachiner.NewState(st).Machine(names.NewMachineTag("0"))
-=======
-			_, err := st.Machiner().Machine(names.NewMachineTag("0"))
->>>>>>> 1142bedb
+			_, err := apimachiner.NewState(st).Machine(names.NewMachineTag("0"))
 			c.Assert(errors.Cause(err), gc.DeepEquals, &rpc.RequestError{
 				Message: `unknown object type "Machiner"`,
 				Code:    "not implemented",
