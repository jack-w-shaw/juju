// Copyright 2020 Canonical Ltd.
// Licensed under the AGPLv3, see LICENCE file for details.

package uniter

import (
<<<<<<< HEAD
	"context"

	"github.com/juju/charm/v11"
=======
>>>>>>> 3e561add
	"github.com/juju/errors"
	"github.com/juju/loggo"
	"github.com/juju/names/v4"

	"github.com/juju/juju/apiserver/common"
	apiservererrors "github.com/juju/juju/apiserver/errors"
	"github.com/juju/juju/apiserver/facade"
	"github.com/juju/juju/core/instance"
	"github.com/juju/juju/core/lxdprofile"
	"github.com/juju/juju/environs/config"
	"github.com/juju/juju/rpc/params"
	"github.com/juju/juju/state"
	"github.com/juju/juju/state/watcher"
)

type LXDProfileBackendV2 interface {
	Charm(string) (LXDProfileCharmV2, error)
	Machine(string) (LXDProfileMachineV2, error)
	Unit(string) (LXDProfileUnitV2, error)
	Model() (LXDProfileModelV2, error)
}

type LXDProfileModelV2 interface {
	ModelConfig(context.Context) (*config.Config, error)
	Type() state.ModelType
}

// LXDProfileMachineV2 describes machine-receiver state methods
// for executing a lxd profile upgrade.
type LXDProfileMachineV2 interface {
	CharmProfiles() ([]string, error)
	ContainerType() instance.ContainerType
	IsManual() (bool, error)
	WatchInstanceData() state.NotifyWatcher
}

// LXDProfileUnitV2 describes unit-receiver state methods
// for executing a lxd profile upgrade.
type LXDProfileUnitV2 interface {
	ApplicationName() string
	AssignedMachineId() (string, error)
	CharmURL() *string
	Name() string
	Tag() names.Tag
}

// LXDProfileCharmV2 describes charm-receiver state methods
// for executing a lxd profile upgrade.
type LXDProfileCharmV2 interface {
	LXDProfile() lxdprofile.Profile
}

type LXDProfileAPIv2 struct {
	backend   LXDProfileBackendV2
	resources facade.Resources

	logger     loggo.Logger
	accessUnit common.GetAuthFunc
}

// NewLXDProfileAPIv2 returns a new LXDProfileAPIv2. Currently both
// GetAuthFuncs can used to determine current permissions.
func NewLXDProfileAPIv2(
	backend LXDProfileBackendV2,
	resources facade.Resources,
	authorizer facade.Authorizer,
	accessUnit common.GetAuthFunc,
	logger loggo.Logger,
) *LXDProfileAPIv2 {
	logger.Tracef("LXDProfileAPIv2 called with %s", authorizer.GetAuthTag())
	return &LXDProfileAPIv2{
		backend:    backend,
		resources:  resources,
		accessUnit: accessUnit,
		logger:     logger,
	}
}

// LXDProfileStateV2 implements the LXDProfileBackendV2 indirection
// over state.State.
type LXDProfileStateV2 struct {
	st *state.State
}

func (s LXDProfileStateV2) Machine(id string) (LXDProfileMachineV2, error) {
	m, err := s.st.Machine(id)
	return &lxdProfileMachineV2{m}, err
}

func (s LXDProfileStateV2) Unit(id string) (LXDProfileUnitV2, error) {
	return s.st.Unit(id)
}

func (s LXDProfileStateV2) Charm(curl string) (LXDProfileCharmV2, error) {
	c, err := s.st.Charm(curl)
	return &lxdProfileCharmV2{c}, err
}

func (s LXDProfileStateV2) Model() (LXDProfileModelV2, error) {
	return s.st.Model()
}

type lxdProfileMachineV2 struct {
	*state.Machine
}

type lxdProfileCharmV2 struct {
	*state.Charm
}

func (c *lxdProfileCharmV2) LXDProfile() lxdprofile.Profile {
	profile := c.Charm.LXDProfile()
	if profile == nil {
		return lxdprofile.Profile{}
	}
	return lxdprofile.Profile{
		Config:      profile.Config,
		Description: profile.Description,
		Devices:     profile.Devices,
	}
}

// NewExternalLXDProfileAPIv2 can be used for API registration.
func NewExternalLXDProfileAPIv2(
	st *state.State,
	resources facade.Resources,
	authorizer facade.Authorizer,
	accessUnit common.GetAuthFunc,
	logger loggo.Logger,
) *LXDProfileAPIv2 {
	return NewLXDProfileAPIv2(
		LXDProfileStateV2{st},
		resources,
		authorizer,
		accessUnit,
		logger,
	)
}

// WatchInstanceData returns a NotifyWatcher for observing
// changes to the lxd profile for one unit.
func (u *LXDProfileAPIv2) WatchInstanceData(args params.Entities) (params.NotifyWatchResults, error) {
	u.logger.Tracef("Starting WatchInstanceData with %+v", args)
	result := params.NotifyWatchResults{
		Results: make([]params.NotifyWatchResult, len(args.Entities)),
	}
	canAccess, err := u.accessUnit()
	if err != nil {
		u.logger.Tracef("WatchInstanceData error %+v", err)
		return params.NotifyWatchResults{}, err
	}
	for i, entity := range args.Entities {
		tag, err := names.ParseTag(entity.Tag)
		if err != nil {
			result.Results[i].Error = apiservererrors.ServerError(apiservererrors.ErrPerm)
			continue
		}
		if !canAccess(tag) {
			result.Results[i].Error = apiservererrors.ServerError(apiservererrors.ErrPerm)
			continue
		}
		machine, err := u.getLXDProfileMachineV2(tag)
		if err != nil {
			result.Results[i].Error = apiservererrors.ServerError(err)
			continue
		}
		watcherId, err := u.watchOneInstanceData(machine)
		if err != nil {
			result.Results[i].Error = apiservererrors.ServerError(err)
			continue
		}

		result.Results[i].NotifyWatcherId = watcherId

	}
	u.logger.Tracef("WatchInstanceData returning %+v", result)
	return result, nil
}

func (u *LXDProfileAPIv2) watchOneInstanceData(machine LXDProfileMachineV2) (string, error) {
	watch := machine.WatchInstanceData()
	if _, ok := <-watch.Changes(); ok {
		return u.resources.Register(watch), nil
	}
	return "", watcher.EnsureErr(watch)
}

// LXDProfileName returns the name of the lxd profile applied to the unit's
// machine for the current charm version.
func (u *LXDProfileAPIv2) LXDProfileName(args params.Entities) (params.StringResults, error) {
	u.logger.Tracef("Starting LXDProfileName with %+v", args)
	result := params.StringResults{
		Results: make([]params.StringResult, len(args.Entities)),
	}
	canAccess, err := u.accessUnit()
	if err != nil {
		return params.StringResults{}, err
	}
	for i, entity := range args.Entities {
		tag, err := names.ParseTag(entity.Tag)
		if err != nil {
			result.Results[i].Error = apiservererrors.ServerError(apiservererrors.ErrPerm)
			continue
		}

		if !canAccess(tag) {
			result.Results[i].Error = apiservererrors.ServerError(apiservererrors.ErrPerm)
			continue
		}
		unit, machine, err := u.getLXDProfileUnitMachineV2(tag)
		if err != nil {
			result.Results[i].Error = apiservererrors.ServerError(err)
			continue
		}
		name, err := u.getOneLXDProfileName(unit, machine)
		if err != nil {
			result.Results[i].Error = apiservererrors.ServerError(err)
			continue
		}

		result.Results[i].Result = name

	}
	return result, nil
}

func (u *LXDProfileAPIv2) getOneLXDProfileName(unit LXDProfileUnitV2, machine LXDProfileMachineV2) (string, error) {
	profileNames, err := machine.CharmProfiles()
	if err != nil {
		return "", err
	}
	appName := unit.ApplicationName()
	return lxdprofile.MatchProfileNameByAppName(profileNames, appName)
}

// CanApplyLXDProfile returns true if
//   - this is an IAAS model,
//   - the unit is not on a manual machine,
//   - the provider type is "lxd" or it's an lxd container.
func (u *LXDProfileAPIv2) CanApplyLXDProfile(ctx context.Context, args params.Entities) (params.BoolResults, error) {
	u.logger.Tracef("Starting CanApplyLXDProfile with %+v", args)
	result := params.BoolResults{
		Results: make([]params.BoolResult, len(args.Entities)),
	}
	canAccess, err := u.accessUnit()
	if err != nil {
		return params.BoolResults{}, err
	}
	providerType, mType, err := u.getModelTypeProviderType(ctx)
	if err != nil {
		return params.BoolResults{}, err
	}
	if mType != state.ModelTypeIAAS {
		return result, nil
	}
	for i, entity := range args.Entities {
		tag, err := names.ParseTag(entity.Tag)
		if err != nil {
			result.Results[i].Error = apiservererrors.ServerError(apiservererrors.ErrPerm)
			continue
		}

		if !canAccess(tag) {
			result.Results[i].Error = apiservererrors.ServerError(apiservererrors.ErrPerm)
			continue
		}
		machine, err := u.getLXDProfileMachineV2(tag)
		if err != nil {
			result.Results[i].Error = apiservererrors.ServerError(err)
			continue
		}
		name, err := u.getOneCanApplyLXDProfile(machine, providerType)
		if err != nil {
			result.Results[i].Error = apiservererrors.ServerError(err)
			continue
		}

		result.Results[i].Result = name

	}
	return result, nil
}

func (u *LXDProfileAPIv2) getOneCanApplyLXDProfile(machine LXDProfileMachineV2, providerType string) (bool, error) {
	if manual, err := machine.IsManual(); err != nil {
		return false, err
	} else if manual {
		// We do no know what type of machine a manual one is, so we do not
		// manage lxd profiles on it.
		return false, nil
	}
	if providerType == "lxd" {
		return true, nil
	}
	switch machine.ContainerType() {
	case instance.KVM:
		// charm profiles cannot be applied to KVM containers.
		return false, nil
	case instance.LXD:
		return true, nil
	}
	return false, nil
}

func (u *LXDProfileAPIv2) getModelTypeProviderType(ctx context.Context) (string, state.ModelType, error) {
	m, err := u.backend.Model()
	if err != nil {
		return "", "", err
	}
	cfg, err := m.ModelConfig(ctx)
	if err != nil {
		return "", "", err
	}
	return cfg.Type(), m.Type(), nil
}

// LXDProfileRequired returns true if charm has an lxd profile in it.
func (u *LXDProfileAPIv2) LXDProfileRequired(args params.CharmURLs) (params.BoolResults, error) {
	u.logger.Tracef("Starting LXDProfileRequired with %+v", args)
	result := params.BoolResults{
		Results: make([]params.BoolResult, len(args.URLs)),
	}
	for i, arg := range args.URLs {
		required, err := u.getOneLXDProfileRequired(arg.URL)
		if err != nil {
			result.Results[i].Error = apiservererrors.ServerError(err)
			continue
		}

		result.Results[i].Result = required
	}
	return result, nil
}

func (u *LXDProfileAPIv2) getOneLXDProfileRequired(curl string) (bool, error) {
	ch, err := u.backend.Charm(curl)
	if err != nil {
		return false, err
	}
	return !ch.LXDProfile().Empty(), nil
}

func (u *LXDProfileAPIv2) getLXDProfileMachineV2(tag names.Tag) (LXDProfileMachineV2, error) {
	_, machine, err := u.getLXDProfileUnitMachineV2(tag)
	return machine, err
}

func (u *LXDProfileAPIv2) getLXDProfileUnitMachineV2(tag names.Tag) (LXDProfileUnitV2, LXDProfileMachineV2, error) {
	var id string
	if tag.Kind() != names.UnitTagKind {
		return nil, nil, errors.Errorf("not a unit tag")
	}
	unit, err := u.backend.Unit(tag.Id())
	if err != nil {
		return nil, nil, err
	}
	id, err = unit.AssignedMachineId()
	if err != nil {
		return nil, nil, err
	}
	machine, err := u.backend.Machine(id)
	return unit, machine, err
}<|MERGE_RESOLUTION|>--- conflicted
+++ resolved
@@ -4,12 +4,8 @@
 package uniter
 
 import (
-<<<<<<< HEAD
 	"context"
 
-	"github.com/juju/charm/v11"
-=======
->>>>>>> 3e561add
 	"github.com/juju/errors"
 	"github.com/juju/loggo"
 	"github.com/juju/names/v4"
