// Copyright 2020 Canonical Ltd.
// Licensed under the AGPLv3, see LICENCE file for details.

package uniter

import (
	"github.com/juju/errors"
	k8score "k8s.io/api/core/v1"

<<<<<<< HEAD
	apiservererrors "github.com/juju/juju/apiserver/errors"
=======
>>>>>>> 049451e8
	"github.com/juju/juju/apiserver/params"
	k8sprovider "github.com/juju/juju/caas/kubernetes/provider"
	corenetwork "github.com/juju/juju/core/network"
	"github.com/juju/juju/state"
)

// NetworkInfoCAAS is used to provide network info for CAAS units.
type NetworkInfoCAAS struct {
	*NetworkInfoBase

	addresses corenetwork.SpaceAddresses
}

// newNetworkInfoCAAS returns a NetworkInfo implementation for a CAAS unit.
// It pre-populates the unit addresses - these are used on every code path.
func newNetworkInfoCAAS(base *NetworkInfoBase) (*NetworkInfoCAAS, error) {
	addrs, err := base.unit.AllAddresses()
	if err != nil {
		return nil, errors.Trace(err)
	}
	corenetwork.SortAddresses(addrs)

	return &NetworkInfoCAAS{
		NetworkInfoBase: base,
		addresses:       addrs,
	}, nil
}

// ProcessAPIRequest handles a request to the uniter API NetworkInfo method.
func (n *NetworkInfoCAAS) ProcessAPIRequest(args params.NetworkInfoParams) (params.NetworkInfoResults, error) {
	validEndpoints, result := n.validateEndpoints(args.Endpoints)

	// We record the interface addresses as the machine local ones.
	// These are used later as the binding addresses.
	// For CAAS models, we need to default ingress addresses to all other
	// address scopes so record those in the default ingress address slice.
	var interfaceAddr []params.InterfaceAddress
	var defaultIngressAddresses []string
	for _, a := range n.addresses {
		if a.Scope == corenetwork.ScopeMachineLocal {
			interfaceAddr = append(interfaceAddr, params.InterfaceAddress{Address: a.Value})
		} else {
<<<<<<< HEAD
			err := errors.NewNotValid(nil, fmt.Sprintf("binding name %q not defined by the unit's charm", endpoint))
			result.Results[endpoint] = params.NetworkInfoResult{Error: apiservererrors.ServerError(err)}
=======
			defaultIngressAddresses = append(defaultIngressAddresses, a.Value)
>>>>>>> 049451e8
		}
	}

	// If we are working in a relation context,
	// get the network information for the relation
	// and set it for the relation's binding.
	if args.RelationId != nil {
		endpoint, _, ingress, egress, err := n.getRelationNetworkInfo(*args.RelationId)
		if err != nil {
			return params.NetworkInfoResults{}, err
		}

		result.Results[endpoint] = params.NetworkInfoResult{
			Info:             []params.NetworkInfo{{Addresses: interfaceAddr}},
			EgressSubnets:    egress,
			IngressAddresses: ingress.Values(),
		}
	}

	// For each of the requested endpoints, set any empty results to the
	// defaults determined above.
	for _, endpoint := range validEndpoints.Values() {
		info, ok := result.Results[endpoint]
		if !ok {
			info = params.NetworkInfoResult{
				Info:          []params.NetworkInfo{{Addresses: interfaceAddr}},
				EgressSubnets: n.defaultEgress,
			}
		}

		if len(info.IngressAddresses) == 0 {
			info.IngressAddresses = defaultIngressAddresses
		}

		if len(info.EgressSubnets) == 0 {
			info.EgressSubnets = subnetsForAddresses(info.IngressAddresses)
		}

		result.Results[endpoint] = n.resolveResultHostNames(info)
	}

	return result, nil
}

// getRelationNetworkInfo returns the endpoint name, network space
// and ingress/egress addresses for the input relation ID.
func (n *NetworkInfoCAAS) getRelationNetworkInfo(
	relationId int,
) (string, string, corenetwork.SpaceAddresses, []string, error) {
	rel, endpoint, err := n.getRelationAndEndpointName(relationId)
	if err != nil {
		return "", "", nil, nil, errors.Trace(err)
	}

	cfg, err := n.app.ApplicationConfig()
	if err != nil {
		return "", "", nil, nil, errors.Trace(err)
	}

	var pollAddr bool
	svcType := cfg.GetString(k8sprovider.ServiceTypeConfigKey, "")
	switch k8score.ServiceType(svcType) {
	case k8score.ServiceTypeLoadBalancer, k8score.ServiceTypeExternalName:
		pollAddr = true
	}

	space, ingress, egress, err := n.NetworksForRelation(endpoint, rel, pollAddr)
	return endpoint, space, ingress, egress, errors.Trace(err)
}

// NetworksForRelation returns the ingress and egress addresses for
// a relation and unit.
// The ingress addresses depend on if the relation is cross-model
// and whether the relation endpoint is bound to a space.
func (n *NetworkInfoCAAS) NetworksForRelation(
	_ string, rel *state.Relation, pollAddr bool,
) (string, corenetwork.SpaceAddresses, []string, error) {
	var ingress corenetwork.SpaceAddresses
	var err error

	if pollAddr {
		if ingress, err = n.maybeGetUnitAddress(rel); err != nil {
			return "", nil, nil, errors.Trace(err)
		}
	}

	if len(ingress) == 0 {
		for _, addr := range n.addresses {
			if addr.Scope != corenetwork.ScopeMachineLocal {
				ingress = append(ingress, addr)
			}
		}
	}

	corenetwork.SortAddresses(ingress)

	egress, err := n.getEgressForRelation(rel, ingress)
	if err != nil {
		return "", nil, nil, errors.Trace(err)
	}

	return corenetwork.AlphaSpaceId, ingress, egress, nil
}<|MERGE_RESOLUTION|>--- conflicted
+++ resolved
@@ -7,10 +7,6 @@
 	"github.com/juju/errors"
 	k8score "k8s.io/api/core/v1"
 
-<<<<<<< HEAD
-	apiservererrors "github.com/juju/juju/apiserver/errors"
-=======
->>>>>>> 049451e8
 	"github.com/juju/juju/apiserver/params"
 	k8sprovider "github.com/juju/juju/caas/kubernetes/provider"
 	corenetwork "github.com/juju/juju/core/network"
@@ -53,12 +49,7 @@
 		if a.Scope == corenetwork.ScopeMachineLocal {
 			interfaceAddr = append(interfaceAddr, params.InterfaceAddress{Address: a.Value})
 		} else {
-<<<<<<< HEAD
-			err := errors.NewNotValid(nil, fmt.Sprintf("binding name %q not defined by the unit's charm", endpoint))
-			result.Results[endpoint] = params.NetworkInfoResult{Error: apiservererrors.ServerError(err)}
-=======
 			defaultIngressAddresses = append(defaultIngressAddresses, a.Value)
->>>>>>> 049451e8
 		}
 	}
 
