// Copyright 2016 Canonical Ltd.
// Licensed under the AGPLv3, see LICENCE file for details.

package modelconfig

import (
	"github.com/juju/errors"
	"github.com/juju/loggo"

	"github.com/juju/juju/apiserver/common"
	apiservererrors "github.com/juju/juju/apiserver/errors"
	"github.com/juju/juju/apiserver/facade"
	"github.com/juju/juju/core/permission"
	"github.com/juju/juju/environs/config"
	"github.com/juju/juju/rpc/params"
	"github.com/juju/juju/state"
)

<<<<<<< HEAD
// NewFacadeV2 is used for API registration.
func NewFacadeV2(ctx facade.Context) (*ModelConfigAPIV2, error) {
	auth := ctx.Auth()

	model, err := ctx.State().Model()
	if err != nil {
		return nil, errors.Trace(err)
	}
	return NewModelConfigAPI(NewStateBackend(model), auth)
}

// ModelConfigAPI provides the base implementation of the methods.
=======
// ModelConfigAPI provides the base implementation of the methods
// for the V2 and V1 api calls.
>>>>>>> 756ae5bb
type ModelConfigAPI struct {
	backend Backend
	auth    facade.Authorizer
	check   *common.BlockChecker
}

// ModelConfigAPIV2 is currently the latest.
type ModelConfigAPIV2 struct {
	*ModelConfigAPI
}

// NewModelConfigAPI creates a new instance of the ModelConfig Facade.
func NewModelConfigAPI(backend Backend, authorizer facade.Authorizer) (*ModelConfigAPIV2, error) {
	if !authorizer.AuthClient() {
		return nil, apiservererrors.ErrPerm
	}
	client := &ModelConfigAPI{
		backend: backend,
		auth:    authorizer,
		check:   common.NewBlockChecker(backend),
	}
	return &ModelConfigAPIV2{client}, nil
}

func (c *ModelConfigAPI) checkCanWrite() error {
	canWrite, err := c.auth.HasPermission(permission.WriteAccess, c.backend.ModelTag())
	if err != nil {
		return errors.Trace(err)
	}
	if !canWrite {
		return apiservererrors.ErrPerm
	}
	return nil
}

func (c *ModelConfigAPI) isControllerAdmin() error {
	hasAccess, err := c.auth.HasPermission(permission.SuperuserAccess, c.backend.ControllerTag())
	if err != nil {
		return errors.Trace(err)
	}
	if !hasAccess {
		return apiservererrors.ErrPerm
	}
	return nil
}

func (c *ModelConfigAPI) canReadModel() error {
	isAdmin, err := c.auth.HasPermission(permission.SuperuserAccess, c.backend.ControllerTag())
	if err != nil {
		return errors.Trace(err)
	}
	canRead, err := c.auth.HasPermission(permission.ReadAccess, c.backend.ModelTag())
	if err != nil {
		return errors.Trace(err)
	}
	if !isAdmin && !canRead {
		return apiservererrors.ErrPerm
	}
	return nil
}

// ModelGet implements the server-side part of the
// model-config CLI command.
func (c *ModelConfigAPI) ModelGet() (params.ModelConfigResults, error) {
	result := params.ModelConfigResults{}
	if err := c.canReadModel(); err != nil {
		return result, errors.Trace(err)
	}

	values, err := c.backend.ModelConfigValues()
	if err != nil {
		return result, errors.Trace(err)
	}

	result.Config = make(map[string]params.ConfigValue)
	for attr, val := range values {
		// Authorized keys are able to be listed using
		// juju ssh-keys and including them here just
		// clutters everything.
		if attr == config.AuthorizedKeysKey {
			continue
		}
		result.Config[attr] = params.ConfigValue{
			Value:  val.Value,
			Source: val.Source,
		}
	}
	return result, nil
}

// ModelSet implements the server-side part of the
// set-model-config CLI command.
func (c *ModelConfigAPI) ModelSet(args params.ModelSet) error {
	if err := c.checkCanWrite(); err != nil {
		return err
	}

	if err := c.check.ChangeAllowed(); err != nil {
		return errors.Trace(err)
	}

	// Make sure we don't allow changing agent-version.
	checkAgentVersion := c.checkAgentVersion()

	// Make sure we don't allow changing of the charmhub-url.
	checkCharmhubURL := c.checkCharmhubURL()

	// Only controller admins can set trace level debugging on a model.
	checkLogTrace := c.checkLogTrace()

	// Make sure DefaultSpace exists.
	checkDefaultSpace := c.checkDefaultSpace()

	// Replace any deprecated attributes with their new values.
	attrs := config.ProcessDeprecatedAttributes(args.Config)
	return c.backend.UpdateModelConfig(attrs, nil, checkAgentVersion, checkLogTrace, checkDefaultSpace, checkCharmhubURL)
}

func (c *ModelConfigAPI) checkLogTrace() state.ValidateConfigFunc {
	return func(updateAttrs map[string]interface{}, removeAttrs []string, oldConfig *config.Config) error {
		spec, ok := updateAttrs["logging-config"]
		if !ok {
			return nil
		}
		// This prevents a panic when trying to convert a spec which can be nil.
		logSpec, ok := spec.(string)
		if !ok {
			return nil
		}
		logCfg, err := loggo.ParseConfigString(logSpec)
		if err != nil {
			return errors.Trace(err)
		}
		// Does at least one package have TRACE level logging requested.
		haveTrace := false
		for _, level := range logCfg {
			haveTrace = level == loggo.TRACE
			if haveTrace {
				break
			}
		}
		// No TRACE level requested, so no need to check for admin.
		if !haveTrace {
			return nil
		}
		if err := c.isControllerAdmin(); err != nil {
			if errors.Cause(err) != apiservererrors.ErrPerm {
				return errors.Trace(err)
			}
			return errors.New("only controller admins can set a model's logging level to TRACE")
		}
		return nil
	}
}

func (c *ModelConfigAPI) checkAgentVersion() state.ValidateConfigFunc {
	return func(updateAttrs map[string]interface{}, removeAttrs []string, oldConfig *config.Config) error {
		if v, found := updateAttrs["agent-version"]; found {
			oldVersion, _ := oldConfig.AgentVersion()
			if v != oldVersion.String() {
				return errors.New("agent-version cannot be changed")
			}
		}
		return nil
	}
}

func (c *ModelConfigAPI) checkDefaultSpace() state.ValidateConfigFunc {
	return func(updateAttrs map[string]interface{}, removeAttrs []string, oldConfig *config.Config) error {
		v, ok := updateAttrs["default-space"]
		if !ok {
			return nil
		}
		spaceName, ok := v.(string)
		if !ok {
			return errors.NotValidf("\"default-space\" is not a string")
		}
		if spaceName == "" {
			// No need to verify if a space isn't defined.
			return nil
		}
		return c.backend.SpaceByName(spaceName)
	}
}

func (c *ModelConfigAPI) checkCharmhubURL() state.ValidateConfigFunc {
	return func(updateAttrs map[string]interface{}, removeAttrs []string, oldConfig *config.Config) error {
		if v, found := updateAttrs["charmhub-url"]; found {
			oldURL, _ := oldConfig.CharmHubURL()
			if v != oldURL {
				return errors.New("charmhub-url cannot be changed")
			}
		}
		return nil
	}
}

// ModelUnset implements the server-side part of the
// set-model-config CLI command.
func (c *ModelConfigAPI) ModelUnset(args params.ModelUnset) error {
	if err := c.checkCanWrite(); err != nil {
		return err
	}
	if err := c.check.ChangeAllowed(); err != nil {
		return errors.Trace(err)
	}
	return c.backend.UpdateModelConfig(nil, args.Keys)
}

// SetSLALevel sets the sla level on the model.
func (c *ModelConfigAPI) SetSLALevel(args params.ModelSLA) error {
	if err := c.checkCanWrite(); err != nil {
		return err
	}
	return c.backend.SetSLA(args.Level, args.Owner, args.Credentials)

}

// SLALevel returns the current sla level for the model.
func (c *ModelConfigAPI) SLALevel() (params.StringResult, error) {
	result := params.StringResult{}
	level, err := c.backend.SLALevel()
	if err != nil {
		return result, errors.Trace(err)
	}
	result.Result = level
	return result, nil
}

// Sequences returns the model's sequence names and next values.
func (c *ModelConfigAPI) Sequences() (params.ModelSequencesResult, error) {
	result := params.ModelSequencesResult{}
	if err := c.canReadModel(); err != nil {
		return result, errors.Trace(err)
	}

	values, err := c.backend.Sequences()
	if err != nil {
		return result, errors.Trace(err)
	}

	result.Sequences = values
	return result, nil
}<|MERGE_RESOLUTION|>--- conflicted
+++ resolved
@@ -16,23 +16,7 @@
 	"github.com/juju/juju/state"
 )
 
-<<<<<<< HEAD
-// NewFacadeV2 is used for API registration.
-func NewFacadeV2(ctx facade.Context) (*ModelConfigAPIV2, error) {
-	auth := ctx.Auth()
-
-	model, err := ctx.State().Model()
-	if err != nil {
-		return nil, errors.Trace(err)
-	}
-	return NewModelConfigAPI(NewStateBackend(model), auth)
-}
-
 // ModelConfigAPI provides the base implementation of the methods.
-=======
-// ModelConfigAPI provides the base implementation of the methods
-// for the V2 and V1 api calls.
->>>>>>> 756ae5bb
 type ModelConfigAPI struct {
 	backend Backend
 	auth    facade.Authorizer
