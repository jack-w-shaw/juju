// Copyright 2013, 2014 Canonical Ltd.
// Licensed under the AGPLv3, see LICENCE file for details.

package client

import (
	"fmt"
	"strings"
	"time"

	"github.com/juju/errors"
	"github.com/juju/loggo"
	"github.com/juju/names/v4"
	"github.com/juju/replicaset/v2"
	"github.com/juju/version/v2"

	"github.com/juju/juju/apiserver/common"
	apiservererrors "github.com/juju/juju/apiserver/errors"
	"github.com/juju/juju/apiserver/facade"
	"github.com/juju/juju/apiserver/facades/client/modelconfig"
	"github.com/juju/juju/apiserver/params"
	"github.com/juju/juju/caas"
	"github.com/juju/juju/core/cache"
	"github.com/juju/juju/core/instance"
	"github.com/juju/juju/core/leadership"
	"github.com/juju/juju/core/life"
	"github.com/juju/juju/core/multiwatcher"
	"github.com/juju/juju/core/network"
	"github.com/juju/juju/core/os"
	"github.com/juju/juju/core/permission"
	"github.com/juju/juju/core/series"
	"github.com/juju/juju/core/status"
	"github.com/juju/juju/environs"
	"github.com/juju/juju/environs/config"
	"github.com/juju/juju/environs/context"
	"github.com/juju/juju/environs/manual/sshprovisioner"
	"github.com/juju/juju/environs/manual/winrmprovisioner"
	"github.com/juju/juju/state"
	"github.com/juju/juju/state/stateenvirons"
	"github.com/juju/juju/upgrades"
	jujuversion "github.com/juju/juju/version"
)

var logger = loggo.GetLogger("juju.apiserver.client")

type API struct {
	stateAccessor Backend
	pool          Pool
	auth          facade.Authorizer
	resources     facade.Resources
	presence      facade.Presence

	multiwatcherFactory multiwatcher.Factory

	client           *Client
	toolsFinder      *common.ToolsFinder
	leadershipReader leadership.Reader
	modelCache       *cache.Model
}

// TODO(wallyworld) - remove this method
// state returns a state.State instance for this API.
// Until all code is refactored to use interfaces, we
// need this helper to keep older code happy.
func (api *API) state() *state.State {
	return api.stateAccessor.(*stateShim).State
}

// Client serves client-specific API methods.
type Client struct {
	// TODO(wallyworld) - we'll retain model config facade methods
	// on the client facade until Dashboard and Python client library are updated.
	*modelconfig.ModelConfigAPIV1

	api         *API
	newEnviron  common.NewEnvironFunc
	check       *common.BlockChecker
	callContext context.ProviderCallContext
}

// ClientV1 serves the (v1) client-specific API methods.
type ClientV1 struct {
	*ClientV2
}

// ClientV2 serves the (v2) client-specific API methods.
type ClientV2 struct {
	*Client
}

func (c *Client) checkCanRead() error {
	isAdmin, err := c.api.auth.HasPermission(permission.SuperuserAccess, c.api.stateAccessor.ControllerTag())
	if err != nil {
		return errors.Trace(err)
	}

	canRead, err := c.api.auth.HasPermission(permission.ReadAccess, c.api.stateAccessor.ModelTag())
	if err != nil {
		return errors.Trace(err)
	}
	if !canRead && !isAdmin {
		return apiservererrors.ErrPerm
	}
	return nil
}

func (c *Client) checkCanWrite() error {
	isAdmin, err := c.api.auth.HasPermission(permission.SuperuserAccess, c.api.stateAccessor.ControllerTag())
	if err != nil {
		return errors.Trace(err)
	}

	canWrite, err := c.api.auth.HasPermission(permission.WriteAccess, c.api.stateAccessor.ModelTag())
	if err != nil {
		return errors.Trace(err)
	}
	if !canWrite && !isAdmin {
		return apiservererrors.ErrPerm
	}
	return nil
}

func (c *Client) checkIsAdmin() error {
	isAdmin, err := c.api.auth.HasPermission(permission.SuperuserAccess, c.api.stateAccessor.ControllerTag())
	if err != nil {
		return errors.Trace(err)
	}

	isModelAdmin, err := c.api.auth.HasPermission(permission.AdminAccess, c.api.stateAccessor.ModelTag())
	if err != nil {
		return errors.Trace(err)
	}
	if !isModelAdmin && !isAdmin {
		return apiservererrors.ErrPerm
	}
	return nil
}

// NewFacade creates a version 1 Client facade to handle API requests.
func NewFacade(ctx facade.Context) (*Client, error) {
	return newFacade(ctx)
}

// NewFacadeV1 creates a version 1 Client facade to handle API requests.
func NewFacadeV1(ctx facade.Context) (*ClientV1, error) {
	client, err := NewFacadeV2(ctx)
	if err != nil {
		return nil, errors.Trace(err)
	}
	return &ClientV1{client}, nil
}

// NewFacadeV2 creates a version 2 Client facade to handle API requests.
func NewFacadeV2(ctx facade.Context) (*ClientV2, error) {
	client, err := newFacade(ctx)
	if err != nil {
		return nil, errors.Trace(err)
	}
	return &ClientV2{client}, nil
}

func newFacade(ctx facade.Context) (*Client, error) {
	st := ctx.State()
	resources := ctx.Resources()
	authorizer := ctx.Auth()
	presence := ctx.Presence()
	factory := ctx.MultiwatcherFactory()

	model, err := st.Model()
	if err != nil {
		return nil, errors.Trace(err)
	}
	configGetter := stateenvirons.EnvironConfigGetter{Model: model}
	newEnviron := common.EnvironFuncForModel(model, configGetter)

	modelUUID := model.UUID()

	urlGetter := common.NewToolsURLGetter(modelUUID, ctx.StatePool().SystemState())
	toolsFinder := common.NewToolsFinder(configGetter, st, urlGetter, newEnviron)
	blockChecker := common.NewBlockChecker(st)
	backend := modelconfig.NewStateBackend(model)
	// The modelConfigAPI exposed here is V1.
	modelConfigAPI, err := modelconfig.NewModelConfigAPI(backend, authorizer)
	if err != nil {
		return nil, errors.Trace(err)
	}

	leadershipReader, err := ctx.LeadershipReader(modelUUID)
	if err != nil {
		return nil, errors.Trace(err)
	}

	modelCache, err := ctx.CachedModel(modelUUID)
	if err != nil {
		return nil, errors.Trace(err)
	}

	return NewClient(
		&stateShim{st, model, nil},
		&poolShim{ctx.StatePool()},
		&modelconfig.ModelConfigAPIV1{modelConfigAPI},
		resources,
		authorizer,
		presence,
		toolsFinder,
		newEnviron,
		blockChecker,
		context.CallContext(st),
		leadershipReader,
		modelCache,
		factory,
	)
}

// NewClient creates a new instance of the Client Facade.
func NewClient(
	backend Backend,
	pool Pool,
	modelConfigAPI *modelconfig.ModelConfigAPIV1,
	resources facade.Resources,
	authorizer facade.Authorizer,
	presence facade.Presence,
	toolsFinder *common.ToolsFinder,
	newEnviron common.NewEnvironFunc,
	blockChecker *common.BlockChecker,
	callCtx context.ProviderCallContext,
	leadershipReader leadership.Reader,
	modelCache *cache.Model,
	factory multiwatcher.Factory,
) (*Client, error) {
	if !authorizer.AuthClient() {
		return nil, apiservererrors.ErrPerm
	}
	client := &Client{
		ModelConfigAPIV1: modelConfigAPI,
		api: &API{
			stateAccessor:       backend,
			pool:                pool,
			auth:                authorizer,
			resources:           resources,
			presence:            presence,
			toolsFinder:         toolsFinder,
			leadershipReader:    leadershipReader,
			modelCache:          modelCache,
			multiwatcherFactory: factory,
		},
		newEnviron:  newEnviron,
		check:       blockChecker,
		callContext: callCtx,
	}
	return client, nil
}

// WatchAll initiates a watcher for entities in the connected model.
func (c *Client) WatchAll() (params.AllWatcherId, error) {
	if err := c.checkCanRead(); err != nil {
		return params.AllWatcherId{}, err
	}
	model, err := c.api.state().Model()
	if err != nil {
		return params.AllWatcherId{}, errors.Trace(err)
	}

	// Since we know this is a user tag (because AuthClient is true),
	// we just do the type assertion to the UserTag.
	apiUser, _ := c.api.auth.GetAuthTag().(names.UserTag)
	isAdmin, err := common.HasModelAdmin(c.api.auth, apiUser, c.api.stateAccessor.ControllerTag(), model)
	if err != nil {
		return params.AllWatcherId{}, errors.Trace(err)
	}
	modelUUID := c.api.stateAccessor.ModelUUID()
	w := c.api.multiwatcherFactory.WatchModel(modelUUID)
	if !isAdmin {
		w = &stripApplicationOffers{w}
	}
	return params.AllWatcherId{
		AllWatcherId: c.api.resources.Register(w),
	}, nil
}

type stripApplicationOffers struct {
	multiwatcher.Watcher
}

func (s *stripApplicationOffers) Next() ([]multiwatcher.Delta, error) {
	var result []multiwatcher.Delta
	// We don't want to return a list on nothing. Next normally blocks until there
	// is something to return.
	for len(result) == 0 {
		deltas, err := s.Watcher.Next()
		if err != nil {
			return nil, err
		}
		result = make([]multiwatcher.Delta, 0, len(deltas))
		for _, d := range deltas {
			switch d.Entity.EntityID().Kind {
			case multiwatcher.ApplicationOfferKind:
				// skip it
			default:
				result = append(result, d)
			}
		}
	}
	return result, nil
}

// Resolved implements the server side of Client.Resolved.
func (c *Client) Resolved(p params.Resolved) error {
	if err := c.checkCanWrite(); err != nil {
		return err
	}
	if err := c.check.ChangeAllowed(); err != nil {
		return errors.Trace(err)
	}
	unit, err := c.api.stateAccessor.Unit(p.UnitName)
	if err != nil {
		return err
	}
	return unit.Resolve(p.Retry)
}

// PublicAddress implements the server side of Client.PublicAddress.
func (c *Client) PublicAddress(p params.PublicAddress) (results params.PublicAddressResults, err error) {
	if err := c.checkCanRead(); err != nil {
		return params.PublicAddressResults{}, err
	}

	switch {
	case names.IsValidMachine(p.Target):
		machine, err := c.api.stateAccessor.Machine(p.Target)
		if err != nil {
			return results, err
		}
		addr, err := machine.PublicAddress()
		if err != nil {
			return results, errors.Annotatef(err, "error fetching address for machine %q", machine)
		}
		return params.PublicAddressResults{PublicAddress: addr.Value}, nil

	case names.IsValidUnit(p.Target):
		unit, err := c.api.stateAccessor.Unit(p.Target)
		if err != nil {
			return results, err
		}
		addr, err := unit.PublicAddress()
		if err != nil {
			return results, errors.Annotatef(err, "error fetching address for unit %q", unit)
		}
		return params.PublicAddressResults{PublicAddress: addr.Value}, nil
	}
	return results, errors.Errorf("unknown unit or machine %q", p.Target)
}

// PrivateAddress implements the server side of Client.PrivateAddress.
func (c *Client) PrivateAddress(p params.PrivateAddress) (results params.PrivateAddressResults, err error) {
	if err := c.checkCanRead(); err != nil {
		return params.PrivateAddressResults{}, err
	}

	switch {
	case names.IsValidMachine(p.Target):
		machine, err := c.api.stateAccessor.Machine(p.Target)
		if err != nil {
			return results, err
		}
		addr, err := machine.PrivateAddress()
		if err != nil {
			return results, errors.Annotatef(err, "error fetching address for machine %q", machine)
		}
		return params.PrivateAddressResults{PrivateAddress: addr.Value}, nil

	case names.IsValidUnit(p.Target):
		unit, err := c.api.stateAccessor.Unit(p.Target)
		if err != nil {
			return results, err
		}
		addr, err := unit.PrivateAddress()
		if err != nil {
			return results, errors.Annotatef(err, "error fetching address for unit %q", unit)
		}
		return params.PrivateAddressResults{PrivateAddress: addr.Value}, nil
	}
	return results, fmt.Errorf("unknown unit or machine %q", p.Target)

}

// GetModelConstraints returns the constraints for the model.
func (c *Client) GetModelConstraints() (params.GetConstraintsResults, error) {
	if err := c.checkCanRead(); err != nil {
		return params.GetConstraintsResults{}, err
	}

	cons, err := c.api.stateAccessor.ModelConstraints()
	if err != nil {
		return params.GetConstraintsResults{}, err
	}
	return params.GetConstraintsResults{cons}, nil
}

// SetModelConstraints sets the constraints for the model.
func (c *Client) SetModelConstraints(args params.SetConstraints) error {
	if err := c.checkCanWrite(); err != nil {
		return err
	}

	if err := c.check.ChangeAllowed(); err != nil {
		return errors.Trace(err)
	}
	return c.api.stateAccessor.SetModelConstraints(args.Constraints)
}

// AddMachines adds new machines with the supplied parameters.
func (c *Client) AddMachines(args params.AddMachines) (params.AddMachinesResults, error) {
	return c.AddMachinesV2(args)
}

// AddMachinesV2 adds new machines with the supplied parameters.
func (c *Client) AddMachinesV2(args params.AddMachines) (params.AddMachinesResults, error) {
	results := params.AddMachinesResults{
		Machines: make([]params.AddMachinesResult, len(args.MachineParams)),
	}
	if err := c.checkCanWrite(); err != nil {
		return params.AddMachinesResults{}, err
	}
	if err := c.check.ChangeAllowed(); err != nil {
		return results, errors.Trace(err)
	}
	for i, p := range args.MachineParams {
		m, err := c.addOneMachine(p)
		results.Machines[i].Error = apiservererrors.ServerError(err)
		if err == nil {
			results.Machines[i].Machine = m.Id()
		}
	}
	return results, nil
}

// InjectMachines injects a machine into state with provisioned status.
func (c *Client) InjectMachines(args params.AddMachines) (params.AddMachinesResults, error) {
	return c.AddMachines(args)
}

func (c *Client) addOneMachine(p params.AddMachineParams) (*state.Machine, error) {
	if p.ParentId != "" && p.ContainerType == "" {
		return nil, fmt.Errorf("parent machine specified without container type")
	}
	if p.ContainerType != "" && p.Placement != nil {
		return nil, fmt.Errorf("container type and placement are mutually exclusive")
	}
	if p.Placement != nil {
		// Extract container type and parent from container placement directives.
		containerType, err := instance.ParseContainerType(p.Placement.Scope)
		if err == nil {
			p.ContainerType = containerType
			p.ParentId = p.Placement.Directive
			p.Placement = nil
		}
	}

	if p.ContainerType != "" || p.Placement != nil {
		// Guard against dubious client by making sure that
		// the following attributes can only be set when we're
		// not using placement.
		p.InstanceId = ""
		p.Nonce = ""
		p.HardwareCharacteristics = instance.HardwareCharacteristics{}
		p.Addrs = nil
	}

	if p.Series == "" {
		conf, err := c.api.stateAccessor.ModelConfig()
		if err != nil {
			return nil, err
		}
		p.Series = config.PreferredSeries(conf)
	}

	var placementDirective string
	if p.Placement != nil {
		model, err := c.api.stateAccessor.Model()
		if err != nil {
			return nil, err
		}
		// For 1.21 we should support both UUID and name, and with 1.22
		// just support UUID
		if p.Placement.Scope != model.Name() && p.Placement.Scope != model.UUID() {
			return nil, fmt.Errorf("invalid model name %q", p.Placement.Scope)
		}
		placementDirective = p.Placement.Directive
	}

	jobs, err := common.StateJobs(p.Jobs)
	if err != nil {
		return nil, err
	}

	addrs, err := params.ToProviderAddresses(p.Addrs...).ToSpaceAddresses(c.api.stateAccessor)
	if err != nil {
		return nil, err
	}

	template := state.MachineTemplate{
		Series:                  p.Series,
		Constraints:             p.Constraints,
		InstanceId:              p.InstanceId,
		Jobs:                    jobs,
		Nonce:                   p.Nonce,
		HardwareCharacteristics: p.HardwareCharacteristics,
		Addresses:               addrs,
		Placement:               placementDirective,
	}
	if p.ContainerType == "" {
		return c.api.stateAccessor.AddOneMachine(template)
	}
	if p.ParentId != "" {
		return c.api.stateAccessor.AddMachineInsideMachine(template, p.ParentId, p.ContainerType)
	}
	return c.api.stateAccessor.AddMachineInsideNewMachine(template, template, p.ContainerType)
}

// ProvisioningScript returns a shell script that, when run,
// provisions a machine agent on the machine executing the script.
func (c *Client) ProvisioningScript(args params.ProvisioningScriptParams) (params.ProvisioningScriptResult, error) {
	if err := c.checkCanWrite(); err != nil {
		return params.ProvisioningScriptResult{}, err
	}

	var result params.ProvisioningScriptResult
	icfg, err := InstanceConfig(c.api.pool.SystemState(), c.api.state(), args.MachineId, args.Nonce, args.DataDir)
	if err != nil {
		return result, apiservererrors.ServerError(errors.Annotate(
			err, "getting instance config",
		))
	}
	// Until DisablePackageCommands is retired, for backwards
	// compatibility, we must respect the client's request and
	// override any model settings the user may have specified.
	// If the client does specify this setting, it will only ever be
	// true. False indicates the client doesn't care and we should use
	// what's specified in the environment config.
	if args.DisablePackageCommands {
		icfg.EnableOSRefreshUpdate = false
		icfg.EnableOSUpgrade = false
	} else if cfg, err := c.api.stateAccessor.ModelConfig(); err != nil {
		return result, apiservererrors.ServerError(errors.Annotate(
			err, "getting model config",
		))
	} else {
		icfg.EnableOSUpgrade = cfg.EnableOSUpgrade()
		icfg.EnableOSRefreshUpdate = cfg.EnableOSRefreshUpdate()
	}

	osSeries, err := series.GetOSFromSeries(icfg.Series)
	if err != nil {
		return result, apiservererrors.ServerError(errors.Annotatef(err,
			"cannot decide which provisioning script to generate based on this series %q", icfg.Series))
	}

	getProvisioningScript := sshprovisioner.ProvisioningScript
	if osSeries == os.Windows {
		getProvisioningScript = winrmprovisioner.ProvisioningScript
	}

	result.Script, err = getProvisioningScript(icfg)
	if err != nil {
		return result, apiservererrors.ServerError(errors.Annotate(
			err, "getting provisioning script",
		))
	}

	return result, nil
}

// DestroyMachines removes a given set of machines.
func (c *Client) DestroyMachines(args params.DestroyMachines) error {
	if err := c.checkCanWrite(); err != nil {
		return err
	}

	if err := c.check.RemoveAllowed(); !args.Force && err != nil {
		return errors.Trace(err)
	}

	return common.DestroyMachines(c.api.stateAccessor, args.Force, time.Duration(0), args.MachineNames...)
}

// ModelInfo returns information about the current model.
func (c *Client) ModelInfo() (params.ModelInfo, error) {
	if err := c.checkCanRead(); err != nil {
		return params.ModelInfo{}, err
	}
	state := c.api.stateAccessor
	conf, err := state.ModelConfig()
	if err != nil {
		return params.ModelInfo{}, err
	}
	model, err := state.Model()
	if err != nil {
		return params.ModelInfo{}, err
	}

	info := params.ModelInfo{
		DefaultSeries:  config.PreferredSeries(conf),
		CloudTag:       names.NewCloudTag(model.CloudName()).String(),
		CloudRegion:    model.CloudRegion(),
		ProviderType:   conf.Type(),
		Name:           conf.Name(),
		Type:           string(model.Type()),
		UUID:           model.UUID(),
		OwnerTag:       model.Owner().String(),
		Life:           life.Value(model.Life().String()),
		ControllerUUID: state.ControllerTag().String(),
		IsController:   state.IsController(),
	}
	if agentVersion, exists := conf.AgentVersion(); exists {
		info.AgentVersion = &agentVersion
	}
	if tag, ok := model.CloudCredentialTag(); ok {
		info.CloudCredentialTag = tag.String()
	}
	info.SLA = &params.ModelSLAInfo{
		Level: model.SLALevel(),
		Owner: model.SLAOwner(),
	}
	return info, nil
}

func modelInfo(st *state.State, user permission.UserAccess) (params.ModelUserInfo, error) {
	model, err := st.Model()
	if err != nil {
		return params.ModelUserInfo{}, errors.Trace(err)
	}
	return common.ModelUserInfo(user, model)
}

// ModelUserInfo returns information on all users in the model.
func (c *Client) ModelUserInfo() (params.ModelUserInfoResults, error) {
	var results params.ModelUserInfoResults
	if err := c.checkCanRead(); err != nil {
		return results, err
	}

	model, err := c.api.stateAccessor.Model()
	if err != nil {
		return results, errors.Trace(err)
	}
	users, err := model.Users()
	if err != nil {
		return results, errors.Trace(err)
	}

	for _, user := range users {
		var result params.ModelUserInfoResult
		userInfo, err := modelInfo(c.api.state(), user)
		if err != nil {
			result.Error = apiservererrors.ServerError(err)
		} else {
			result.Result = &userInfo
		}
		results.Results = append(results.Results, result)
	}
	return results, nil
}

// AgentVersion returns the current version that the API server is running.
func (c *Client) AgentVersion() (params.AgentVersionResult, error) {
	if err := c.checkCanRead(); err != nil {
		return params.AgentVersionResult{}, err
	}

	return params.AgentVersionResult{Version: jujuversion.Current}, nil
}

// SetModelAgentVersion sets the model agent version.
func (c *Client) SetModelAgentVersion(args params.SetModelAgentVersion) error {
	if err := c.checkCanWrite(); err != nil {
		return err
	}

	if err := c.check.ChangeAllowed(); err != nil {
		return errors.Trace(err)
	}
	// Before changing the agent version to trigger an upgrade or downgrade,
	// we'll do a very basic check to ensure the environment is accessible.
	envOrBroker, err := c.newEnviron()
	if err != nil {
		return errors.Trace(err)
	}
	// Check IAAS clouds.
	if env, ok := envOrBroker.(environs.InstanceBroker); ok {
		if err := environs.CheckProviderAPI(env, c.callContext); err != nil {
			return err
		}
	}
	// Check credentials against the container broker
	if env, ok := envOrBroker.(caas.CredentialChecker); ok {
		if err := env.CheckCloudCredentials(); err != nil {
			return errors.Annotate(err, "cannot make API call to provider")
		}
	}
	// If this is the controller model, also check to make sure that there are
	// no running migrations.  All models should have migration mode of None.
	// For major version upgrades, also check that all models are at a version high
	// enough to allow the upgrade.
	if c.api.stateAccessor.IsController() {
		// Check to ensure that the replicaset is happy.
		if err := c.CheckMongoStatusForUpgrade(c.api.stateAccessor.MongoSession()); err != nil {
			return errors.Trace(err)
		}

		modelUUIDs, err := c.api.stateAccessor.AllModelUUIDs()
		if err != nil {
			return errors.Trace(err)
		}

		var oldModels []string
		var requiredVersion version.Number
		for _, modelUUID := range modelUUIDs {
			model, release, err := c.api.pool.GetModel(modelUUID)
			if err != nil {
				return errors.Trace(err)
			}
			vers, err := model.AgentVersion()
			if err != nil {
				return errors.Trace(err)
			}
			allowed, minVer, err := upgrades.UpgradeAllowed(vers, args.Version)
			if err != nil {
				return errors.Trace(err)
			}
			if !allowed {
				requiredVersion = minVer
				oldModels = append(oldModels, fmt.Sprintf("%s/%s", model.Owner().Name(), model.Name()))
			}
			if mode := model.MigrationMode(); mode != state.MigrationModeNone {
				release()
				return errors.Errorf("model \"%s/%s\" is %s, upgrade blocked", model.Owner().Name(), model.Name(), mode)
			}
			release()
		}
		if len(oldModels) > 0 {
			return errors.Errorf("these models must first be upgraded to at least %v before upgrading the controller:\n -%s",
				requiredVersion, strings.Join(oldModels, "\n -"))
		}
	}

	return c.api.stateAccessor.SetModelAgentVersion(args.Version, args.IgnoreAgentVersions)
}

// CheckMongoStatusForUpgrade returns an error if the replicaset is not in a good
// enough state for an upgrade to continue. Exported for testing.
func (c *Client) CheckMongoStatusForUpgrade(session MongoSession) error {
	if skipReplicaCheck {
		// Skipping only occurs in tests where we need to avoid actually checking
		// the replicaset as tests don't run with this setting.
		return nil
	}
	replicaStatus, err := session.CurrentStatus()
	if err != nil {
		return errors.Annotate(err, "checking replicaset status")
	}

	// Iterate over the replicaset, and record any nodes that aren't either
	// primary or secondary.
	var notes []string
	for _, member := range replicaStatus.Members {
		switch member.State {
		case replicaset.PrimaryState:
			// All good.
		case replicaset.SecondaryState:
			// Also good.
		default:
			msg := fmt.Sprintf("node %d (%s) has state %s", member.Id, member.Address, member.State)
			notes = append(notes, msg)
		}
	}

	if len(notes) > 0 {
		return errors.Errorf("unable to upgrade, database %s", strings.Join(notes, ", "))
	}
	return nil
}

// AbortCurrentUpgrade aborts and archives the current upgrade
// synchronisation record, if any.
func (c *Client) AbortCurrentUpgrade() error {
	if err := c.checkCanWrite(); err != nil {
		return err
	}

	if err := c.check.ChangeAllowed(); err != nil {
		return errors.Trace(err)
	}
	return c.api.stateAccessor.AbortCurrentUpgrade()
}

// FindTools returns a List containing all tools matching the given parameters.
func (c *Client) FindTools(args params.FindToolsParams) (params.FindToolsResult, error) {
	if err := c.checkCanWrite(); err != nil {
		return params.FindToolsResult{}, err
	}

	return c.api.toolsFinder.FindTools(args)
}

// Method was deprecated as of juju 2.9 and removed in juju 3.0. Please use the
// client/charms facade instead.
func (c *Client) AddCharm(args params.AddCharm) error {
	return errors.NewNotSupported(nil, "Deprecated AddCharm call has been removed in Juju 3.0; please use the charms facade instead")
}

// Method was deprecated as of juju 2.9 and removed in juju 3.0. Please use the
// client/charms facade instead.
func (c *Client) AddCharmWithAuthorization(args params.AddCharmWithAuthorization) error {
	return errors.NewNotSupported(nil, "Deprecated AddCharmWithAuthorization call has been removed in Juju 3.0; please use the charms facade instead")
}

<<<<<<< HEAD
// Method was deprecated as of juju 2.9 and removed in juju 3.0. Please use the
// client/charms facade instead.
=======
// ResolveCharms resolves the best available charm URLs with series, for charm
// locations without a series specified.
//
// NOTE: ResolveCharms is deprecated as of juju 2.9 and charms facade version 3.
// Please discontinue use and move to the charms facade version.
//
// TODO: remove in juju 3.0
>>>>>>> d21dac84
func (c *Client) ResolveCharms(args params.ResolveCharms) (params.ResolveCharmResults, error) {
	return params.ResolveCharmResults{}, errors.NewNotSupported(nil, "Deprecated ResolveChamrs call has been removed in Juju 3.0; please use the charms facade instead")
}

// RetryProvisioning marks a provisioning error as transient on the machines.
func (c *Client) RetryProvisioning(p params.Entities) (params.ErrorResults, error) {
	if err := c.checkCanWrite(); err != nil {
		return params.ErrorResults{}, err
	}

	if err := c.check.ChangeAllowed(); err != nil {
		return params.ErrorResults{}, errors.Trace(err)
	}
	result := params.ErrorResults{
		Results: make([]params.ErrorResult, len(p.Entities)),
	}
	for i, e := range p.Entities {
		tag, err := names.ParseMachineTag(e.Tag)
		if err != nil {
			result.Results[i].Error = apiservererrors.ServerError(err)
			continue
		}
		if err := c.updateInstanceStatus(tag, map[string]interface{}{"transient": true}); err != nil {
			result.Results[i].Error = apiservererrors.ServerError(err)
		}
	}
	return result, nil
}

type instanceStatus interface {
	InstanceStatus() (status.StatusInfo, error)
	SetInstanceStatus(sInfo status.StatusInfo) error
}

func (c *Client) updateInstanceStatus(tag names.Tag, data map[string]interface{}) error {
	entity0, err := c.api.stateAccessor.FindEntity(tag)
	if err != nil {
		return err
	}
	statusGetterSetter, ok := entity0.(instanceStatus)
	if !ok {
		return apiservererrors.NotSupportedError(tag, "getting status")
	}
	existingStatusInfo, err := statusGetterSetter.InstanceStatus()
	if err != nil {
		return err
	}
	newData := existingStatusInfo.Data
	if newData == nil {
		newData = data
	} else {
		for k, v := range data {
			newData[k] = v
		}
	}
	if len(newData) > 0 && existingStatusInfo.Status != status.Error && existingStatusInfo.Status != status.ProvisioningError {
		return fmt.Errorf("%s is not in an error state (%v)", names.ReadableString(tag), existingStatusInfo.Status)
	}
	// TODO(perrito666) 2016-05-02 lp:1558657
	now := time.Now()
	sInfo := status.StatusInfo{
		Status:  existingStatusInfo.Status,
		Message: existingStatusInfo.Message,
		Data:    newData,
		Since:   &now,
	}
	return statusGetterSetter.SetInstanceStatus(sInfo)
}

// APIHostPorts returns the API host/port addresses stored in state.
func (c *Client) APIHostPorts() (result params.APIHostPortsResult, err error) {
	if err := c.checkCanWrite(); err != nil {
		return result, err
	}

	ctrlSt := c.api.pool.SystemState()
	servers, err := ctrlSt.APIHostPortsForClients()
	if err != nil {
		return result, err
	}

	pServers := make([]network.HostPorts, len(servers))
	for i, hps := range servers {
		pServers[i] = hps.HostPorts()
	}

	result.Servers = params.FromHostsPorts(pServers)
	return result, nil
}

// CACert returns the certificate used to validate the state connection.
func (c *Client) CACert() (params.BytesResult, error) {
	cfg, err := c.api.stateAccessor.ControllerConfig()
	if err != nil {
		return params.BytesResult{}, errors.Trace(err)
	}
	caCert, _ := cfg.CACert()
	return params.BytesResult{Result: []byte(caCert)}, nil
}

// FindTools returns a List containing all tools matching the given parameters.
func (c *ClientV1) FindTools(args params.FindToolsParams) (params.FindToolsResult, error) {
	if err := c.checkCanWrite(); err != nil {
		return params.FindToolsResult{}, err
	}

	if args.AgentStream != "" {
		return params.FindToolsResult{}, errors.New("requesting agent-stream not supported by model")
	}
	return c.api.toolsFinder.FindTools(args)
}

// NOTE: this is necessary for the other packages that do upgrade tests.
// Really they should be using a mocked out api server, but that is outside
// the scope of this fix.
var skipReplicaCheck = false

// SkipReplicaCheck is required for tests only as the test mongo isn't a replica.
func SkipReplicaCheck(patcher Patcher) {
	patcher.PatchValue(&skipReplicaCheck, true)
}

// Patcher is provided by the test suites to temporarily change values.
type Patcher interface {
	PatchValue(dest, value interface{})
}<|MERGE_RESOLUTION|>--- conflicted
+++ resolved
@@ -815,10 +815,6 @@
 	return errors.NewNotSupported(nil, "Deprecated AddCharmWithAuthorization call has been removed in Juju 3.0; please use the charms facade instead")
 }
 
-<<<<<<< HEAD
-// Method was deprecated as of juju 2.9 and removed in juju 3.0. Please use the
-// client/charms facade instead.
-=======
 // ResolveCharms resolves the best available charm URLs with series, for charm
 // locations without a series specified.
 //
@@ -826,7 +822,6 @@
 // Please discontinue use and move to the charms facade version.
 //
 // TODO: remove in juju 3.0
->>>>>>> d21dac84
 func (c *Client) ResolveCharms(args params.ResolveCharms) (params.ResolveCharmResults, error) {
 	return params.ResolveCharmResults{}, errors.NewNotSupported(nil, "Deprecated ResolveChamrs call has been removed in Juju 3.0; please use the charms facade instead")
 }
