// Copyright 2014 Canonical Ltd.
// Licensed under the AGPLv3, see LICENCE file for details.

package application_test

import (
	"fmt"
	"regexp"
	"time"

	"github.com/juju/charm/v9"
	charmresource "github.com/juju/charm/v9/resource"
	"github.com/juju/errors"
	"github.com/juju/names/v4"
	jc "github.com/juju/testing/checkers"
	gc "gopkg.in/check.v1"

	"github.com/juju/juju/apiserver/common"
	commontesting "github.com/juju/juju/apiserver/common/testing"
	"github.com/juju/juju/apiserver/facades/client/application"
	"github.com/juju/juju/apiserver/params"
	apiservertesting "github.com/juju/juju/apiserver/testing"
	"github.com/juju/juju/charmhub"
	"github.com/juju/juju/core/arch"
	"github.com/juju/juju/core/constraints"
	"github.com/juju/juju/core/instance"
	"github.com/juju/juju/core/model"
	"github.com/juju/juju/core/network"
	"github.com/juju/juju/core/network/firewall"
	"github.com/juju/juju/core/status"
	jujutesting "github.com/juju/juju/juju/testing"
	"github.com/juju/juju/state"
	"github.com/juju/juju/state/stateenvirons"
	statetesting "github.com/juju/juju/state/testing"
	"github.com/juju/juju/storage"
	"github.com/juju/juju/storage/poolmanager"
	"github.com/juju/juju/testcharms"
	"github.com/juju/juju/testing"
	"github.com/juju/juju/testing/factory"
)

type applicationSuite struct {
	jujutesting.JujuConnSuite
	commontesting.BlockHelper

	applicationAPI *application.APIv13
	application    *state.Application
	authorizer     *apiservertesting.FakeAuthorizer
	lastKnownRev   map[string]int
}

var _ = gc.Suite(&applicationSuite{})

func (s *applicationSuite) SetUpTest(c *gc.C) {
	s.JujuConnSuite.SetUpTest(c)
	s.BlockHelper = commontesting.NewBlockHelper(s.APIState)
	s.AddCleanup(func(*gc.C) { s.BlockHelper.Close() })

	s.application = s.Factory.MakeApplication(c, nil)

	s.authorizer = &apiservertesting.FakeAuthorizer{
		Tag: s.AdminUserTag(c),
	}
	s.applicationAPI = s.makeAPI(c)
	s.lastKnownRev = make(map[string]int)
}

func (s *applicationSuite) makeAPI(c *gc.C) *application.APIv13 {
	resources := common.NewResources()
	c.Assert(resources.RegisterNamed("dataDir", common.StringResource(c.MkDir())), jc.ErrorIsNil)
	storageAccess, err := application.GetStorageState(s.State)
	c.Assert(err, jc.ErrorIsNil)
	model, err := s.State.Model()
	c.Assert(err, jc.ErrorIsNil)
	blockChecker := common.NewBlockChecker(s.State)
	registry := stateenvirons.NewStorageProviderRegistry(s.Environ)
	pm := poolmanager.New(state.NewStateSettings(s.State), registry)
	api, err := application.NewAPIBase(
		application.GetState(s.State),
		storageAccess,
		s.authorizer,
		nil,
		blockChecker,
		application.GetModel(model),
		nil, // leadership not used in these tests.
		application.CharmToStateCharm,
		application.DeployApplication,
		pm,
		registry,
		common.NewResources(),
		nil, // CAAS Broker not used in this suite.
	)
	c.Assert(err, jc.ErrorIsNil)
	return &application.APIv13{api}
}

func (s *applicationSuite) TestCharmConfig(c *gc.C) {
	s.setUpConfigTest(c)

	branchName := "test-branch"
	c.Assert(s.State.AddBranch(branchName, "test-user"), jc.ErrorIsNil)

	results, err := s.applicationAPI.CharmConfig(params.ApplicationGetArgs{
		Args: []params.ApplicationGet{
			{ApplicationName: "foo", BranchName: branchName},
			{ApplicationName: "bar", BranchName: branchName},
			{ApplicationName: "wat", BranchName: branchName},
		},
	})
	assertConfigTest(c, results, err, []params.ConfigResult{})
}

func (s *applicationSuite) TestGetConfig(c *gc.C) {
	s.setUpConfigTest(c)
	results, err := s.applicationAPI.GetConfig(params.Entities{
		Entities: []params.Entity{
			{Tag: "wat"}, {Tag: "machine-0"}, {Tag: "user-foo"},
			{Tag: "application-foo"}, {Tag: "application-bar"}, {Tag: "application-wat"},
		},
	})
	assertConfigTest(c, results, err, []params.ConfigResult{
		{Error: &params.Error{Message: `"wat" is not a valid tag`}},
		{Error: &params.Error{Message: `unexpected tag type, expected application, got machine`}},
		{Error: &params.Error{Message: `unexpected tag type, expected application, got user`}},
	})
}

func (s *applicationSuite) setUpConfigTest(c *gc.C) {
	fooConfig := map[string]interface{}{
		"title":       "foo",
		"skill-level": 42,
	}
	dummy := s.Factory.MakeCharm(c, &factory.CharmParams{
		Name: "dummy",
	})
	s.Factory.MakeApplication(c, &factory.ApplicationParams{
		Name:        "foo",
		Charm:       dummy,
		CharmConfig: fooConfig,
	})
	barConfig := map[string]interface{}{
		"title":   "bar",
		"outlook": "fantastic",
	}
	s.Factory.MakeApplication(c, &factory.ApplicationParams{
		Name:        "bar",
		Charm:       dummy,
		CharmConfig: barConfig,
	})
}

func assertConfigTest(c *gc.C, results params.ApplicationGetConfigResults, err error, resPrefix []params.ConfigResult) {
	c.Assert(err, jc.ErrorIsNil)
	c.Assert(results, jc.DeepEquals, params.ApplicationGetConfigResults{
		Results: append(resPrefix, []params.ConfigResult{
			{
				Config: map[string]interface{}{
					"outlook": map[string]interface{}{
						"description": "No default outlook.",
						"source":      "unset",
						"type":        "string",
					},
					"skill-level": map[string]interface{}{
						"description": "A number indicating skill.",
						"source":      "user",
						"type":        "int",
						"value":       42,
					},
					"title": map[string]interface{}{
						"default":     "My Title",
						"description": "A descriptive title used for the application.",
						"source":      "user",
						"type":        "string",
						"value":       "foo",
					},
					"username": map[string]interface{}{
						"default":     "admin001",
						"description": "The name of the initial account (given admin permissions).",
						"source":      "default",
						"type":        "string",
						"value":       "admin001",
					},
				},
			}, {
				Config: map[string]interface{}{
					"outlook": map[string]interface{}{
						"description": "No default outlook.",
						"source":      "user",
						"type":        "string",
						"value":       "fantastic",
					},
					"skill-level": map[string]interface{}{
						"description": "A number indicating skill.",
						"source":      "unset",
						"type":        "int",
					},
					"title": map[string]interface{}{
						"default":     "My Title",
						"description": "A descriptive title used for the application.",
						"source":      "user",
						"type":        "string",
						"value":       "bar",
					},
					"username": map[string]interface{}{
						"default":     "admin001",
						"description": "The name of the initial account (given admin permissions).",
						"source":      "default",
						"type":        "string",
						"value":       "admin001",
					},
				},
			}, {
				Error: &params.Error{Message: `application "wat" not found`, Code: "not found"},
			},
		}...)})
}

func (s *applicationSuite) TestSetMetricCredentials(c *gc.C) {
	ch := s.Factory.MakeCharm(c, &factory.CharmParams{Name: "wordpress"})
	wordpress := s.Factory.MakeApplication(c, &factory.ApplicationParams{
		Charm: ch,
	})
	tests := []struct {
		about   string
		args    params.ApplicationMetricCredentials
		results params.ErrorResults
	}{
		{
			"test one argument and it passes",
			params.ApplicationMetricCredentials{Creds: []params.ApplicationMetricCredential{{
				ApplicationName:   s.application.Name(),
				MetricCredentials: []byte("creds 1234"),
			}}},
			params.ErrorResults{Results: []params.ErrorResult{{Error: nil}}},
		},
		{
			"test two arguments and both pass",
			params.ApplicationMetricCredentials{Creds: []params.ApplicationMetricCredential{
				{
					ApplicationName:   s.application.Name(),
					MetricCredentials: []byte("creds 1234"),
				},
				{
					ApplicationName:   wordpress.Name(),
					MetricCredentials: []byte("creds 4567"),
				},
			}},
			params.ErrorResults{Results: []params.ErrorResult{
				{Error: nil},
				{Error: nil},
			}},
		},
		{
			"test two arguments and second one fails",
			params.ApplicationMetricCredentials{Creds: []params.ApplicationMetricCredential{
				{
					ApplicationName:   s.application.Name(),
					MetricCredentials: []byte("creds 1234"),
				},
				{
					ApplicationName:   "not-a-application",
					MetricCredentials: []byte("creds 4567"),
				},
			}},
			params.ErrorResults{Results: []params.ErrorResult{
				{Error: nil},
				{Error: &params.Error{Message: `application "not-a-application" not found`, Code: "not found"}},
			}},
		},
	}
	for i, t := range tests {
		c.Logf("Running test %d %v", i, t.about)
		results, err := s.applicationAPI.SetMetricCredentials(t.args)
		c.Assert(err, jc.ErrorIsNil)
		c.Assert(results.Results, gc.HasLen, len(t.results.Results))
		c.Assert(results, gc.DeepEquals, t.results)

		for i, a := range t.args.Creds {
			if t.results.Results[i].Error == nil {
				app, err := s.State.Application(a.ApplicationName)
				c.Assert(err, jc.ErrorIsNil)
				creds := app.MetricCredentials()
				c.Assert(creds, gc.DeepEquals, a.MetricCredentials)
			}
		}
	}
}

func (s *applicationSuite) TestCompatibleSettingsParsing(c *gc.C) {
	// Test the exported settings parsing in a compatible way.
	s.AddTestingApplication(c, "dummy", s.AddTestingCharm(c, "dummy"))
	app, err := s.State.Application("dummy")
	c.Assert(err, jc.ErrorIsNil)
	ch, _, err := app.Charm()
	c.Assert(err, jc.ErrorIsNil)
	c.Assert(ch.URL().String(), gc.Equals, "local:quantal/dummy-1")

	// Empty string will be returned as nil.
	options := map[string]string{
		"title":    "foobar",
		"username": "",
	}
	settings, err := application.ParseSettingsCompatible(ch.Config(), options)
	c.Assert(err, jc.ErrorIsNil)
	c.Assert(settings, gc.DeepEquals, charm.Settings{
		"title":    "foobar",
		"username": nil,
	})

	// Illegal settings lead to an error.
	options = map[string]string{
		"yummy": "didgeridoo",
	}
	_, err = application.ParseSettingsCompatible(ch.Config(), options)
	c.Assert(err, gc.ErrorMatches, `unknown option "yummy"`)
}

func (s *applicationSuite) TestApplicationDeployWithStorage(c *gc.C) {
	curl, ch := s.addCharmToState(c, "cs:utopic/storage-block-10", "storage-block")
	storageConstraints := map[string]storage.Constraints{
		"data": {
			Count: 1,
			Size:  1024,
			Pool:  "modelscoped-block",
		},
	}

	var cons constraints.Value
	args := params.ApplicationDeploy{
		ApplicationName: "application",
		CharmURL:        curl.String(),
		CharmOrigin:     createCharmOriginFromURL(c, curl),
		NumUnits:        1,
		Constraints:     cons,
		Storage:         storageConstraints,
	}
	results, err := s.applicationAPI.Deploy(params.ApplicationsDeploy{
		Applications: []params.ApplicationDeploy{args}},
	)
	c.Assert(err, jc.ErrorIsNil)
	c.Assert(results, gc.DeepEquals, params.ErrorResults{
		Results: []params.ErrorResult{{Error: nil}},
	})
	app := apiservertesting.AssertPrincipalApplicationDeployed(c, s.State, "application", curl, false, ch, cons)
	storageConstraintsOut, err := app.StorageConstraints()
	c.Assert(err, jc.ErrorIsNil)
	c.Assert(storageConstraintsOut, gc.DeepEquals, map[string]state.StorageConstraints{
		"data": {
			Count: 1,
			Size:  1024,
			Pool:  "modelscoped-block",
		},
		"allecto": {
			Count: 0,
			Size:  1024,
			Pool:  "loop",
		},
	})
}

func (s *applicationSuite) TestApplicationDeployWithInvalidStoragePool(c *gc.C) {
	curl, _ := s.addCharmToState(c, "cs:utopic/storage-block-0", "storage-block")
	storageConstraints := map[string]storage.Constraints{
		"data": {
			Pool:  "foo",
			Count: 1,
			Size:  1024,
		},
	}

	var cons constraints.Value
	args := params.ApplicationDeploy{
		ApplicationName: "application",
		CharmURL:        curl.String(),
		CharmOrigin:     createCharmOriginFromURL(c, curl),
		NumUnits:        1,
		Constraints:     cons,
		Storage:         storageConstraints,
	}
	results, err := s.applicationAPI.Deploy(params.ApplicationsDeploy{
		Applications: []params.ApplicationDeploy{args}},
	)
	c.Assert(err, jc.ErrorIsNil)
	c.Assert(results.Results, gc.HasLen, 1)
	c.Assert(results.Results[0].Error, gc.ErrorMatches, `.* pool "foo" not found`)
}

func (s *applicationSuite) TestApplicationDeployDefaultFilesystemStorage(c *gc.C) {
	curl, ch := s.addCharmToState(c, "cs:trusty/storage-filesystem-1", "storage-filesystem")
	var cons constraints.Value
	args := params.ApplicationDeploy{
		ApplicationName: "application",
		CharmURL:        curl.String(),
		CharmOrigin:     createCharmOriginFromURL(c, curl),
		NumUnits:        1,
		Constraints:     cons,
	}
	results, err := s.applicationAPI.Deploy(params.ApplicationsDeploy{
		Applications: []params.ApplicationDeploy{args}},
	)
	c.Assert(err, jc.ErrorIsNil)
	c.Assert(results, gc.DeepEquals, params.ErrorResults{
		Results: []params.ErrorResult{{Error: nil}},
	})
	app := apiservertesting.AssertPrincipalApplicationDeployed(c, s.State, "application", curl, false, ch, cons)
	storageConstraintsOut, err := app.StorageConstraints()
	c.Assert(err, jc.ErrorIsNil)
	c.Assert(storageConstraintsOut, gc.DeepEquals, map[string]state.StorageConstraints{
		"data": {
			Count: 1,
			Size:  1024,
			Pool:  "rootfs",
		},
	})
}

func (s *applicationSuite) TestApplicationDeploy(c *gc.C) {
	curl, ch := s.addCharmToState(c, "cs:precise/dummy-42", "dummy")
	var cons constraints.Value
	args := params.ApplicationDeploy{
		ApplicationName: "application",
		CharmURL:        curl.String(),
		CharmOrigin:     createCharmOriginFromURL(c, curl),
		NumUnits:        1,
		Constraints:     cons,
		Placement: []*instance.Placement{
			{Scope: "deadbeef-0bad-400d-8000-4b1d0d06f00d", Directive: "valid"},
		},
	}
	results, err := s.applicationAPI.Deploy(params.ApplicationsDeploy{
		Applications: []params.ApplicationDeploy{args}},
	)
	c.Assert(err, jc.ErrorIsNil)
	c.Assert(results, gc.DeepEquals, params.ErrorResults{
		Results: []params.ErrorResult{{Error: nil}},
	})
	app := apiservertesting.AssertPrincipalApplicationDeployed(c, s.State, "application", curl, false, ch, cons)
	units, err := app.AllUnits()
	c.Assert(err, jc.ErrorIsNil)
	c.Assert(units, gc.HasLen, 1)
}

func (s *applicationSuite) TestApplicationDeployWithInvalidPlacement(c *gc.C) {
	curl, _ := s.addCharmToState(c, "cs:precise/dummy-42", "dummy")
	var cons constraints.Value
	args := params.ApplicationDeploy{
		ApplicationName: "application",
		CharmURL:        curl.String(),
		CharmOrigin:     createCharmOriginFromURL(c, curl),
		NumUnits:        1,
		Constraints:     cons,
		Placement: []*instance.Placement{
			{Scope: "deadbeef-0bad-400d-8000-4b1d0d06f00d", Directive: "invalid"},
		},
	}
	results, err := s.applicationAPI.Deploy(params.ApplicationsDeploy{
		Applications: []params.ApplicationDeploy{args}},
	)
	c.Assert(err, jc.ErrorIsNil)
	c.Assert(results.Results, gc.HasLen, 1)
	c.Assert(results.Results[0].Error, gc.NotNil)
	c.Assert(results.Results[0].Error.Error(), gc.Matches, ".* invalid placement is invalid")
}

func (s *applicationSuite) TestApplicationDeployWithMachinePlacementLockedError(c *gc.C) {
	s.testApplicationDeployWithPlacementLockedError(c, instance.Placement{Scope: "#", Directive: "0"}, false)
}

func (s *applicationSuite) TestApplicationDeployWithMachineContainerPlacementLockedError(c *gc.C) {
	s.testApplicationDeployWithPlacementLockedError(c, instance.Placement{Scope: "lxd", Directive: "0"}, false)
}

func (s *applicationSuite) TestApplicationDeployWithExtantMachineContainerLockedParentError(c *gc.C) {
	s.testApplicationDeployWithPlacementLockedError(c, instance.Placement{Scope: "#", Directive: "0/lxd/0"}, true)
}

func (s *applicationSuite) testApplicationDeployWithPlacementLockedError(
	c *gc.C, placement instance.Placement, addContainer bool,
) {
	m, err := s.BackingState.AddMachine("precise", state.JobHostUnits)
	c.Assert(err, jc.ErrorIsNil)

	if addContainer {
		template := state.MachineTemplate{
			Series: "xenial",
			Jobs:   []state.MachineJob{state.JobHostUnits},
		}
		_, err := s.State.AddMachineInsideMachine(template, m.Id(), "lxd")
		c.Assert(err, jc.ErrorIsNil)
	}

	c.Assert(m.CreateUpgradeSeriesLock(nil, "trusty"), jc.ErrorIsNil)

	curl, _ := s.addCharmToState(c, "cs:precise/dummy-42", "dummy")
	var cons constraints.Value
	args := params.ApplicationDeploy{
		ApplicationName: "application",
		CharmURL:        curl.String(),
		CharmOrigin:     createCharmOriginFromURL(c, curl),
		NumUnits:        1,
		Constraints:     cons,
		Placement:       []*instance.Placement{&placement},
	}
	results, err := s.applicationAPI.Deploy(params.ApplicationsDeploy{
		Applications: []params.ApplicationDeploy{args}},
	)
	c.Assert(err, jc.ErrorIsNil)
	c.Assert(results.Results, gc.HasLen, 1)
	c.Assert(results.Results[0].Error, gc.NotNil)
	c.Assert(results.Results[0].Error.Error(), gc.Matches, ".* machine is locked for series upgrade")
}

func (s *applicationSuite) TestApplicationDeploymentRemovesPendingResourcesOnFailure(c *gc.C) {
	charm := s.AddTestingCharm(c, "dummy-resource")
	resources, err := s.State.Resources()
	c.Assert(err, jc.ErrorIsNil)
	pendingID, err := resources.AddPendingResource("haha/borken", "user", charmresource.Resource{
		Meta:   charm.Meta().Resources["dummy"],
		Origin: charmresource.OriginUpload,
	})
	c.Assert(err, jc.ErrorIsNil)

	results, err := s.applicationAPI.Deploy(params.ApplicationsDeploy{
		Applications: []params.ApplicationDeploy{{
			ApplicationName: "haha/borken",
			NumUnits:        1,
			CharmURL:        charm.URL().String(),
			CharmOrigin:     createCharmOriginFromURL(c, charm.URL()),
			Resources:       map[string]string{"dummy": pendingID},
		}},
	})
	c.Assert(err, jc.ErrorIsNil)
	c.Assert(results.Results, gc.HasLen, 1)
	c.Assert(results.Results[0].Error, gc.ErrorMatches, `cannot add application "haha/borken": invalid name`)

	res, err := resources.ListPendingResources("haha/borken")
	c.Assert(err, jc.ErrorIsNil)
	c.Assert(res, gc.HasLen, 0)
}

func (s *applicationSuite) TestApplicationDeploymentLeavesResourcesOnSuccess(c *gc.C) {
	charm := s.AddTestingCharm(c, "dummy-resource")
	resources, err := s.State.Resources()
	c.Assert(err, jc.ErrorIsNil)
	pendingID, err := resources.AddPendingResource("unborken", "user", charmresource.Resource{
		Meta:   charm.Meta().Resources["dummy"],
		Origin: charmresource.OriginUpload,
	})
	c.Assert(err, jc.ErrorIsNil)

	results, err := s.applicationAPI.Deploy(params.ApplicationsDeploy{
		Applications: []params.ApplicationDeploy{{
			ApplicationName: "unborken",
			NumUnits:        1,
			CharmURL:        charm.URL().String(),
			CharmOrigin:     createCharmOriginFromURL(c, charm.URL()),
			Resources:       map[string]string{"dummy": pendingID},
		}},
	})
	c.Assert(err, jc.ErrorIsNil)
	c.Assert(results.Results, gc.HasLen, 1)
	c.Assert(results.Results[0].Error, gc.IsNil)

	res, err := resources.ListResources("unborken")
	c.Assert(err, jc.ErrorIsNil)
	c.Assert(res.Resources, gc.HasLen, 1)
}

func (s *applicationSuite) TestApplicationDeploymentWithTrust(c *gc.C) {
	// This test should fail if the configuration parsing does not
	// understand the "trust" configuration parameter
	curl, ch := s.addCharmToState(c, "cs:precise/dummy-42", "dummy")
	var cons constraints.Value
	config := map[string]string{"trust": "true"}
	args := params.ApplicationDeploy{
		ApplicationName: "application",
		CharmURL:        curl.String(),
		CharmOrigin:     createCharmOriginFromURL(c, curl),
		NumUnits:        1,
		Config:          config,
		Placement: []*instance.Placement{
			{Scope: "deadbeef-0bad-400d-8000-4b1d0d06f00d", Directive: "valid"},
		},
	}
	results, err := s.applicationAPI.Deploy(params.ApplicationsDeploy{
		Applications: []params.ApplicationDeploy{args}},
	)
	c.Assert(err, jc.ErrorIsNil)
	c.Assert(results, gc.DeepEquals, params.ErrorResults{
		Results: []params.ErrorResult{{Error: nil}},
	})

	app := apiservertesting.AssertPrincipalApplicationDeployed(c, s.State, "application", curl, false, ch, cons)

	appConfig, err := app.ApplicationConfig()
	c.Assert(err, jc.ErrorIsNil)

	trust := appConfig.GetBool("trust", false)
	c.Assert(trust, jc.IsTrue)
}

func (s *applicationSuite) TestApplicationDeploymentNoTrust(c *gc.C) {
	// This test should fail if the trust configuration setting defaults to
	// anything other than "false" when no configuration parameter for trust
	// is set at deployment.
	curl, ch := s.addCharmToState(c, "cs:precise/dummy-42", "dummy")
	var cons constraints.Value
	args := params.ApplicationDeploy{
		ApplicationName: "application",
		CharmURL:        curl.String(),
		CharmOrigin:     createCharmOriginFromURL(c, curl),
		NumUnits:        1,
		Placement: []*instance.Placement{
			{Scope: "deadbeef-0bad-400d-8000-4b1d0d06f00d", Directive: "valid"},
		},
	}
	results, err := s.applicationAPI.Deploy(params.ApplicationsDeploy{
		Applications: []params.ApplicationDeploy{args}},
	)
	c.Assert(err, jc.ErrorIsNil)
	c.Assert(results, gc.DeepEquals, params.ErrorResults{
		Results: []params.ErrorResult{{Error: nil}},
	})

	app := apiservertesting.AssertPrincipalApplicationDeployed(c, s.State, "application", curl, false, ch, cons)
	appConfig, err := app.ApplicationConfig()
	c.Assert(err, jc.ErrorIsNil)
	trust := appConfig.GetBool(application.TrustConfigOptionName, true)
	c.Assert(trust, jc.IsFalse)
}

func (s *applicationSuite) testClientApplicationsDeployWithBindings(c *gc.C, endpointBindings, expected map[string]string) {
	curl, _ := s.addCharmToState(c, "cs:utopic/riak-42", "riak")

	var cons constraints.Value
	args := params.ApplicationDeploy{
		ApplicationName:  "application",
		CharmURL:         curl.String(),
		CharmOrigin:      &params.CharmOrigin{Source: "charm-store"},
		NumUnits:         1,
		Constraints:      cons,
		EndpointBindings: endpointBindings,
	}

	results, err := s.applicationAPI.Deploy(params.ApplicationsDeploy{
		Applications: []params.ApplicationDeploy{args}},
	)
	c.Assert(err, jc.ErrorIsNil)
	c.Assert(results.Results, gc.HasLen, 1)
	c.Assert(results.Results[0].Error, gc.IsNil)

	app, err := s.State.Application(args.ApplicationName)
	c.Assert(err, jc.ErrorIsNil)

	retrievedBindings, err := app.EndpointBindings()
	c.Assert(err, jc.ErrorIsNil)

	c.Assert(retrievedBindings.Map(), jc.DeepEquals, expected)
}

func (s *applicationSuite) TestClientApplicationsDeployWithOldBindings(c *gc.C) {
	space, err := s.State.AddSpace("a-space", "", nil, true)
	c.Assert(err, jc.ErrorIsNil)
	expected := map[string]string{
		"":         network.AlphaSpaceId,
		"endpoint": space.Id(),
		"ring":     network.AlphaSpaceId,
		"admin":    network.AlphaSpaceId,
	}
	endpointBindings := map[string]string{
		"endpoint": space.Name(),
		"ring":     "",
		"admin":    "",
	}
	s.testClientApplicationsDeployWithBindings(c, endpointBindings, expected)
}

func (s *applicationSuite) TestClientApplicationsDeployWithBindings(c *gc.C) {
	space, err := s.State.AddSpace("a-space", "", nil, true)
	c.Assert(err, jc.ErrorIsNil)
	expected := map[string]string{
		"":         network.AlphaSpaceId,
		"endpoint": space.Id(),
		"ring":     network.AlphaSpaceId,
		"admin":    network.AlphaSpaceId,
	}
	endpointBindings := map[string]string{"endpoint": space.Id()}
	s.testClientApplicationsDeployWithBindings(c, endpointBindings, expected)
}

func (s *applicationSuite) TestClientApplicationsDeployWithDefaultBindings(c *gc.C) {
	expected := map[string]string{
		"":         network.AlphaSpaceId,
		"endpoint": network.AlphaSpaceId,
		"ring":     network.AlphaSpaceId,
		"admin":    network.AlphaSpaceId,
	}
	s.testClientApplicationsDeployWithBindings(c, nil, expected)
}

func (s *applicationSuite) TestApplicationGetCharmURLOrigin(c *gc.C) {
	ch := s.AddTestingCharm(c, "wordpress")
	rev := ch.Revision()
	// Technically this charm origin is impossible, a local
	// charm cannot have a channel.  Done just for testing.
	expectedOrigin := state.CharmOrigin{
		Source:   "local",
		Revision: &rev,
		Channel: &state.Channel{
			Track: "latest",
			Risk:  "stable",
		},
		Platform: &state.Platform{
			Architecture: "amd64",
			OS:           "ubuntu",
			Series:       "focal",
		},
	}
	app := s.AddTestingApplicationWithOrigin(c, "wordpress", ch, &expectedOrigin)
	result, err := s.applicationAPI.GetCharmURLOrigin(params.ApplicationGet{ApplicationName: "wordpress"})
	c.Assert(err, jc.ErrorIsNil)
	c.Assert(result.Error, gc.IsNil)
	c.Assert(result.URL, gc.Equals, "local:quantal/wordpress-3")
	latest := "latest"

	c.Assert(result.Origin, jc.DeepEquals, params.CharmOrigin{
		Source:       "local",
		Risk:         "stable",
		Revision:     &rev,
		Track:        &latest,
		Architecture: "amd64",
		OS:           "ubuntu",
		Series:       "focal",
<<<<<<< HEAD
		InstanceKey:  charmhub.CreateInstanceKey(s.Model.UUID(), app.Name()),
=======
		InstanceKey:  charmhub.CreateInstanceKey(app.ApplicationTag(), s.Model.ModelTag()),
>>>>>>> 33a867b7
	})
}

func (s *applicationSuite) TestApplicationSetCharm(c *gc.C) {
	curl, _ := s.addCharmToState(c, "cs:precise/dummy-0", "dummy")
	numUnits := 3
	for i := 0; i < numUnits; i++ {
		_, err := s.State.AddMachine("quantal", state.JobHostUnits)
		c.Assert(err, jc.ErrorIsNil)
	}
	results, err := s.applicationAPI.Deploy(params.ApplicationsDeploy{
		Applications: []params.ApplicationDeploy{{
			CharmURL:        curl.String(),
			CharmOrigin:     &params.CharmOrigin{Source: "charm-store"},
			ApplicationName: "application",
			NumUnits:        numUnits,
		}}})
	c.Assert(err, jc.ErrorIsNil)
	c.Assert(results.Results, gc.HasLen, 1)
	c.Assert(results.Results[0].Error, gc.IsNil)
	curl, _ = s.addCharmToState(c, "cs:precise/wordpress-3", "wordpress")
	errs, err := s.APIState.UnitAssigner().AssignUnits([]names.UnitTag{
		names.NewUnitTag("application/0"),
		names.NewUnitTag("application/1"),
		names.NewUnitTag("application/2"),
	})
	c.Assert(errs, gc.DeepEquals, []error{error(nil), error(nil), error(nil)})
	c.Assert(err, jc.ErrorIsNil)
	err = s.applicationAPI.SetCharm(params.ApplicationSetCharm{
		ApplicationName: "application",
		CharmURL:        curl.String(),
	})
	c.Assert(err, jc.ErrorIsNil)

	// Ensure that the charm is not marked as forced.
	app, err := s.State.Application("application")
	c.Assert(err, jc.ErrorIsNil)
	charm, force, err := app.Charm()
	c.Assert(err, jc.ErrorIsNil)
	c.Assert(charm.URL().String(), gc.Equals, curl.String())
	c.Assert(force, jc.IsFalse)
}

func (s *applicationSuite) setupApplicationSetCharm(c *gc.C) {
	curl, _ := s.addCharmToState(c, "cs:precise/dummy-0", "dummy")
	numUnits := 3
	for i := 0; i < numUnits; i++ {
		_, err := s.State.AddMachine("quantal", state.JobHostUnits)
		c.Assert(err, jc.ErrorIsNil)
	}
	results, err := s.applicationAPI.Deploy(params.ApplicationsDeploy{
		Applications: []params.ApplicationDeploy{{
			CharmURL:        curl.String(),
			CharmOrigin:     &params.CharmOrigin{Source: "charm-store"},
			ApplicationName: "application",
			NumUnits:        numUnits,
		}}})
	c.Assert(err, jc.ErrorIsNil)
	c.Assert(results.Results, gc.HasLen, 1)
	c.Assert(results.Results[0].Error, gc.IsNil)
	errs, err := s.APIState.UnitAssigner().AssignUnits([]names.UnitTag{
		names.NewUnitTag("application/0"),
		names.NewUnitTag("application/1"),
		names.NewUnitTag("application/2"),
	})
	c.Assert(errs, gc.DeepEquals, []error{error(nil), error(nil), error(nil)})
	c.Assert(err, jc.ErrorIsNil)
	s.addCharmToState(c, "cs:precise/wordpress-3", "wordpress")
}

func (s *applicationSuite) assertApplicationSetCharm(c *gc.C, forceUnits bool) {
	err := s.applicationAPI.SetCharm(params.ApplicationSetCharm{
		ApplicationName: "application",
		CharmURL:        "cs:~who/precise/wordpress-3",
		ForceUnits:      forceUnits,
	})
	c.Assert(err, jc.ErrorIsNil)
	// Ensure that the charm is not marked as forced.
	app, err := s.State.Application("application")
	c.Assert(err, jc.ErrorIsNil)
	charm, _, err := app.Charm()
	c.Assert(err, jc.ErrorIsNil)
	c.Assert(charm.URL().String(), gc.Equals, "cs:~who/precise/wordpress-3")
}

func (s *applicationSuite) assertApplicationSetCharmBlocked(c *gc.C, msg string) {
	err := s.applicationAPI.SetCharm(params.ApplicationSetCharm{
		ApplicationName: "application",
		CharmURL:        "cs:~who/precise/wordpress-3",
	})
	s.AssertBlocked(c, err, msg)
}

func (s *applicationSuite) TestBlockDestroyApplicationSetCharm(c *gc.C) {
	s.setupApplicationSetCharm(c)
	s.BlockDestroyModel(c, "TestBlockDestroyApplicationSetCharm")
	s.assertApplicationSetCharm(c, false)
}

func (s *applicationSuite) TestBlockRemoveApplicationSetCharm(c *gc.C) {
	s.setupApplicationSetCharm(c)
	s.BlockRemoveObject(c, "TestBlockRemoveApplicationSetCharm")
	s.assertApplicationSetCharm(c, false)
}

func (s *applicationSuite) TestBlockChangesApplicationSetCharm(c *gc.C) {
	s.setupApplicationSetCharm(c)
	s.BlockAllChanges(c, "TestBlockChangesApplicationSetCharm")
	s.assertApplicationSetCharmBlocked(c, "TestBlockChangesApplicationSetCharm")
}

func (s *applicationSuite) TestApplicationSetCharmForceUnits(c *gc.C) {
	curl, _ := s.addCharmToState(c, "cs:precise/dummy-0", "dummy")
	numUnits := 3
	for i := 0; i < numUnits; i++ {
		_, err := s.State.AddMachine("quantal", state.JobHostUnits)
		c.Assert(err, jc.ErrorIsNil)
	}
	results, err := s.applicationAPI.Deploy(params.ApplicationsDeploy{
		Applications: []params.ApplicationDeploy{{
			CharmURL:        curl.String(),
			CharmOrigin:     &params.CharmOrigin{Source: "charm-store"},
			ApplicationName: "application",
			NumUnits:        numUnits,
		}}})
	c.Assert(err, jc.ErrorIsNil)
	c.Assert(results.Results, gc.HasLen, 1)
	c.Assert(results.Results[0].Error, gc.IsNil)
	curl, _ = s.addCharmToState(c, "cs:precise/wordpress-3", "wordpress")
	errs, err := s.APIState.UnitAssigner().AssignUnits([]names.UnitTag{
		names.NewUnitTag("application/0"),
		names.NewUnitTag("application/1"),
		names.NewUnitTag("application/2"),
	})
	c.Assert(errs, gc.DeepEquals, []error{error(nil), error(nil), error(nil)})
	c.Assert(err, jc.ErrorIsNil)
	err = s.applicationAPI.SetCharm(params.ApplicationSetCharm{
		ApplicationName: "application",
		CharmURL:        curl.String(),
		ForceUnits:      true,
	})
	c.Assert(err, jc.ErrorIsNil)

	// Ensure that the charm is marked as forced.
	app, err := s.State.Application("application")
	c.Assert(err, jc.ErrorIsNil)
	charm, force, err := app.Charm()
	c.Assert(err, jc.ErrorIsNil)
	c.Assert(charm.URL().String(), gc.Equals, curl.String())
	c.Assert(force, jc.IsTrue)
}

func (s *applicationSuite) TestBlockApplicationSetCharmForce(c *gc.C) {
	s.setupApplicationSetCharm(c)

	// block all changes
	s.BlockAllChanges(c, "TestBlockApplicationSetCharmForce")
	s.BlockRemoveObject(c, "TestBlockApplicationSetCharmForce")
	s.BlockDestroyModel(c, "TestBlockApplicationSetCharmForce")

	s.assertApplicationSetCharm(c, true)
}

func (s *applicationSuite) TestApplicationSetCharmInvalidApplication(c *gc.C) {
	err := s.applicationAPI.SetCharm(params.ApplicationSetCharm{
		ApplicationName: "badapplication",
		CharmURL:        "cs:precise/wordpress-3",
		ForceSeries:     true,
		ForceUnits:      true,
	})
	c.Assert(err, gc.ErrorMatches, `application "badapplication" not found`)
}

func (s *applicationSuite) TestApplicationSetCharmLegacy(c *gc.C) {
	curl, _ := s.addCharmToState(c, "cs:precise/dummy-0", "dummy")
	results, err := s.applicationAPI.Deploy(params.ApplicationsDeploy{
		Applications: []params.ApplicationDeploy{{
			CharmURL:        curl.String(),
			CharmOrigin:     &params.CharmOrigin{Source: "charm-store"},
			ApplicationName: "application",
		}}})
	c.Assert(err, jc.ErrorIsNil)
	c.Assert(results.Results, gc.HasLen, 1)
	c.Assert(results.Results[0].Error, gc.IsNil)
	curl, _ = s.addCharmToState(c, "cs:trusty/dummy-1", "dummy")

	// Even with forceSeries = true, we can't change a charm where
	// the series is specified in the URL.
	err = s.applicationAPI.SetCharm(params.ApplicationSetCharm{
		ApplicationName: "application",
		CharmURL:        curl.String(),
		ForceSeries:     true,
	})
	c.Assert(err, gc.ErrorMatches, `cannot upgrade application "application" to charm "cs:~who/trusty/dummy-1": cannot change an application's series`)
}

func (s *applicationSuite) TestApplicationSetCharmUnsupportedSeries(c *gc.C) {
	curl, _ := s.addCharmToState(c, "cs:~who/multi-series", "multi-series")
	results, err := s.applicationAPI.Deploy(params.ApplicationsDeploy{
		Applications: []params.ApplicationDeploy{{
			CharmURL:        curl.String(),
			CharmOrigin:     &params.CharmOrigin{Source: "charm-store"},
			ApplicationName: "application",
			Series:          "precise",
		}}})
	c.Assert(err, jc.ErrorIsNil)
	c.Assert(results.Results, gc.HasLen, 1)
	c.Assert(results.Results[0].Error, gc.IsNil)
	curl, _ = s.addCharmToState(c, "cs:~who/multi-series", "multi-series2")

	err = s.applicationAPI.SetCharm(params.ApplicationSetCharm{
		ApplicationName: "application",
		CharmURL:        curl.String(),
	})
	c.Assert(err, gc.ErrorMatches, `cannot upgrade application "application" to charm "cs:~who/multi-series-1": only these series are supported: trusty, wily`)
}

func (s *applicationSuite) assertApplicationSetCharmSeries(c *gc.C, upgradeCharm, series string) {
	curl, _ := s.addCharmToState(c, "cs:~who/multi-series", "multi-series")
	results, err := s.applicationAPI.Deploy(params.ApplicationsDeploy{
		Applications: []params.ApplicationDeploy{{
			CharmURL:        curl.String(),
			CharmOrigin:     &params.CharmOrigin{Source: "charm-store"},
			ApplicationName: "application",
			Series:          "precise",
		}}})
	c.Assert(err, jc.ErrorIsNil)
	c.Assert(results.Results, gc.HasLen, 1)
	c.Assert(results.Results[0].Error, gc.IsNil)

	url := upgradeCharm
	if series != "" {
		url = series + "/" + upgradeCharm
	}
	curl, _ = s.addCharmToState(c, "cs:~who/"+url, upgradeCharm)

	err = s.applicationAPI.SetCharm(params.ApplicationSetCharm{
		ApplicationName: "application",
		CharmURL:        curl.String(),
		ForceSeries:     true,
	})
	c.Assert(err, jc.ErrorIsNil)
	app, err := s.State.Application("application")
	c.Assert(err, jc.ErrorIsNil)
	ch, _, err := app.Charm()
	c.Assert(err, jc.ErrorIsNil)
	c.Assert(ch.URL().String(), gc.Equals, "cs:~who/"+url+"-0")
}

func (s *applicationSuite) TestApplicationSetCharmUnsupportedSeriesForce(c *gc.C) {
	s.assertApplicationSetCharmSeries(c, "multi-series2", "")
}

func (s *applicationSuite) TestApplicationSetCharmNoExplicitSupportedSeries(c *gc.C) {
	s.assertApplicationSetCharmSeries(c, "dummy", "precise")
}

func (s *applicationSuite) TestApplicationSetCharmWrongOS(c *gc.C) {
	curl, _ := s.addCharmToState(c, "cs:~who/multi-series", "multi-series")
	results, err := s.applicationAPI.Deploy(params.ApplicationsDeploy{
		Applications: []params.ApplicationDeploy{{
			CharmURL:        curl.String(),
			CharmOrigin:     &params.CharmOrigin{Source: "charm-store"},
			ApplicationName: "application",
			Series:          "precise",
		}}})
	c.Assert(err, jc.ErrorIsNil)
	c.Assert(results.Results, gc.HasLen, 1)
	c.Assert(results.Results[0].Error, gc.IsNil)
	curl, _ = s.addCharmToState(c, "cs:~who/multi-series-windows", "multi-series-windows")

	err = s.applicationAPI.SetCharm(params.ApplicationSetCharm{
		ApplicationName: "application",
		CharmURL:        curl.String(),
		ForceSeries:     true,
	})
	c.Assert(err, gc.ErrorMatches, `cannot upgrade application "application" to charm "cs:~who/multi-series-windows-0": OS "Ubuntu" not supported by charm`)
}

func (s *applicationSuite) setupApplicationDeploy(c *gc.C, args string) (*charm.URL, charm.Charm, constraints.Value) {
	curl, ch := s.addCharmToState(c, "cs:precise/dummy-42", "dummy")
	cons := constraints.MustParse(args)
	return curl, ch, cons
}

func (s *applicationSuite) assertApplicationDeployPrincipal(c *gc.C, curl *charm.URL, ch charm.Charm, mem4g constraints.Value) {
	results, err := s.applicationAPI.Deploy(params.ApplicationsDeploy{
		Applications: []params.ApplicationDeploy{{
			CharmURL:        curl.String(),
			CharmOrigin:     createCharmOriginFromURL(c, curl),
			ApplicationName: "application",
			NumUnits:        3,
			Constraints:     mem4g,
		}}})
	c.Assert(err, jc.ErrorIsNil)
	c.Assert(results.Results, gc.HasLen, 1)
	c.Assert(results.Results[0].Error, gc.IsNil)
	apiservertesting.AssertPrincipalApplicationDeployed(c, s.State, "application", curl, false, ch, mem4g)
}

func (s *applicationSuite) assertApplicationDeployPrincipalBlocked(c *gc.C, msg string, curl *charm.URL, mem4g constraints.Value) {
	_, err := s.applicationAPI.Deploy(params.ApplicationsDeploy{
		Applications: []params.ApplicationDeploy{{
			CharmURL:        curl.String(),
			CharmOrigin:     createCharmOriginFromURL(c, curl),
			ApplicationName: "application",
			NumUnits:        3,
			Constraints:     mem4g,
		}}})
	s.AssertBlocked(c, err, msg)
}

func (s *applicationSuite) TestBlockDestroyApplicationDeployPrincipal(c *gc.C) {
	curl, bundle, cons := s.setupApplicationDeploy(c, "arch=amd64 mem=4G")
	s.BlockDestroyModel(c, "TestBlockDestroyApplicationDeployPrincipal")
	s.assertApplicationDeployPrincipal(c, curl, bundle, cons)
}

func (s *applicationSuite) TestBlockRemoveApplicationDeployPrincipal(c *gc.C) {
	curl, bundle, cons := s.setupApplicationDeploy(c, "arch=amd64 mem=4G")
	s.BlockRemoveObject(c, "TestBlockRemoveApplicationDeployPrincipal")
	s.assertApplicationDeployPrincipal(c, curl, bundle, cons)
}

func (s *applicationSuite) TestBlockChangesApplicationDeployPrincipal(c *gc.C) {
	curl, _, cons := s.setupApplicationDeploy(c, "mem=4G")
	s.BlockAllChanges(c, "TestBlockChangesApplicationDeployPrincipal")
	s.assertApplicationDeployPrincipalBlocked(c, "TestBlockChangesApplicationDeployPrincipal", curl, cons)
}

func (s *applicationSuite) TestApplicationDeploySubordinate(c *gc.C) {
	curl, ch := s.addCharmToState(c, "cs:utopic/logging-47", "logging")
	results, err := s.applicationAPI.Deploy(params.ApplicationsDeploy{
		Applications: []params.ApplicationDeploy{{
			CharmURL:        curl.String(),
			CharmOrigin:     createCharmOriginFromURL(c, curl),
			ApplicationName: "application-name",
		}}})
	c.Assert(err, jc.ErrorIsNil)
	c.Assert(results.Results, gc.HasLen, 1)
	c.Assert(results.Results[0].Error, gc.IsNil)

	app, err := s.State.Application("application-name")
	c.Assert(err, jc.ErrorIsNil)
	charm, force, err := app.Charm()
	c.Assert(err, jc.ErrorIsNil)
	c.Assert(force, jc.IsFalse)
	c.Assert(charm.URL(), gc.DeepEquals, curl)
	c.Assert(charm.Meta(), gc.DeepEquals, ch.Meta())
	c.Assert(charm.Config(), gc.DeepEquals, ch.Config())

	units, err := app.AllUnits()
	c.Assert(err, jc.ErrorIsNil)
	c.Assert(units, gc.HasLen, 0)
}

func (s *applicationSuite) combinedSettings(ch *state.Charm, inSettings charm.Settings) charm.Settings {
	result := ch.Config().DefaultSettings()
	for name, value := range inSettings {
		result[name] = value
	}
	return result
}

func (s *applicationSuite) TestApplicationDeployConfig(c *gc.C) {
	curl, _ := s.addCharmToState(c, "cs:precise/dummy-0", "dummy")
	results, err := s.applicationAPI.Deploy(params.ApplicationsDeploy{
		Applications: []params.ApplicationDeploy{{
			CharmURL:        curl.String(),
			CharmOrigin:     createCharmOriginFromURL(c, curl),
			ApplicationName: "application-name",
			NumUnits:        1,
			ConfigYAML:      "application-name:\n  username: fred",
		}}})
	c.Assert(err, jc.ErrorIsNil)
	c.Assert(results.Results, gc.HasLen, 1)
	c.Assert(results.Results[0].Error, gc.IsNil)

	app, err := s.State.Application("application-name")
	c.Assert(err, jc.ErrorIsNil)
	settings, err := app.CharmConfig(model.GenerationMaster)
	c.Assert(err, jc.ErrorIsNil)
	ch, _, err := app.Charm()
	c.Assert(err, jc.ErrorIsNil)
	c.Assert(settings, gc.DeepEquals, s.combinedSettings(ch, charm.Settings{"username": "fred"}))
}

func (s *applicationSuite) TestApplicationDeployConfigError(c *gc.C) {
	// TODO(fwereade): test Config/ConfigYAML handling directly on srvClient.
	// Can't be done cleanly until it's extracted similarly to Machiner.
	curl, _ := s.addCharmToState(c, "cs:precise/dummy-0", "dummy")
	results, err := s.applicationAPI.Deploy(params.ApplicationsDeploy{
		Applications: []params.ApplicationDeploy{{
			CharmURL:        curl.String(),
			CharmOrigin:     createCharmOriginFromURL(c, curl),
			ApplicationName: "application-name",
			NumUnits:        1,
			ConfigYAML:      "application-name:\n  skill-level: fred",
		}}})
	c.Assert(err, jc.ErrorIsNil)
	c.Assert(results.Results, gc.HasLen, 1)
	c.Assert(results.Results[0].Error, gc.ErrorMatches, `option "skill-level" expected int, got "fred"`)
	_, err = s.State.Application("application-name")
	c.Assert(err, jc.Satisfies, errors.IsNotFound)
}

func (s *applicationSuite) TestApplicationDeployToMachine(c *gc.C) {
	curl, ch := s.addCharmToState(c, "cs:precise/dummy-0", "dummy")

	machine, err := s.State.AddMachine("precise", state.JobHostUnits)
	c.Assert(err, jc.ErrorIsNil)

	arch := arch.DefaultArchitecture
	hwChar := &instance.HardwareCharacteristics{
		Arch: &arch,
	}
	instId := instance.Id("i-host-machine")
	err = machine.SetProvisioned(instId, "", "fake-nonce", hwChar)
	c.Assert(err, jc.ErrorIsNil)

	results, err := s.applicationAPI.Deploy(params.ApplicationsDeploy{
		Applications: []params.ApplicationDeploy{{
			CharmURL:        curl.String(),
			CharmOrigin:     createCharmOriginFromURL(c, curl),
			ApplicationName: "application-name",
			NumUnits:        1,
			ConfigYAML:      "application-name:\n  username: fred",
		}}})
	c.Assert(err, jc.ErrorIsNil)
	c.Assert(results.Results, gc.HasLen, 1)
	c.Assert(results.Results[0].Error, gc.IsNil)

	app, err := s.State.Application("application-name")
	c.Assert(err, jc.ErrorIsNil)
	charm, force, err := app.Charm()
	c.Assert(err, jc.ErrorIsNil)
	c.Assert(force, jc.IsFalse)
	c.Assert(charm.URL(), gc.DeepEquals, curl)
	c.Assert(charm.Meta(), gc.DeepEquals, ch.Meta())
	c.Assert(charm.Config(), gc.DeepEquals, ch.Config())

	errs, err := s.APIState.UnitAssigner().AssignUnits([]names.UnitTag{names.NewUnitTag("application-name/0")})
	c.Assert(errs, gc.DeepEquals, []error{nil})
	c.Assert(err, jc.ErrorIsNil)

	units, err := app.AllUnits()
	c.Assert(err, jc.ErrorIsNil)
	c.Assert(units, gc.HasLen, 1)

	mid, err := units[0].AssignedMachineId()
	c.Assert(err, jc.ErrorIsNil)
	c.Assert(mid, gc.Equals, machine.Id())
}

func (s *applicationSuite) TestApplicationDeployToMachineWithLXDProfile(c *gc.C) {
	curl, ch := s.addCharmToState(c, "cs:quantal/lxd-profile-0", "lxd-profile")

	machine, err := s.State.AddMachine("quantal", state.JobHostUnits)
	c.Assert(err, jc.ErrorIsNil)

	arch := arch.DefaultArchitecture
	hwChar := &instance.HardwareCharacteristics{
		Arch: &arch,
	}
	instId := instance.Id("i-host-machine")
	err = machine.SetProvisioned(instId, "", "fake-nonce", hwChar)
	c.Assert(err, jc.ErrorIsNil)

	results, err := s.applicationAPI.Deploy(params.ApplicationsDeploy{
		Applications: []params.ApplicationDeploy{{
			CharmURL:        curl.String(),
			CharmOrigin:     createCharmOriginFromURL(c, curl),
			ApplicationName: "application-name",
			NumUnits:        1,
		}}})
	c.Assert(err, jc.ErrorIsNil)
	c.Assert(results.Results, gc.HasLen, 1)
	c.Assert(results.Results[0].Error, gc.IsNil)

	application, err := s.State.Application("application-name")
	c.Assert(err, jc.ErrorIsNil)
	expected, force, err := application.Charm()
	c.Assert(err, jc.ErrorIsNil)
	c.Assert(force, jc.IsFalse)
	c.Assert(expected.URL(), gc.DeepEquals, curl)
	c.Assert(expected.Meta(), gc.DeepEquals, ch.Meta())
	c.Assert(expected.Config(), gc.DeepEquals, ch.Config())

	expectedProfile := ch.(charm.LXDProfiler).LXDProfile()
	c.Assert(expected.LXDProfile(), gc.DeepEquals, &state.LXDProfile{
		Description: expectedProfile.Description,
		Config:      expectedProfile.Config,
		Devices:     expectedProfile.Devices,
	})

	errs, err := s.APIState.UnitAssigner().AssignUnits([]names.UnitTag{names.NewUnitTag("application-name/0")})
	c.Assert(errs, gc.DeepEquals, []error{nil})
	c.Assert(err, jc.ErrorIsNil)

	units, err := application.AllUnits()
	c.Assert(err, jc.ErrorIsNil)
	c.Assert(units, gc.HasLen, 1)

	mid, err := units[0].AssignedMachineId()
	c.Assert(err, jc.ErrorIsNil)
	c.Assert(mid, gc.Equals, machine.Id())
}

func (s *applicationSuite) TestApplicationDeployToMachineWithInvalidLXDProfileAndForceStillSucceeds(c *gc.C) {
	curl, ch := s.addCharmToState(c, "cs:quantal/lxd-profile-fail-0", "lxd-profile-fail")

	machine, err := s.State.AddMachine("quantal", state.JobHostUnits)
	c.Assert(err, jc.ErrorIsNil)

	arch := arch.DefaultArchitecture
	hwChar := &instance.HardwareCharacteristics{
		Arch: &arch,
	}
	instId := instance.Id("i-host-machine")
	err = machine.SetProvisioned(instId, "", "fake-nonce", hwChar)
	c.Assert(err, jc.ErrorIsNil)

	results, err := s.applicationAPI.Deploy(params.ApplicationsDeploy{
		Applications: []params.ApplicationDeploy{{
			CharmURL:        curl.String(),
			CharmOrigin:     createCharmOriginFromURL(c, curl),
			ApplicationName: "application-name",
			NumUnits:        1,
		}}})
	c.Assert(err, jc.ErrorIsNil)
	c.Assert(results.Results, gc.HasLen, 1)
	c.Assert(results.Results[0].Error, gc.IsNil)

	app, err := s.State.Application("application-name")
	c.Assert(err, jc.ErrorIsNil)
	expected, force, err := app.Charm()
	c.Assert(err, jc.ErrorIsNil)
	c.Assert(force, jc.IsFalse)
	c.Assert(expected.URL(), gc.DeepEquals, curl)
	c.Assert(expected.Meta(), gc.DeepEquals, ch.Meta())
	c.Assert(expected.Config(), gc.DeepEquals, ch.Config())

	expectedProfile := ch.(charm.LXDProfiler).LXDProfile()
	c.Assert(expected.LXDProfile(), gc.DeepEquals, &state.LXDProfile{
		Description: expectedProfile.Description,
		Config:      expectedProfile.Config,
		Devices:     expectedProfile.Devices,
	})

	errs, err := s.APIState.UnitAssigner().AssignUnits([]names.UnitTag{names.NewUnitTag("application-name/0")})
	c.Assert(errs, gc.DeepEquals, []error{nil})
	c.Assert(err, jc.ErrorIsNil)

	units, err := app.AllUnits()
	c.Assert(err, jc.ErrorIsNil)
	c.Assert(units, gc.HasLen, 1)

	mid, err := units[0].AssignedMachineId()
	c.Assert(err, jc.ErrorIsNil)
	c.Assert(mid, gc.Equals, machine.Id())
}

func (s *applicationSuite) TestApplicationDeployToMachineNotFound(c *gc.C) {
	results, err := s.applicationAPI.Deploy(params.ApplicationsDeploy{
		Applications: []params.ApplicationDeploy{{
			CharmURL:        "cs:precise/application-name-1",
			CharmOrigin:     &params.CharmOrigin{Source: "charm-store"},
			ApplicationName: "application-name",
			NumUnits:        1,
			Placement:       []*instance.Placement{instance.MustParsePlacement("42")},
		}}})
	c.Assert(err, jc.ErrorIsNil)
	c.Assert(results.Results, gc.HasLen, 1)
	c.Assert(results.Results[0].Error, gc.ErrorMatches, `cannot deploy "application-name" to machine 42: machine 42 not found`)

	_, err = s.State.Application("application-name")
	c.Assert(err, gc.ErrorMatches, `application "application-name" not found`)
}

func (s *applicationSuite) deployApplicationForUpdateTests(c *gc.C) {
	curl, _ := s.addCharmToState(c, "cs:precise/dummy-1", "dummy")
	results, err := s.applicationAPI.Deploy(params.ApplicationsDeploy{
		Applications: []params.ApplicationDeploy{{
			CharmURL:        curl.String(),
			CharmOrigin:     createCharmOriginFromURL(c, curl),
			ApplicationName: "application",
			NumUnits:        1,
		}}})
	c.Assert(err, jc.ErrorIsNil)
	c.Assert(results.Results, gc.HasLen, 1)
	c.Assert(results.Results[0].Error, gc.IsNil)
}

func (s *applicationSuite) setupApplicationUpdate(c *gc.C) string {
	s.deployApplicationForUpdateTests(c)
	curl, _ := s.addCharmToState(c, "cs:precise/wordpress-3", "wordpress")
	return curl.String()
}

func (s *applicationSuite) TestApplicationUpdateDoesNotSetMinUnitsWithLXDProfile(c *gc.C) {
	series := "quantal"
	repo := testcharms.RepoForSeries(series)
	ch := repo.CharmDir("lxd-profile-fail")
	ident := fmt.Sprintf("%s-%d", ch.Meta().Name, ch.Revision())
	curl := charm.MustParseURL(fmt.Sprintf("local:%s/%s", series, ident))
	_, err := jujutesting.PutCharm(s.State, curl, ch)
	c.Assert(err, gc.ErrorMatches, `invalid lxd-profile.yaml: contains device type "unix-disk"`)
}

var clientAddApplicationUnitsTests = []struct {
	about       string
	application string // if not set, defaults to 'dummy'
	numUnits    int
	expected    []string
	to          string
	err         string
}{
	{
		about:    "returns unit names",
		numUnits: 3,
		expected: []string{"dummy/0", "dummy/1", "dummy/2"},
	},
	{
		about: "fails trying to add zero units",
		err:   "must add at least one unit",
	},
	{
		// Note: chained-state, we add 1 unit here, but the 3 units
		// from the first condition still exist
		about:    "force the unit onto bootstrap machine",
		numUnits: 1,
		expected: []string{"dummy/3"},
		to:       "0",
	},
	{
		about:       "unknown application name",
		application: "unknown-application",
		numUnits:    1,
		err:         `application "unknown-application" not found`,
	},
}

func (s *applicationSuite) TestClientAddApplicationUnits(c *gc.C) {
	s.AddTestingApplication(c, "dummy", s.AddTestingCharm(c, "dummy"))
	for i, t := range clientAddApplicationUnitsTests {
		c.Logf("test %d. %s", i, t.about)
		applicationName := t.application
		if applicationName == "" {
			applicationName = "dummy"
		}
		args := params.AddApplicationUnits{
			ApplicationName: applicationName,
			NumUnits:        t.numUnits,
		}
		if t.to != "" {
			args.Placement = []*instance.Placement{instance.MustParsePlacement(t.to)}
		}
		result, err := s.applicationAPI.AddUnits(args)
		if t.err != "" {
			c.Assert(err, gc.ErrorMatches, t.err)
			continue
		}
		c.Assert(err, jc.ErrorIsNil)
		c.Assert(result.Units, gc.DeepEquals, t.expected)
	}
	// Test that we actually assigned the unit to machine 0
	forcedUnit, err := s.BackingState.Unit("dummy/3")
	c.Assert(err, jc.ErrorIsNil)
	assignedMachine, err := forcedUnit.AssignedMachineId()
	c.Assert(err, jc.ErrorIsNil)
	c.Assert(assignedMachine, gc.Equals, "0")
}

func (s *applicationSuite) TestAddApplicationUnitsToNewContainer(c *gc.C) {
	app := s.AddTestingApplication(c, "dummy", s.AddTestingCharm(c, "dummy"))
	machine, err := s.State.AddMachine("quantal", state.JobHostUnits)
	c.Assert(err, jc.ErrorIsNil)

	_, err = s.applicationAPI.AddUnits(params.AddApplicationUnits{
		ApplicationName: "dummy",
		NumUnits:        1,
		Placement:       []*instance.Placement{instance.MustParsePlacement("lxd:" + machine.Id())},
	})
	c.Assert(err, jc.ErrorIsNil)

	units, err := app.AllUnits()
	c.Assert(err, jc.ErrorIsNil)
	mid, err := units[0].AssignedMachineId()
	c.Assert(err, jc.ErrorIsNil)
	c.Assert(mid, gc.Equals, machine.Id()+"/lxd/0")
}

var addApplicationUnitTests = []struct {
	about       string
	application string // if not set, defaults to 'dummy'
	expected    []string
	machineIds  []string
	placement   []*instance.Placement
	err         string
}{
	{
		about:      "valid placement directives",
		expected:   []string{"dummy/0"},
		placement:  []*instance.Placement{{Scope: "deadbeef-0bad-400d-8000-4b1d0d06f00d", Directive: "valid"}},
		machineIds: []string{"1"},
	}, {
		about:      "direct machine assignment placement directive",
		expected:   []string{"dummy/1", "dummy/2"},
		placement:  []*instance.Placement{{Scope: "#", Directive: "1"}, {Scope: "lxd", Directive: "1"}},
		machineIds: []string{"1", "1/lxd/0"},
	}, {
		about:     "invalid placement directive",
		err:       ".* invalid placement is invalid",
		expected:  []string{"dummy/3"},
		placement: []*instance.Placement{{Scope: "deadbeef-0bad-400d-8000-4b1d0d06f00d", Directive: "invalid"}},
	},
}

func (s *applicationSuite) TestAddApplicationUnits(c *gc.C) {
	s.AddTestingApplication(c, "dummy", s.AddTestingCharm(c, "dummy"))
	// Add a machine for the units to be placed on.
	_, err := s.State.AddMachine("quantal", state.JobHostUnits)
	c.Assert(err, jc.ErrorIsNil)
	for i, t := range addApplicationUnitTests {
		c.Logf("test %d. %s", i, t.about)
		applicationName := t.application
		if applicationName == "" {
			applicationName = "dummy"
		}
		result, err := s.applicationAPI.AddUnits(params.AddApplicationUnits{
			ApplicationName: applicationName,
			NumUnits:        len(t.expected),
			Placement:       t.placement,
		})
		if t.err != "" {
			c.Assert(err, gc.ErrorMatches, t.err)
			continue
		}
		c.Assert(err, jc.ErrorIsNil)
		c.Assert(result.Units, gc.DeepEquals, t.expected)
		for i, unitName := range result.Units {
			u, err := s.BackingState.Unit(unitName)
			c.Assert(err, jc.ErrorIsNil)
			assignedMachine, err := u.AssignedMachineId()
			c.Assert(err, jc.ErrorIsNil)
			c.Assert(assignedMachine, gc.Equals, t.machineIds[i])
		}
	}
}

func (s *applicationSuite) assertAddApplicationUnits(c *gc.C) {
	result, err := s.applicationAPI.AddUnits(params.AddApplicationUnits{
		ApplicationName: "dummy",
		NumUnits:        3,
	})
	c.Assert(err, jc.ErrorIsNil)
	c.Assert(result.Units, gc.DeepEquals, []string{"dummy/0", "dummy/1", "dummy/2"})

	// Test that we actually assigned the unit to machine 0
	forcedUnit, err := s.BackingState.Unit("dummy/0")
	c.Assert(err, jc.ErrorIsNil)
	assignedMachine, err := forcedUnit.AssignedMachineId()
	c.Assert(err, jc.ErrorIsNil)
	c.Assert(assignedMachine, gc.Equals, "0")
}

func (s *applicationSuite) TestApplicationCharmRelations(c *gc.C) {
	s.AddTestingApplication(c, "wordpress", s.AddTestingCharm(c, "wordpress"))
	s.AddTestingApplication(c, "logging", s.AddTestingCharm(c, "logging"))
	eps, err := s.State.InferEndpoints("logging", "wordpress")
	c.Assert(err, jc.ErrorIsNil)
	_, err = s.State.AddRelation(eps...)
	c.Assert(err, jc.ErrorIsNil)

	_, err = s.applicationAPI.CharmRelations(params.ApplicationCharmRelations{ApplicationName: "blah"})
	c.Assert(err, gc.ErrorMatches, `application "blah" not found`)

	result, err := s.applicationAPI.CharmRelations(params.ApplicationCharmRelations{ApplicationName: "wordpress"})
	c.Assert(err, jc.ErrorIsNil)
	c.Assert(result.CharmRelations, gc.DeepEquals, []string{
		"cache", "db", "juju-info", "logging-dir", "monitoring-port", "url",
	})
}

func (s *applicationSuite) assertAddApplicationUnitsBlocked(c *gc.C, msg string) {
	_, err := s.applicationAPI.AddUnits(params.AddApplicationUnits{
		ApplicationName: "dummy",
		NumUnits:        3,
	})
	s.AssertBlocked(c, err, msg)
}

func (s *applicationSuite) TestBlockDestroyAddApplicationUnits(c *gc.C) {
	s.AddTestingApplication(c, "dummy", s.AddTestingCharm(c, "dummy"))
	s.BlockDestroyModel(c, "TestBlockDestroyAddApplicationUnits")
	s.assertAddApplicationUnits(c)
}

func (s *applicationSuite) TestBlockRemoveAddApplicationUnits(c *gc.C) {
	s.AddTestingApplication(c, "dummy", s.AddTestingCharm(c, "dummy"))
	s.BlockRemoveObject(c, "TestBlockRemoveAddApplicationUnits")
	s.assertAddApplicationUnits(c)
}

func (s *applicationSuite) TestBlockChangeAddApplicationUnits(c *gc.C) {
	s.AddTestingApplication(c, "dummy", s.AddTestingCharm(c, "dummy"))
	s.BlockAllChanges(c, "TestBlockChangeAddApplicationUnits")
	s.assertAddApplicationUnitsBlocked(c, "TestBlockChangeAddApplicationUnits")
}

func (s *applicationSuite) TestAddUnitToMachineNotFound(c *gc.C) {
	s.AddTestingApplication(c, "dummy", s.AddTestingCharm(c, "dummy"))
	_, err := s.applicationAPI.AddUnits(params.AddApplicationUnits{
		ApplicationName: "dummy",
		NumUnits:        3,
		Placement:       []*instance.Placement{instance.MustParsePlacement("42")},
	})
	c.Assert(err, gc.ErrorMatches, `acquiring machine to host unit "dummy/0": machine 42 not found`)
}

func (s *applicationSuite) TestApplicationExpose(c *gc.C) {
	charm := s.AddTestingCharm(c, "dummy")
	applicationNames := []string{"dummy-application", "exposed-application"}
	apps := make([]*state.Application, len(applicationNames))
	var err error
	for i, name := range applicationNames {
		apps[i] = s.AddTestingApplication(c, name, charm)
		c.Assert(apps[i].IsExposed(), jc.IsFalse)
	}
	err = apps[1].MergeExposeSettings(nil)
	c.Assert(err, jc.ErrorIsNil)
	c.Assert(apps[1].IsExposed(), jc.IsTrue)

	s.assertApplicationExpose(c)
}

func (s *applicationSuite) TestApplicationExposeEndpoints(c *gc.C) {
	charm := s.AddTestingCharm(c, "wordpress")
	app := s.AddTestingApplication(c, "wordpress", charm)
	c.Assert(app.IsExposed(), jc.IsFalse)

	err := s.applicationAPI.Expose(params.ApplicationExpose{
		ApplicationName: app.Name(),
		ExposedEndpoints: map[string]params.ExposedEndpoint{
			// Exposing an endpoint with no expose options implies
			// expose to 0.0.0.0/0 and ::/0.
			"monitoring-port": {},
		},
	})
	c.Assert(err, jc.ErrorIsNil)

	got, err := s.State.Application(app.Name())
	c.Assert(err, jc.ErrorIsNil)
	c.Assert(got.IsExposed(), gc.Equals, true)
	c.Assert(got.ExposedEndpoints(), gc.DeepEquals, map[string]state.ExposedEndpoint{
		"monitoring-port": {
			ExposeToCIDRs: []string{firewall.AllNetworksIPV4CIDR, firewall.AllNetworksIPV6CIDR},
		},
	})
}

func (s *applicationSuite) TestApplicationExposeEndpointsWithPre29Client(c *gc.C) {
	charm := s.AddTestingCharm(c, "wordpress")
	app := s.AddTestingApplication(c, "wordpress", charm)
	c.Assert(app.IsExposed(), jc.IsFalse)

	err := s.applicationAPI.Expose(params.ApplicationExpose{
		ApplicationName: app.Name(),
		// If no endpoint-specific expose params are provided, the call
		// will emulate the behavior of a pre 2.9 controller where all
		// ports are exposed to 0.0.0.0/0 and ::/0.
	})
	c.Assert(err, jc.ErrorIsNil)

	got, err := s.State.Application(app.Name())
	c.Assert(err, jc.ErrorIsNil)
	c.Assert(got.IsExposed(), gc.Equals, true)
	c.Assert(got.ExposedEndpoints(), gc.DeepEquals, map[string]state.ExposedEndpoint{
		"": {
			ExposeToCIDRs: []string{firewall.AllNetworksIPV4CIDR, firewall.AllNetworksIPV6CIDR},
		},
	})
}

func (s *applicationSuite) setupApplicationExpose(c *gc.C) {
	charm := s.AddTestingCharm(c, "dummy")
	applicationNames := []string{"dummy-application", "exposed-application"}
	apps := make([]*state.Application, len(applicationNames))
	var err error
	for i, name := range applicationNames {
		apps[i] = s.AddTestingApplication(c, name, charm)
		c.Assert(apps[i].IsExposed(), jc.IsFalse)
	}
	err = apps[1].MergeExposeSettings(nil)
	c.Assert(err, jc.ErrorIsNil)
	c.Assert(apps[1].IsExposed(), jc.IsTrue)
}

var applicationExposeTests = []struct {
	about                 string
	application           string
	exposedEndpointParams map[string]params.ExposedEndpoint
	//
	expExposed          bool
	expExposedEndpoints map[string]state.ExposedEndpoint
	expErr              string
}{
	{
		about:       "unknown application name",
		application: "unknown-application",
		expErr:      `application "unknown-application" not found`,
	},
	{
		about:       "expose all endpoints of an application ",
		application: "dummy-application",
		expExposed:  true,
		expExposedEndpoints: map[string]state.ExposedEndpoint{
			"": {
				ExposeToCIDRs: []string{"0.0.0.0/0", "::/0"},
			},
		},
	},
	{
		about:       "expose an already exposed application",
		application: "exposed-application",
		expExposed:  true,
		expExposedEndpoints: map[string]state.ExposedEndpoint{
			"": {
				ExposeToCIDRs: []string{"0.0.0.0/0", "::/0"},
			},
		},
	},
	{
		about:       "unknown endpoint name in expose parameters",
		application: "dummy-application",
		exposedEndpointParams: map[string]params.ExposedEndpoint{
			"bogus": {},
		},
		expErr: `endpoint "bogus" not found`,
	},
	{
		about:       "unknown space name in expose parameters",
		application: "dummy-application",
		exposedEndpointParams: map[string]params.ExposedEndpoint{
			"": {
				ExposeToSpaces: []string{"invaders"},
			},
		},
		expErr: `space "invaders" not found`,
	},
	{
		about:       "expose an application and provide expose parameters",
		application: "exposed-application",
		exposedEndpointParams: map[string]params.ExposedEndpoint{
			"": {
				ExposeToSpaces: []string{network.AlphaSpaceName},
				ExposeToCIDRs:  []string{"13.37.0.0/16"},
			},
		},
		expExposed: true,
		expExposedEndpoints: map[string]state.ExposedEndpoint{
			"": {
				ExposeToSpaceIDs: []string{network.AlphaSpaceId},
				ExposeToCIDRs:    []string{"13.37.0.0/16"},
			},
		},
	},
}

func (s *applicationSuite) assertApplicationExpose(c *gc.C) {
	for i, t := range applicationExposeTests {
		c.Logf("test %d. %s", i, t.about)
		err := s.applicationAPI.Expose(params.ApplicationExpose{
			ApplicationName:  t.application,
			ExposedEndpoints: t.exposedEndpointParams,
		})
		if t.expErr != "" {
			c.Assert(err, gc.ErrorMatches, t.expErr)
		} else {
			c.Assert(err, jc.ErrorIsNil)
			app, err := s.State.Application(t.application)
			c.Assert(err, jc.ErrorIsNil)
			c.Assert(app.IsExposed(), gc.Equals, t.expExposed)
			c.Assert(app.ExposedEndpoints(), gc.DeepEquals, t.expExposedEndpoints)
		}
	}
}

func (s *applicationSuite) assertApplicationExposeBlocked(c *gc.C, msg string) {
	for i, t := range applicationExposeTests {
		c.Logf("test %d. %s", i, t.about)
		err := s.applicationAPI.Expose(params.ApplicationExpose{
			ApplicationName:  t.application,
			ExposedEndpoints: t.exposedEndpointParams,
		})
		s.AssertBlocked(c, err, msg)
	}
}

func (s *applicationSuite) TestBlockDestroyApplicationExpose(c *gc.C) {
	s.setupApplicationExpose(c)
	s.BlockDestroyModel(c, "TestBlockDestroyApplicationExpose")
	s.assertApplicationExpose(c)
}

func (s *applicationSuite) TestBlockRemoveApplicationExpose(c *gc.C) {
	s.setupApplicationExpose(c)
	s.BlockRemoveObject(c, "TestBlockRemoveApplicationExpose")
	s.assertApplicationExpose(c)
}

func (s *applicationSuite) TestBlockChangesApplicationExpose(c *gc.C) {
	s.setupApplicationExpose(c)
	s.BlockAllChanges(c, "TestBlockChangesApplicationExpose")
	s.assertApplicationExposeBlocked(c, "TestBlockChangesApplicationExpose")
}

var applicationUnexposeTests = []struct {
	about               string
	application         string
	err                 string
	initial             map[string]state.ExposedEndpoint
	unexposeEndpoints   []string
	expExposed          bool
	expExposedEndpoints map[string]state.ExposedEndpoint
}{
	{
		about:       "unknown application name",
		application: "unknown-application",
		err:         `application "unknown-application" not found`,
	},
	{
		about:       "unexpose a application without specifying any endpoints",
		application: "dummy-application",
		initial: map[string]state.ExposedEndpoint{
			"": {},
		},
		expExposed: false,
	},
	{
		about:       "unexpose specific application endpoint",
		application: "dummy-application",
		initial: map[string]state.ExposedEndpoint{
			"server":       {},
			"server-admin": {},
		},
		unexposeEndpoints: []string{"server"},
		// The server-admin (and hence the app) should remain exposed
		expExposed: true,
		expExposedEndpoints: map[string]state.ExposedEndpoint{
			"server-admin": {ExposeToCIDRs: []string{"0.0.0.0/0", "::/0"}},
		},
	},
	{
		about:       "unexpose all currently exposed application endpoints",
		application: "dummy-application",
		initial: map[string]state.ExposedEndpoint{
			"server":       {},
			"server-admin": {},
		},
		unexposeEndpoints: []string{"server", "server-admin"},
		// Application should now be unexposed as all its endpoints have
		// been unexposed.
		expExposed: false,
	},
	{
		about:       "unexpose an already unexposed application",
		application: "dummy-application",
		initial:     nil,
		expExposed:  false,
	},
}

func (s *applicationSuite) TestApplicationUnexpose(c *gc.C) {
	charm := s.AddTestingCharm(c, "mysql")
	for i, t := range applicationUnexposeTests {
		c.Logf("test %d. %s", i, t.about)
		app := s.AddTestingApplication(c, "dummy-application", charm)
		if len(t.initial) != 0 {
			err := app.MergeExposeSettings(t.initial)
			c.Assert(err, jc.ErrorIsNil)
		}
		c.Assert(app.IsExposed(), gc.Equals, len(t.initial) != 0)
		err := s.applicationAPI.Unexpose(params.ApplicationUnexpose{
			ApplicationName:  t.application,
			ExposedEndpoints: t.unexposeEndpoints,
		})
		if t.err == "" {
			c.Assert(err, jc.ErrorIsNil)
			app.Refresh()
			c.Assert(app.IsExposed(), gc.Equals, t.expExposed)
			c.Assert(app.ExposedEndpoints(), gc.DeepEquals, t.expExposedEndpoints)
		} else {
			c.Assert(err, gc.ErrorMatches, t.err)
		}
		err = app.Destroy()
		c.Assert(err, jc.ErrorIsNil)
	}
}

func (s *applicationSuite) setupApplicationUnexpose(c *gc.C) *state.Application {
	charm := s.AddTestingCharm(c, "dummy")
	app := s.AddTestingApplication(c, "dummy-application", charm)
	app.MergeExposeSettings(nil)
	c.Assert(app.IsExposed(), gc.Equals, true)
	return app
}

func (s *applicationSuite) assertApplicationUnexpose(c *gc.C, app *state.Application) {
	err := s.applicationAPI.Unexpose(params.ApplicationUnexpose{ApplicationName: "dummy-application"})
	c.Assert(err, jc.ErrorIsNil)
	app.Refresh()
	c.Assert(app.IsExposed(), gc.Equals, false)
	err = app.Destroy()
	c.Assert(err, jc.ErrorIsNil)
}

func (s *applicationSuite) assertApplicationUnexposeBlocked(c *gc.C, app *state.Application, msg string) {
	err := s.applicationAPI.Unexpose(params.ApplicationUnexpose{ApplicationName: "dummy-application"})
	s.AssertBlocked(c, err, msg)
	err = app.Destroy()
	c.Assert(err, jc.ErrorIsNil)
}

func (s *applicationSuite) TestBlockDestroyApplicationUnexpose(c *gc.C) {
	app := s.setupApplicationUnexpose(c)
	s.BlockDestroyModel(c, "TestBlockDestroyApplicationUnexpose")
	s.assertApplicationUnexpose(c, app)
}

func (s *applicationSuite) TestBlockRemoveApplicationUnexpose(c *gc.C) {
	app := s.setupApplicationUnexpose(c)
	s.BlockRemoveObject(c, "TestBlockRemoveApplicationUnexpose")
	s.assertApplicationUnexpose(c, app)
}

func (s *applicationSuite) TestBlockChangesApplicationUnexpose(c *gc.C) {
	app := s.setupApplicationUnexpose(c)
	s.BlockAllChanges(c, "TestBlockChangesApplicationUnexpose")
	s.assertApplicationUnexposeBlocked(c, app, "TestBlockChangesApplicationUnexpose")
}

var applicationDestroyTests = []struct {
	about       string
	application string
	err         string
}{
	{
		about:       "unknown application name",
		application: "unknown-application",
		err:         `application "unknown-application" not found`,
	},
	{
		about:       "destroy an application",
		application: "dummy-application",
	},
	{
		about:       "destroy an already destroyed application",
		application: "dummy-application",
		err:         `application "dummy-application" not found`,
	},
}

func (s *applicationSuite) TestApplicationDestroy(c *gc.C) {
	s.AddTestingApplication(c, "dummy-application", s.AddTestingCharm(c, "dummy"))
	_, err := s.State.AddRemoteApplication(state.AddRemoteApplicationParams{
		Name:        "remote-application",
		SourceModel: s.Model.ModelTag(),
		Token:       "t0",
	})
	c.Assert(err, jc.ErrorIsNil)

	for i, t := range applicationDestroyTests {
		c.Logf("test %d. %s", i, t.about)
		err := s.applicationAPI.Destroy(params.ApplicationDestroy{ApplicationName: t.application})
		if t.err != "" {
			c.Assert(err, gc.ErrorMatches, t.err)
		} else {
			c.Assert(err, jc.ErrorIsNil)
		}
	}

	// Now do Destroy on an application with units. Destroy will
	// cause the application to be not-Alive, but will not remove its
	// document.
	s.AddTestingApplication(c, "wordpress", s.AddTestingCharm(c, "wordpress"))
	applicationName := "wordpress"
	app, err := s.State.Application(applicationName)
	c.Assert(err, jc.ErrorIsNil)
	err = s.applicationAPI.Destroy(params.ApplicationDestroy{ApplicationName: applicationName})
	c.Assert(err, jc.ErrorIsNil)
	err = app.Refresh()
	c.Assert(err, jc.Satisfies, errors.IsNotFound)
}

func assertLife(c *gc.C, entity state.Living, life state.Life) {
	err := entity.Refresh()
	c.Assert(err, jc.ErrorIsNil)
	c.Assert(entity.Life(), gc.Equals, life)
}

func (s *applicationSuite) TestBlockApplicationDestroy(c *gc.C) {
	s.AddTestingApplication(c, "dummy-application", s.AddTestingCharm(c, "dummy"))

	// block remove-objects
	s.BlockRemoveObject(c, "TestBlockApplicationDestroy")
	err := s.applicationAPI.Destroy(params.ApplicationDestroy{ApplicationName: "dummy-application"})
	s.AssertBlocked(c, err, "TestBlockApplicationDestroy")
	// Tests may have invalid application names.
	app, err := s.State.Application("dummy-application")
	if err == nil {
		// For valid application names, check that application is alive :-)
		assertLife(c, app, state.Alive)
	}
}

func (s *applicationSuite) TestDestroyControllerApplicationNotAllowed(c *gc.C) {
	s.AddTestingApplication(c, "controller-application", s.AddTestingCharm(c, "juju-controller"))

	err := s.applicationAPI.Destroy(params.ApplicationDestroy{"controller-application"})
	c.Assert(err, gc.ErrorMatches, "removing the controller application not supported")
}

func (s *applicationSuite) TestDestroyPrincipalUnits(c *gc.C) {
	wordpress := s.AddTestingApplication(c, "wordpress", s.AddTestingCharm(c, "wordpress"))
	units := make([]*state.Unit, 5)
	for i := range units {
		unit, err := wordpress.AddUnit(state.AddUnitParams{})
		c.Assert(err, jc.ErrorIsNil)
		unit.AssignToNewMachine()
		c.Assert(err, jc.ErrorIsNil)
		now := time.Now()
		sInfo := status.StatusInfo{
			Status:  status.Idle,
			Message: "",
			Since:   &now,
		}
		err = unit.SetAgentStatus(sInfo)
		c.Assert(err, jc.ErrorIsNil)
		units[i] = unit
	}
	s.assertDestroyPrincipalUnits(c, units)
}

func (s *applicationSuite) TestDestroySubordinateUnits(c *gc.C) {
	wordpress := s.AddTestingApplication(c, "wordpress", s.AddTestingCharm(c, "wordpress"))
	wordpress0, err := wordpress.AddUnit(state.AddUnitParams{})
	c.Assert(err, jc.ErrorIsNil)
	s.AddTestingApplication(c, "logging", s.AddTestingCharm(c, "logging"))
	eps, err := s.State.InferEndpoints("logging", "wordpress")
	c.Assert(err, jc.ErrorIsNil)
	rel, err := s.State.AddRelation(eps...)
	c.Assert(err, jc.ErrorIsNil)
	ru, err := rel.Unit(wordpress0)
	c.Assert(err, jc.ErrorIsNil)
	err = ru.EnterScope(nil)
	c.Assert(err, jc.ErrorIsNil)
	logging0, err := s.State.Unit("logging/0")
	c.Assert(err, jc.ErrorIsNil)

	// Try to destroy the subordinate alone; check it fails.
	err = s.applicationAPI.DestroyUnits(params.DestroyApplicationUnits{
		UnitNames: []string{"logging/0"},
	})
	c.Assert(err, gc.ErrorMatches, `no units were destroyed: unit "logging/0" is a subordinate`)
	assertLife(c, logging0, state.Alive)

	s.assertDestroySubordinateUnits(c, wordpress0, logging0)
}

func (s *applicationSuite) assertDestroyPrincipalUnits(c *gc.C, units []*state.Unit) {
	// Destroy 2 of them; check they become Dying.
	err := s.applicationAPI.DestroyUnits(params.DestroyApplicationUnits{
		UnitNames: []string{"wordpress/0", "wordpress/1"},
	})
	c.Assert(err, jc.ErrorIsNil)
	assertLife(c, units[0], state.Dying)
	assertLife(c, units[1], state.Dying)

	// Try to destroy an Alive one and a Dying one; check
	// it destroys the Alive one and ignores the Dying one.
	err = s.applicationAPI.DestroyUnits(params.DestroyApplicationUnits{
		UnitNames: []string{"wordpress/2", "wordpress/0"},
	})
	c.Assert(err, jc.ErrorIsNil)
	assertLife(c, units[2], state.Dying)

	// Try to destroy an Alive one along with a nonexistent one; check that
	// the valid instruction is followed but the invalid one is warned about.
	err = s.applicationAPI.DestroyUnits(params.DestroyApplicationUnits{
		UnitNames: []string{"boojum/123", "wordpress/3"},
	})
	c.Assert(err, gc.ErrorMatches, `some units were not destroyed: unit "boojum/123" does not exist`)
	assertLife(c, units[3], state.Dying)

	// Make one Dead, and destroy an Alive one alongside it; check no errors.
	wp0, err := s.State.Unit("wordpress/0")
	c.Assert(err, jc.ErrorIsNil)
	err = wp0.EnsureDead()
	c.Assert(err, jc.ErrorIsNil)
	err = s.applicationAPI.DestroyUnits(params.DestroyApplicationUnits{
		UnitNames: []string{"wordpress/0", "wordpress/4"},
	})
	c.Assert(err, jc.ErrorIsNil)
	assertLife(c, units[0], state.Dead)
	assertLife(c, units[4], state.Dying)
}

func (s *applicationSuite) setupDestroyPrincipalUnits(c *gc.C) []*state.Unit {
	units := make([]*state.Unit, 5)
	wordpress := s.AddTestingApplication(c, "wordpress", s.AddTestingCharm(c, "wordpress"))
	for i := range units {
		unit, err := wordpress.AddUnit(state.AddUnitParams{})
		c.Assert(err, jc.ErrorIsNil)
		err = unit.AssignToNewMachine()
		c.Assert(err, jc.ErrorIsNil)
		now := time.Now()
		sInfo := status.StatusInfo{
			Status:  status.Idle,
			Message: "",
			Since:   &now,
		}
		err = unit.SetAgentStatus(sInfo)
		c.Assert(err, jc.ErrorIsNil)
		units[i] = unit
	}
	return units
}

func (s *applicationSuite) assertBlockedErrorAndLiveliness(
	c *gc.C,
	err error,
	msg string,
	living1 state.Living,
	living2 state.Living,
	living3 state.Living,
	living4 state.Living,
) {
	s.AssertBlocked(c, err, msg)
	assertLife(c, living1, state.Alive)
	assertLife(c, living2, state.Alive)
	assertLife(c, living3, state.Alive)
	assertLife(c, living4, state.Alive)
}

func (s *applicationSuite) TestBlockChangesDestroyPrincipalUnits(c *gc.C) {
	units := s.setupDestroyPrincipalUnits(c)
	s.BlockAllChanges(c, "TestBlockChangesDestroyPrincipalUnits")
	err := s.applicationAPI.DestroyUnits(params.DestroyApplicationUnits{
		UnitNames: []string{"wordpress/0", "wordpress/1"},
	})
	s.assertBlockedErrorAndLiveliness(c, err, "TestBlockChangesDestroyPrincipalUnits", units[0], units[1], units[2], units[3])
}

func (s *applicationSuite) TestBlockRemoveDestroyPrincipalUnits(c *gc.C) {
	units := s.setupDestroyPrincipalUnits(c)
	s.BlockRemoveObject(c, "TestBlockRemoveDestroyPrincipalUnits")
	err := s.applicationAPI.DestroyUnits(params.DestroyApplicationUnits{
		UnitNames: []string{"wordpress/0", "wordpress/1"},
	})
	s.assertBlockedErrorAndLiveliness(c, err, "TestBlockRemoveDestroyPrincipalUnits", units[0], units[1], units[2], units[3])
}

func (s *applicationSuite) TestBlockDestroyDestroyPrincipalUnits(c *gc.C) {
	units := s.setupDestroyPrincipalUnits(c)
	s.BlockDestroyModel(c, "TestBlockDestroyDestroyPrincipalUnits")
	err := s.applicationAPI.DestroyUnits(params.DestroyApplicationUnits{
		UnitNames: []string{"wordpress/0", "wordpress/1"},
	})
	c.Assert(err, jc.ErrorIsNil)
	assertLife(c, units[0], state.Dying)
	assertLife(c, units[1], state.Dying)
}

func (s *applicationSuite) assertDestroySubordinateUnits(c *gc.C, wordpress0, logging0 *state.Unit) {
	// Try to destroy the principal and the subordinate together; check it warns
	// about the subordinate, but destroys the one it can. (The principal unit
	// agent will be responsible for destroying the subordinate.)
	err := s.applicationAPI.DestroyUnits(params.DestroyApplicationUnits{
		UnitNames: []string{"wordpress/0", "logging/0"},
	})
	c.Assert(err, gc.ErrorMatches, `some units were not destroyed: unit "logging/0" is a subordinate`)
	assertLife(c, wordpress0, state.Dying)
	assertLife(c, logging0, state.Alive)
}

func (s *applicationSuite) TestBlockRemoveDestroySubordinateUnits(c *gc.C) {
	wordpress := s.AddTestingApplication(c, "wordpress", s.AddTestingCharm(c, "wordpress"))
	wordpress0, err := wordpress.AddUnit(state.AddUnitParams{})
	c.Assert(err, jc.ErrorIsNil)
	s.AddTestingApplication(c, "logging", s.AddTestingCharm(c, "logging"))
	eps, err := s.State.InferEndpoints("logging", "wordpress")
	c.Assert(err, jc.ErrorIsNil)
	rel, err := s.State.AddRelation(eps...)
	c.Assert(err, jc.ErrorIsNil)
	ru, err := rel.Unit(wordpress0)
	c.Assert(err, jc.ErrorIsNil)
	err = ru.EnterScope(nil)
	c.Assert(err, jc.ErrorIsNil)
	logging0, err := s.State.Unit("logging/0")
	c.Assert(err, jc.ErrorIsNil)

	s.BlockRemoveObject(c, "TestBlockRemoveDestroySubordinateUnits")
	// Try to destroy the subordinate alone; check it fails.
	err = s.applicationAPI.DestroyUnits(params.DestroyApplicationUnits{
		UnitNames: []string{"logging/0"},
	})
	s.AssertBlocked(c, err, "TestBlockRemoveDestroySubordinateUnits")
	assertLife(c, rel, state.Alive)
	assertLife(c, wordpress0, state.Alive)
	assertLife(c, logging0, state.Alive)

	err = s.applicationAPI.DestroyUnits(params.DestroyApplicationUnits{
		UnitNames: []string{"wordpress/0", "logging/0"},
	})
	s.AssertBlocked(c, err, "TestBlockRemoveDestroySubordinateUnits")
	assertLife(c, wordpress0, state.Alive)
	assertLife(c, logging0, state.Alive)
	assertLife(c, rel, state.Alive)
}

func (s *applicationSuite) TestBlockChangesDestroySubordinateUnits(c *gc.C) {
	wordpress := s.AddTestingApplication(c, "wordpress", s.AddTestingCharm(c, "wordpress"))
	wordpress0, err := wordpress.AddUnit(state.AddUnitParams{})
	c.Assert(err, jc.ErrorIsNil)
	s.AddTestingApplication(c, "logging", s.AddTestingCharm(c, "logging"))
	eps, err := s.State.InferEndpoints("logging", "wordpress")
	c.Assert(err, jc.ErrorIsNil)
	rel, err := s.State.AddRelation(eps...)
	c.Assert(err, jc.ErrorIsNil)
	ru, err := rel.Unit(wordpress0)
	c.Assert(err, jc.ErrorIsNil)
	err = ru.EnterScope(nil)
	c.Assert(err, jc.ErrorIsNil)
	logging0, err := s.State.Unit("logging/0")
	c.Assert(err, jc.ErrorIsNil)

	s.BlockAllChanges(c, "TestBlockChangesDestroySubordinateUnits")
	// Try to destroy the subordinate alone; check it fails.
	err = s.applicationAPI.DestroyUnits(params.DestroyApplicationUnits{
		UnitNames: []string{"logging/0"},
	})
	s.AssertBlocked(c, err, "TestBlockChangesDestroySubordinateUnits")
	assertLife(c, rel, state.Alive)
	assertLife(c, wordpress0, state.Alive)
	assertLife(c, logging0, state.Alive)

	err = s.applicationAPI.DestroyUnits(params.DestroyApplicationUnits{
		UnitNames: []string{"wordpress/0", "logging/0"},
	})
	s.AssertBlocked(c, err, "TestBlockChangesDestroySubordinateUnits")
	assertLife(c, wordpress0, state.Alive)
	assertLife(c, logging0, state.Alive)
	assertLife(c, rel, state.Alive)
}

func (s *applicationSuite) TestBlockDestroyDestroySubordinateUnits(c *gc.C) {
	wordpress := s.AddTestingApplication(c, "wordpress", s.AddTestingCharm(c, "wordpress"))
	wordpress0, err := wordpress.AddUnit(state.AddUnitParams{})
	c.Assert(err, jc.ErrorIsNil)
	s.AddTestingApplication(c, "logging", s.AddTestingCharm(c, "logging"))
	eps, err := s.State.InferEndpoints("logging", "wordpress")
	c.Assert(err, jc.ErrorIsNil)
	rel, err := s.State.AddRelation(eps...)
	c.Assert(err, jc.ErrorIsNil)
	ru, err := rel.Unit(wordpress0)
	c.Assert(err, jc.ErrorIsNil)
	err = ru.EnterScope(nil)
	c.Assert(err, jc.ErrorIsNil)
	logging0, err := s.State.Unit("logging/0")
	c.Assert(err, jc.ErrorIsNil)

	s.BlockDestroyModel(c, "TestBlockDestroyDestroySubordinateUnits")
	// Try to destroy the subordinate alone; check it fails.
	err = s.applicationAPI.DestroyUnits(params.DestroyApplicationUnits{
		UnitNames: []string{"logging/0"},
	})
	c.Assert(err, gc.ErrorMatches, `no units were destroyed: unit "logging/0" is a subordinate`)
	assertLife(c, logging0, state.Alive)

	s.assertDestroySubordinateUnits(c, wordpress0, logging0)
}

func (s *applicationSuite) TestClientSetApplicationConstraints(c *gc.C) {
	app := s.AddTestingApplication(c, "dummy", s.AddTestingCharm(c, "dummy"))

	// Update constraints for the application.
	cons, err := constraints.Parse("mem=4096", "cores=2")
	c.Assert(err, jc.ErrorIsNil)
	err = s.applicationAPI.SetConstraints(params.SetConstraints{ApplicationName: "dummy", Constraints: cons})
	c.Assert(err, jc.ErrorIsNil)

	// Ensure the constraints have been correctly updated.
	obtained, err := app.Constraints()
	c.Assert(err, jc.ErrorIsNil)
	c.Assert(obtained, gc.DeepEquals, cons)
}

func (s *applicationSuite) setupSetApplicationConstraints(c *gc.C) (*state.Application, constraints.Value) {
	app := s.AddTestingApplication(c, "dummy", s.AddTestingCharm(c, "dummy"))
	// Update constraints for the application.
	cons, err := constraints.Parse("mem=4096", "cores=2")
	c.Assert(err, jc.ErrorIsNil)
	return app, cons
}

func (s *applicationSuite) assertSetApplicationConstraints(c *gc.C, application *state.Application, cons constraints.Value) {
	err := s.applicationAPI.SetConstraints(params.SetConstraints{ApplicationName: "dummy", Constraints: cons})
	c.Assert(err, jc.ErrorIsNil)
	// Ensure the constraints have been correctly updated.
	obtained, err := application.Constraints()
	c.Assert(err, jc.ErrorIsNil)
	c.Assert(obtained, gc.DeepEquals, cons)
}

func (s *applicationSuite) assertSetApplicationConstraintsBlocked(c *gc.C, msg string, application *state.Application, cons constraints.Value) {
	err := s.applicationAPI.SetConstraints(params.SetConstraints{ApplicationName: "dummy", Constraints: cons})
	s.AssertBlocked(c, err, msg)
}

func (s *applicationSuite) TestBlockDestroySetApplicationConstraints(c *gc.C) {
	app, cons := s.setupSetApplicationConstraints(c)
	s.BlockDestroyModel(c, "TestBlockDestroySetApplicationConstraints")
	s.assertSetApplicationConstraints(c, app, cons)
}

func (s *applicationSuite) TestBlockRemoveSetApplicationConstraints(c *gc.C) {
	app, cons := s.setupSetApplicationConstraints(c)
	s.BlockRemoveObject(c, "TestBlockRemoveSetApplicationConstraints")
	s.assertSetApplicationConstraints(c, app, cons)
}

func (s *applicationSuite) TestBlockChangesSetApplicationConstraints(c *gc.C) {
	app, cons := s.setupSetApplicationConstraints(c)
	s.BlockAllChanges(c, "TestBlockChangesSetApplicationConstraints")
	s.assertSetApplicationConstraintsBlocked(c, "TestBlockChangesSetApplicationConstraints", app, cons)
}

func (s *applicationSuite) TestClientGetApplicationConstraints(c *gc.C) {
	fooConstraints := constraints.MustParse("arch=amd64", "mem=4G")
	s.Factory.MakeApplication(c, &factory.ApplicationParams{
		Name:        "foo",
		Constraints: fooConstraints,
	})
	barConstraints := constraints.MustParse("arch=amd64", "mem=128G", "cores=64")
	s.Factory.MakeApplication(c, &factory.ApplicationParams{
		Name:        "bar",
		Constraints: barConstraints,
	})

	results, err := s.applicationAPI.GetConstraints(params.Entities{
		Entities: []params.Entity{
			{Tag: "wat"}, {Tag: "machine-0"}, {Tag: "user-foo"},
			{Tag: "application-foo"}, {Tag: "application-bar"}, {Tag: "application-wat"},
		},
	})
	c.Assert(err, jc.ErrorIsNil)
	c.Assert(results, jc.DeepEquals, params.ApplicationGetConstraintsResults{
		Results: []params.ApplicationConstraint{
			{
				Error: &params.Error{Message: `"wat" is not a valid tag`},
			}, {
				Error: &params.Error{Message: `unexpected tag type, expected application, got machine`},
			}, {
				Error: &params.Error{Message: `unexpected tag type, expected application, got user`},
			}, {
				Constraints: fooConstraints,
			}, {
				Constraints: barConstraints,
			}, {
				Error: &params.Error{Message: `application "wat" not found`, Code: "not found"},
			},
		}})
}

func (s *applicationSuite) checkEndpoints(c *gc.C, mysqlAppName string, endpoints map[string]params.CharmRelation) {
	c.Assert(endpoints["wordpress"], gc.DeepEquals, params.CharmRelation{
		Name:      "db",
		Role:      "requirer",
		Interface: "mysql",
		Optional:  false,
		Limit:     1,
		Scope:     "global",
	})
	ep := params.CharmRelation{
		Name:      "server",
		Role:      "provider",
		Interface: "mysql",
		Scope:     "global",
	}
	// Remote applications don't use scope.
	if mysqlAppName == "hosted-mysql" {
		ep.Scope = ""
	}
	c.Assert(endpoints[mysqlAppName], gc.DeepEquals, ep)
}

func (s *applicationSuite) setupRelationScenario(c *gc.C) {
	s.AddTestingApplication(c, "wordpress", s.AddTestingCharm(c, "wordpress"))
	s.AddTestingApplication(c, "logging", s.AddTestingCharm(c, "logging"))
	eps, err := s.State.InferEndpoints("logging", "wordpress")
	c.Assert(err, jc.ErrorIsNil)
	_, err = s.State.AddRelation(eps...)
	c.Assert(err, jc.ErrorIsNil)
}

func (s *applicationSuite) assertAddRelation(c *gc.C, endpoints, viaCIDRs []string) {
	s.setupRelationScenario(c)

	res, err := s.applicationAPI.AddRelation(params.AddRelation{Endpoints: endpoints, ViaCIDRs: viaCIDRs})
	c.Assert(err, jc.ErrorIsNil)
	// Show that the relation was added.
	wpApp, err := s.State.Application("wordpress")
	c.Assert(err, jc.ErrorIsNil)
	rels, err := wpApp.Relations()
	c.Assert(err, jc.ErrorIsNil)
	// There are 2 relations - the logging-wordpress one set up in the
	// scenario and the one created in this test.
	c.Assert(len(rels), gc.Equals, 2)

	// We may be related to a local application or a remote offer
	// or an application in another model.
	var mySqlApplication state.ApplicationEntity
	mySqlApplication, err = s.State.RemoteApplication("hosted-mysql")
	if errors.IsNotFound(err) {
		mySqlApplication, err = s.State.RemoteApplication("othermysql")
		if errors.IsNotFound(err) {
			mySqlApplication, err = s.State.Application("mysql")
			c.Assert(err, jc.ErrorIsNil)
			s.checkEndpoints(c, "mysql", res.Endpoints)
		} else {
			c.Assert(err, jc.ErrorIsNil)
			s.checkEndpoints(c, "othermysql", res.Endpoints)
		}
	} else {
		c.Assert(err, jc.ErrorIsNil)
		s.checkEndpoints(c, "hosted-mysql", res.Endpoints)
	}
	c.Assert(err, jc.ErrorIsNil)
	rels, err = mySqlApplication.Relations()
	c.Assert(err, jc.ErrorIsNil)
	c.Assert(len(rels), gc.Equals, 1)
}

func (s *applicationSuite) TestSuccessfullyAddRelation(c *gc.C) {
	endpoints := []string{"wordpress", "mysql"}
	s.assertAddRelation(c, endpoints, nil)
}

func (s *applicationSuite) TestBlockDestroyAddRelation(c *gc.C) {
	s.BlockDestroyModel(c, "TestBlockDestroyAddRelation")
	s.assertAddRelation(c, []string{"wordpress", "mysql"}, nil)
}
func (s *applicationSuite) TestBlockRemoveAddRelation(c *gc.C) {
	s.BlockRemoveObject(c, "TestBlockRemoveAddRelation")
	s.assertAddRelation(c, []string{"wordpress", "mysql"}, nil)
}

func (s *applicationSuite) TestBlockChangesAddRelation(c *gc.C) {
	s.AddTestingApplication(c, "wordpress", s.AddTestingCharm(c, "wordpress"))
	s.BlockAllChanges(c, "TestBlockChangesAddRelation")
	_, err := s.applicationAPI.AddRelation(params.AddRelation{Endpoints: []string{"wordpress", "mysql"}})
	s.AssertBlocked(c, err, "TestBlockChangesAddRelation")
}

func (s *applicationSuite) TestSuccessfullyAddRelationSwapped(c *gc.C) {
	// Show that the order of the applications listed in the AddRelation call
	// does not matter.  This is a repeat of the previous test with the application
	// names swapped.
	endpoints := []string{"mysql", "wordpress"}
	s.assertAddRelation(c, endpoints, nil)
}

func (s *applicationSuite) TestCallWithOnlyOneEndpoint(c *gc.C) {
	s.AddTestingApplication(c, "wordpress", s.AddTestingCharm(c, "wordpress"))
	endpoints := []string{"wordpress"}
	_, err := s.applicationAPI.AddRelation(params.AddRelation{Endpoints: endpoints})
	c.Assert(err, gc.ErrorMatches, "no relations found")
}

func (s *applicationSuite) TestCallWithOneEndpointTooMany(c *gc.C) {
	s.AddTestingApplication(c, "wordpress", s.AddTestingCharm(c, "wordpress"))
	s.AddTestingApplication(c, "logging", s.AddTestingCharm(c, "logging"))
	endpoints := []string{"wordpress", "mysql", "logging"}
	_, err := s.applicationAPI.AddRelation(params.AddRelation{Endpoints: endpoints})
	c.Assert(err, gc.ErrorMatches, "cannot relate 3 endpoints")
}

func (s *applicationSuite) TestAddAlreadyAddedRelation(c *gc.C) {
	s.AddTestingApplication(c, "wordpress", s.AddTestingCharm(c, "wordpress"))
	// Add a relation between wordpress and mysql.
	endpoints := []string{"wordpress", "mysql"}
	eps, err := s.State.InferEndpoints(endpoints...)
	c.Assert(err, jc.ErrorIsNil)
	_, err = s.State.AddRelation(eps...)
	c.Assert(err, jc.ErrorIsNil)
	// And try to add it again.
	_, err = s.applicationAPI.AddRelation(params.AddRelation{Endpoints: endpoints})
	c.Assert(err, gc.ErrorMatches, `cannot add relation "wordpress:db mysql:server": relation wordpress:db mysql:server`)
}

func (s *applicationSuite) setupRemoteApplication(c *gc.C) {
	results, err := s.applicationAPI.Consume(params.ConsumeApplicationArgs{
		Args: []params.ConsumeApplicationArg{
			{ApplicationOfferDetails: params.ApplicationOfferDetails{
				SourceModelTag:         testing.ModelTag.String(),
				OfferName:              "hosted-mysql",
				OfferUUID:              "hosted-mysql-uuid",
				ApplicationDescription: "A pretty popular database",
				Endpoints: []params.RemoteEndpoint{
					{Name: "server", Interface: "mysql", Role: "provider"},
				},
			}},
		},
	})
	c.Assert(err, jc.ErrorIsNil)
	c.Assert(results.OneError(), gc.IsNil)
}

func (s *applicationSuite) TestAddRemoteRelation(c *gc.C) {
	s.setupRemoteApplication(c)
	// There's already a wordpress in the scenario this assertion sets up.
	s.assertAddRelation(c, []string{"wordpress", "hosted-mysql"}, nil)
}

func (s *applicationSuite) TestAddRemoteRelationWithRelName(c *gc.C) {
	s.setupRemoteApplication(c)
	s.assertAddRelation(c, []string{"wordpress", "hosted-mysql:server"}, nil)
}

func (s *applicationSuite) TestAddRemoteRelationVia(c *gc.C) {
	s.setupRemoteApplication(c)
	s.assertAddRelation(c, []string{"wordpress", "hosted-mysql:server"}, []string{"192.168.0.0/16"})

	rel, err := s.State.KeyRelation("wordpress:db hosted-mysql:server")
	c.Assert(err, jc.ErrorIsNil)
	w := rel.WatchRelationEgressNetworks()
	defer statetesting.AssertStop(c, w)
	wc := statetesting.NewStringsWatcherC(c, s.State, w)
	wc.AssertChange("192.168.0.0/16")
	wc.AssertNoChange()
}

func (s *applicationSuite) TestAddRemoteRelationOnlyOneEndpoint(c *gc.C) {
	s.setupRemoteApplication(c)
	endpoints := []string{"hosted-mysql"}
	_, err := s.applicationAPI.AddRelation(params.AddRelation{Endpoints: endpoints})
	c.Assert(err, gc.ErrorMatches, "no relations found")
}

func (s *applicationSuite) TestAlreadyAddedRemoteRelation(c *gc.C) {
	s.setupRemoteApplication(c)
	endpoints := []string{"wordpress", "hosted-mysql"}
	s.assertAddRelation(c, endpoints, nil)

	// And try to add it again.
	_, err := s.applicationAPI.AddRelation(params.AddRelation{Endpoints: endpoints})
	c.Assert(err, gc.ErrorMatches, regexp.QuoteMeta(`cannot add relation "wordpress:db hosted-mysql:server": relation wordpress:db hosted-mysql:server`))
}

func (s *applicationSuite) TestRemoteRelationInvalidEndpoint(c *gc.C) {
	s.setupRemoteApplication(c)
	s.AddTestingApplication(c, "wordpress", s.AddTestingCharm(c, "wordpress"))

	endpoints := []string{"wordpress", "hosted-mysql:nope"}
	_, err := s.applicationAPI.AddRelation(params.AddRelation{Endpoints: endpoints})
	c.Assert(err, gc.ErrorMatches, `saas application "hosted-mysql" has no "nope" relation`)
}

func (s *applicationSuite) TestRemoteRelationNoMatchingEndpoint(c *gc.C) {
	results, err := s.applicationAPI.Consume(params.ConsumeApplicationArgs{
		Args: []params.ConsumeApplicationArg{
			{ApplicationOfferDetails: params.ApplicationOfferDetails{
				SourceModelTag: testing.ModelTag.String(),
				OfferName:      "hosted-db2",
				OfferUUID:      "hosted-db2-uuid",
				Endpoints: []params.RemoteEndpoint{
					{Name: "database", Interface: "db2", Role: "provider"},
				},
			}},
		},
	})
	c.Assert(err, jc.ErrorIsNil)
	c.Assert(results.OneError(), gc.IsNil)

	s.AddTestingApplication(c, "wordpress", s.AddTestingCharm(c, "wordpress"))
	endpoints := []string{"wordpress", "hosted-db2"}
	_, err = s.applicationAPI.AddRelation(params.AddRelation{Endpoints: endpoints})
	c.Assert(err, gc.ErrorMatches, "no relations found")
}

func (s *applicationSuite) TestRemoteRelationApplicationNotFound(c *gc.C) {
	s.AddTestingApplication(c, "wordpress", s.AddTestingCharm(c, "wordpress"))
	endpoints := []string{"wordpress", "unknown"}
	_, err := s.applicationAPI.AddRelation(params.AddRelation{Endpoints: endpoints})
	c.Assert(err, gc.ErrorMatches, `application "unknown" not found`)
}

// addCharmToState emulates the side-effects of an AddCharm call so that the
// deploy tests in the suite can still work even though the AddCharmX calls
// have been updated to return NotSupported errors for Juju 3.
func (s *applicationSuite) addCharmToState(c *gc.C, charmURL string, name string) (*charm.URL, charm.Charm) {
	curl := charm.MustParseURL(charmURL)
	if curl.User == "" {
		curl.User = "who"
	}

	if curl.Revision < 0 {
		base := curl.String()

		if rev, found := s.lastKnownRev[base]; found {
			curl.Revision = rev + 1
		} else {
			curl.Revision = 0
		}

		s.lastKnownRev[base] = curl.Revision
	}

	_, err := s.State.PrepareCharmUpload(curl)
	c.Assert(err, jc.ErrorIsNil)

	ch, err := charm.ReadCharmArchive(
		testcharms.RepoWithSeries("quantal").CharmArchivePath(c.MkDir(), name))
	c.Assert(err, jc.ErrorIsNil)

	_, err = s.State.UpdateUploadedCharm(state.CharmInfo{
		Charm:       ch,
		ID:          curl,
		StoragePath: fmt.Sprintf("charms/%s", name),
		SHA256:      "1234",
		Version:     ch.Version(),
	})
	c.Assert(err, jc.ErrorIsNil)

	return curl, ch
}

func createCharmOriginFromURL(c *gc.C, curl *charm.URL) *params.CharmOrigin {
	switch curl.Schema {
	case "cs":
		return &params.CharmOrigin{Source: "charm-store"}
	case "local":
		return &params.CharmOrigin{Source: "local"}
	default:
		return &params.CharmOrigin{Source: "charm-hub"}
	}
}<|MERGE_RESOLUTION|>--- conflicted
+++ resolved
@@ -731,11 +731,7 @@
 		Architecture: "amd64",
 		OS:           "ubuntu",
 		Series:       "focal",
-<<<<<<< HEAD
-		InstanceKey:  charmhub.CreateInstanceKey(s.Model.UUID(), app.Name()),
-=======
 		InstanceKey:  charmhub.CreateInstanceKey(app.ApplicationTag(), s.Model.ModelTag()),
->>>>>>> 33a867b7
 	})
 }
 
