// Copyright 2014 Canonical Ltd.
// Licensed under the AGPLv3, see LICENCE file for details.

// Package application contains api calls for functionality
// related to deploying and managing applications and their
// related charms.
package application

import (
	"fmt"
	"math"
	"net"
	"reflect"
	"strings"
	"time"

	"github.com/juju/charm/v9"
	csparams "github.com/juju/charmrepo/v7/csclient/params"
	"github.com/juju/errors"
	"github.com/juju/loggo"
	"github.com/juju/names/v4"
	"github.com/juju/schema"
	"github.com/juju/version/v2"
	"gopkg.in/juju/environschema.v1"
	"gopkg.in/macaroon.v2"
	goyaml "gopkg.in/yaml.v2"

	"github.com/juju/juju/apiserver/common"
	"github.com/juju/juju/apiserver/common/storagecommon"
	apiservererrors "github.com/juju/juju/apiserver/errors"
	"github.com/juju/juju/apiserver/facade"
	"github.com/juju/juju/apiserver/facades/controller/caasoperatorprovisioner"
	"github.com/juju/juju/caas"
	k8s "github.com/juju/juju/caas/kubernetes/provider"
	k8sconstants "github.com/juju/juju/caas/kubernetes/provider/constants"
	"github.com/juju/juju/charmhub"
	"github.com/juju/juju/controller"
	corecharm "github.com/juju/juju/core/charm"
	"github.com/juju/juju/core/config"
	"github.com/juju/juju/core/constraints"
	"github.com/juju/juju/core/crossmodel"
	"github.com/juju/juju/core/instance"
	"github.com/juju/juju/core/leadership"
	"github.com/juju/juju/core/lxdprofile"
	"github.com/juju/juju/core/model"
	"github.com/juju/juju/core/network"
	"github.com/juju/juju/core/network/firewall"
	"github.com/juju/juju/core/permission"
	"github.com/juju/juju/core/series"
	"github.com/juju/juju/core/status"
	"github.com/juju/juju/environs"
	"github.com/juju/juju/environs/bootstrap"
	environsconfig "github.com/juju/juju/environs/config"
	"github.com/juju/juju/rpc/params"
	"github.com/juju/juju/state"
	"github.com/juju/juju/state/stateenvirons"
	"github.com/juju/juju/storage"
	"github.com/juju/juju/storage/poolmanager"
	"github.com/juju/juju/tools"
	jujuversion "github.com/juju/juju/version"
)

var logger = loggo.GetLogger("juju.apiserver.application")

// APIv13 provides the Application API facade for version 13.
type APIv13 struct {
	*APIBase
}

// APIBase implements the shared application interface and is the concrete
// implementation of the api end point.
//
// API provides the Application API facade for version 5.
type APIBase struct {
	backend       Backend
	storageAccess storageInterface

	authorizer   facade.Authorizer
	check        BlockChecker
	updateSeries UpdateSeries

	model     Model
	modelType state.ModelType

	resources        facade.Resources
	leadershipReader leadership.Reader

	// TODO(axw) stateCharm only exists because I ran out
	// of time unwinding all of the tendrils of state. We
	// should pass a charm.Charm and charm.URL back into
	// state wherever we pass in a state.Charm currently.
	stateCharm func(Charm) *state.Charm

	storagePoolManager    poolmanager.PoolManager
	registry              storage.ProviderRegistry
	caasBroker            caasBrokerInterface
	deployApplicationFunc func(ApplicationDeployer, Model, DeployApplicationParams) (Application, error)
}

<<<<<<< HEAD
func NewFacadeV13(ctx facade.Context) (*APIv13, error) {
	api, err := newFacadeBase(ctx)
	if err != nil {
		return nil, errors.Trace(err)
	}
	return &APIv13{api}, nil
}

=======
>>>>>>> 756ae5bb
type caasBrokerInterface interface {
	ValidateStorageClass(config map[string]interface{}) error
	Version() (*version.Number, error)
}

func newFacadeBase(ctx facade.Context) (*APIBase, error) {
	model, err := ctx.State().Model()
	if err != nil {
		return nil, errors.Annotate(err, "getting model")
	}
	storageAccess, err := getStorageState(ctx.State())
	if err != nil {
		return nil, errors.Annotate(err, "getting state")
	}
	blockChecker := common.NewBlockChecker(ctx.State())
	stateCharm := CharmToStateCharm

	var (
		storagePoolManager poolmanager.PoolManager
		registry           storage.ProviderRegistry
		caasBroker         caas.Broker
	)
	if model.Type() == state.ModelTypeCAAS {
		caasBroker, err = stateenvirons.GetNewCAASBrokerFunc(caas.New)(model)
		if err != nil {
			return nil, errors.Annotate(err, "getting caas client")
		}
		registry = stateenvirons.NewStorageProviderRegistry(caasBroker)
		storagePoolManager = poolmanager.New(state.NewStateSettings(ctx.State()), registry)
	}

	resources := ctx.Resources()

	leadershipReader, err := ctx.LeadershipReader(ctx.State().ModelUUID())
	if err != nil {
		return nil, errors.Trace(err)
	}

	state := &stateShim{ctx.State()}

	modelCfg, err := model.Config()
	if err != nil {
		return nil, errors.Trace(err)
	}

	options := []charmhub.Option{
		// TODO (stickupkid): Get the http transport from the facade context
		charmhub.WithHTTPTransport(charmhub.DefaultHTTPTransport),
	}

	var chCfg charmhub.Config
	chURL, ok := modelCfg.CharmHubURL()
	if ok {
		chCfg, err = charmhub.CharmHubConfigFromURL(chURL, logger, options...)
	} else {
		chCfg, err = charmhub.CharmHubConfig(logger, options...)
	}
	if err != nil {
		return nil, errors.Trace(err)
	}
	chClient, err := charmhub.NewClient(chCfg)
	if err != nil {
		return nil, errors.Trace(err)
	}

	updateSeries := NewUpdateSeriesAPI(state, makeUpdateSeriesValidator(chClient))

	return NewAPIBase(
		state,
		storageAccess,
		ctx.Auth(),
		updateSeries,
		blockChecker,
		&modelShim{Model: model}, // modelShim wraps the AllPorts() API.
		leadershipReader,
		stateCharm,
		DeployApplication,
		storagePoolManager,
		registry,
		resources,
		caasBroker,
	)
}

// NewAPIBase returns a new application API facade.
func NewAPIBase(
	backend Backend,
	storageAccess storageInterface,
	authorizer facade.Authorizer,
	updateSeries UpdateSeries,
	blockChecker BlockChecker,
	model Model,
	leadershipReader leadership.Reader,
	stateCharm func(Charm) *state.Charm,
	deployApplication func(ApplicationDeployer, Model, DeployApplicationParams) (Application, error),
	storagePoolManager poolmanager.PoolManager,
	registry storage.ProviderRegistry,
	resources facade.Resources,
	caasBroker caasBrokerInterface,
) (*APIBase, error) {
	if !authorizer.AuthClient() {
		return nil, apiservererrors.ErrPerm
	}
	return &APIBase{
		backend:               backend,
		storageAccess:         storageAccess,
		authorizer:            authorizer,
		updateSeries:          updateSeries,
		check:                 blockChecker,
		model:                 model,
		modelType:             model.Type(),
		leadershipReader:      leadershipReader,
		stateCharm:            stateCharm,
		deployApplicationFunc: deployApplication,
		storagePoolManager:    storagePoolManager,
		registry:              registry,
		resources:             resources,
		caasBroker:            caasBroker,
	}, nil
}

func (api *APIBase) checkPermission(tag names.Tag, perm permission.Access) error {
	allowed, err := api.authorizer.HasPermission(perm, tag)
	if err != nil {
		return errors.Trace(err)
	}
	if !allowed {
		return apiservererrors.ErrPerm
	}
	return nil
}

func (api *APIBase) checkCanRead() error {
	return api.checkPermission(api.model.ModelTag(), permission.ReadAccess)
}

func (api *APIBase) checkCanWrite() error {
	return api.checkPermission(api.model.ModelTag(), permission.WriteAccess)
}

// SetMetricCredentials sets credentials on the application.
func (api *APIBase) SetMetricCredentials(args params.ApplicationMetricCredentials) (params.ErrorResults, error) {
	if err := api.checkCanWrite(); err != nil {
		return params.ErrorResults{}, errors.Trace(err)
	}
	result := params.ErrorResults{
		Results: make([]params.ErrorResult, len(args.Creds)),
	}
	if len(args.Creds) == 0 {
		return result, nil
	}
	for i, a := range args.Creds {
		oneApplication, err := api.backend.Application(a.ApplicationName)
		if err != nil {
			result.Results[i].Error = apiservererrors.ServerError(err)
			continue
		}
		err = oneApplication.SetMetricCredentials(a.MetricCredentials)
		if err != nil {
			result.Results[i].Error = apiservererrors.ServerError(err)
		}
	}
	return result, nil
}

// Deploy fetches the charms from the charm store and deploys them
// using the specified placement directives.
func (api *APIBase) Deploy(args params.ApplicationsDeploy) (params.ErrorResults, error) {
	if err := api.checkCanWrite(); err != nil {
		return params.ErrorResults{}, errors.Trace(err)
	}
	result := params.ErrorResults{
		Results: make([]params.ErrorResult, len(args.Applications)),
	}
	if err := api.check.ChangeAllowed(); err != nil {
		return result, errors.Trace(err)
	}

	for i, arg := range args.Applications {
		err := deployApplication(
			api.backend,
			api.model,
			api.stateCharm,
			arg,
			api.deployApplicationFunc,
			api.storagePoolManager,
			api.registry,
			api.caasBroker,
		)
		result.Results[i].Error = apiservererrors.ServerError(err)

		if err != nil && len(arg.Resources) != 0 {
			// Remove any pending resources - these would have been
			// converted into real resources if the application had
			// been created successfully, but will otherwise be
			// leaked. lp:1705730
			// TODO(babbageclunk): rework the deploy API so the
			// resources are created transactionally to avoid needing
			// to do this.
			resources, err := api.backend.Resources()
			if err != nil {
				logger.Errorf("couldn't get backend.Resources")
				continue
			}
			err = resources.RemovePendingAppResources(arg.ApplicationName, arg.Resources)
			if err != nil {
				logger.Errorf("couldn't remove pending resources for %q", arg.ApplicationName)
			}
		}
	}
	return result, nil
}

func applicationConfigSchema(modelType state.ModelType) (environschema.Fields, schema.Defaults, error) {
	if modelType != state.ModelTypeCAAS {
		return trustFields, trustDefaults, nil
	}
	// TODO(caas) - get the schema from the provider
	defaults := caas.ConfigDefaults(k8s.ConfigDefaults())
	configSchema, err := caas.ConfigSchema(k8s.ConfigSchema())
	if err != nil {
		return nil, nil, err
	}
	return AddTrustSchemaAndDefaults(configSchema, defaults)
}

func splitApplicationAndCharmConfig(modelType state.ModelType, inConfig map[string]string) (
	appCfg map[string]interface{},
	charmCfg map[string]string,
	_ error,
) {

	providerSchema, _, err := applicationConfigSchema(modelType)
	if err != nil {
		return nil, nil, errors.Trace(err)
	}
	appConfigKeys := config.KnownConfigKeys(providerSchema)

	appConfigAttrs := make(map[string]interface{})
	charmConfig := make(map[string]string)
	for k, v := range inConfig {
		if appConfigKeys.Contains(k) {
			appConfigAttrs[k] = v
		} else {
			charmConfig[k] = v
		}
	}
	return appConfigAttrs, charmConfig, nil
}

// splitApplicationAndCharmConfigFromYAML extracts app specific settings from a charm config YAML
// and returns those app settings plus a YAML with just the charm settings left behind.
func splitApplicationAndCharmConfigFromYAML(modelType state.ModelType, inYaml, appName string) (
	appCfg map[string]interface{},
	outYaml string,
	_ error,
) {
	var allSettings map[string]interface{}
	if err := goyaml.Unmarshal([]byte(inYaml), &allSettings); err != nil {
		return nil, "", errors.Annotate(err, "cannot parse settings data")
	}
	settings, ok := allSettings[appName].(map[interface{}]interface{})
	if !ok {
		// Application key not present; it might be 'juju get' output.
		if _, err := charmConfigFromConfigValues(allSettings); err != nil {
			return nil, "", errors.Errorf("no settings found for %q", appName)
		}

		return nil, inYaml, nil
	}

	providerSchema, _, err := applicationConfigSchema(modelType)
	if err != nil {
		return nil, "", errors.Trace(err)
	}
	appConfigKeys := config.KnownConfigKeys(providerSchema)

	appConfigAttrs := make(map[string]interface{})
	for k, v := range settings {
		if key, ok := k.(string); ok && appConfigKeys.Contains(key) {
			appConfigAttrs[key] = v
			delete(settings, k)
		}
	}
	if len(settings) == 0 {
		return appConfigAttrs, "", nil
	}

	allSettings[appName] = settings
	charmConfig, err := goyaml.Marshal(allSettings)
	if err != nil {
		return nil, "", errors.Annotate(err, "cannot marshall charm settings")
	}
	return appConfigAttrs, string(charmConfig), nil
}

func caasPrecheck(
	ch Charm,
	controllerCfg controller.Config,
	model Model,
	args params.ApplicationDeploy,
	storagePoolManager poolmanager.PoolManager,
	registry storage.ProviderRegistry,
	caasBroker caasBrokerInterface,
) error {
	if len(args.AttachStorage) > 0 {
		return errors.Errorf(
			"AttachStorage may not be specified for container models",
		)
	}
	if len(args.Placement) > 1 {
		return errors.Errorf(
			"only 1 placement directive is supported for container models, got %d",
			len(args.Placement),
		)
	}
	for _, s := range ch.Meta().Storage {
		if s.Type == charm.StorageBlock {
			return errors.Errorf("block storage %q is not supported for container charms", s.Name)
		}
	}
	serviceType := args.Config[k8s.ServiceTypeConfigKey]
	if _, err := k8s.CaasServiceToK8s(caas.ServiceType(serviceType)); err != nil {
		return errors.NotValidf("service type %q", serviceType)
	}

	cfg, err := model.ModelConfig()
	if err != nil {
		return errors.Trace(err)
	}

	// For older charms, operator-storage model config is mandatory.
	if k8s.RequireOperatorStorage(ch) {
		storageClassName, _ := cfg.AllAttrs()[k8sconstants.OperatorStorageKey].(string)
		if storageClassName == "" {
			return errors.New(
				"deploying this Kubernetes application requires a suitable storage class.\n" +
					"None have been configured. Set the operator-storage model config to " +
					"specify which storage class should be used to allocate operator storage.\n" +
					"See https://discourse.jujucharms.com/t/getting-started/152.",
			)
		}
		sp, err := caasoperatorprovisioner.CharmStorageParams("", storageClassName, cfg, "", storagePoolManager, registry)
		if err != nil {
			return errors.Annotatef(err, "getting operator storage params for %q", args.ApplicationName)
		}
		if sp.Provider != string(k8sconstants.StorageProviderType) {
			poolName := cfg.AllAttrs()[k8sconstants.OperatorStorageKey]
			return errors.Errorf(
				"the %q storage pool requires a provider type of %q, not %q", poolName, k8sconstants.StorageProviderType, sp.Provider)
		}
		if err := caasBroker.ValidateStorageClass(sp.Attributes); err != nil {
			return errors.Trace(err)
		}
	}

	workloadStorageClass, _ := cfg.AllAttrs()[k8sconstants.WorkloadStorageKey].(string)
	for storageName, cons := range args.Storage {
		if cons.Pool == "" && workloadStorageClass == "" {
			return errors.Errorf("storage pool for %q must be specified since there's no model default storage class", storageName)
		}
		_, err := caasoperatorprovisioner.CharmStorageParams("", workloadStorageClass, cfg, cons.Pool, storagePoolManager, registry)
		if err != nil {
			return errors.Annotatef(err, "getting workload storage params for %q", args.ApplicationName)
		}
	}

	caasVersion, err := caasBroker.Version()
	if err != nil {
		return errors.Trace(err)
	}
	if err := checkCAASMinVersion(ch, caasVersion); err != nil {
		return errors.Trace(err)
	}
	return nil
}

// deployApplication fetches the charm from the charm store and deploys it.
// The logic has been factored out into a common function which is called by
// both the legacy API on the client facade, as well as the new application facade.
func deployApplication(
	backend Backend,
	model Model,
	stateCharm func(Charm) *state.Charm,
	args params.ApplicationDeploy,
	deployApplicationFunc func(ApplicationDeployer, Model, DeployApplicationParams) (Application, error),
	storagePoolManager poolmanager.PoolManager,
	registry storage.ProviderRegistry,
	caasBroker caasBrokerInterface,
) error {
	curl, err := charm.ParseURL(args.CharmURL)
	if err != nil {
		return errors.Trace(err)
	}
	if curl.Revision < 0 {
		return errors.Errorf("charm url must include revision")
	}

	// This check is done early so that errors deeper in the call-stack do not
	// leave an application deployment in an unrecoverable error state.
	if err := checkMachinePlacement(backend, args); err != nil {
		return errors.Trace(err)
	}

	// Try to find the charm URL in state first.
	ch, err := backend.Charm(curl)
	if err != nil {
		return errors.Trace(err)
	}

	if err := jujuversion.CheckJujuMinVersion(ch.Meta().MinJujuVersion, jujuversion.Current); err != nil {
		return errors.Trace(err)
	}

	modelType := model.Type()
	if modelType != state.ModelTypeIAAS {
		cfg, err := backend.ControllerConfig()
		if err != nil {
			return errors.Trace(err)
		}
		if err := caasPrecheck(ch, cfg, model, args, storagePoolManager, registry, caasBroker); err != nil {
			return errors.Trace(err)
		}
	}

	appConfig, _, charmSettings, _, err := parseCharmSettings(modelType, ch, args.ApplicationName, args.Config, args.ConfigYAML, environsconfig.UseDefaults)
	if err != nil {
		return errors.Trace(err)
	}

	// Parse storage tags in AttachStorage.
	if len(args.AttachStorage) > 0 && args.NumUnits != 1 {
		return errors.Errorf("AttachStorage is non-empty, but NumUnits is %d", args.NumUnits)
	}
	attachStorage := make([]names.StorageTag, len(args.AttachStorage))
	for i, tagString := range args.AttachStorage {
		tag, err := names.ParseStorageTag(tagString)
		if err != nil {
			return errors.Trace(err)
		}
		attachStorage[i] = tag
	}

	bindings, err := state.NewBindings(backend, args.EndpointBindings)
	if err != nil {
		return errors.Trace(err)
	}
	origin, err := convertCharmOrigin(args.CharmOrigin, curl, args.Channel)
	if err != nil {
		return errors.Trace(err)
	}
	_, err = deployApplicationFunc(backend, model, DeployApplicationParams{
		ApplicationName:   args.ApplicationName,
		Series:            args.Series,
		Charm:             stateCharm(ch),
		CharmOrigin:       origin,
		Channel:           csparams.Channel(args.Channel),
		NumUnits:          args.NumUnits,
		ApplicationConfig: appConfig,
		CharmConfig:       charmSettings,
		Constraints:       args.Constraints,
		Placement:         args.Placement,
		Storage:           args.Storage,
		Devices:           args.Devices,
		AttachStorage:     attachStorage,
		EndpointBindings:  bindings.Map(),
		Resources:         args.Resources,
		Force:             args.Force,
	})
	return errors.Trace(err)
}

func convertCharmOrigin(origin *params.CharmOrigin, curl *charm.URL, charmStoreChannel string) (corecharm.Origin, error) {
	var (
		originType string
		platform   corecharm.Platform
	)
	if origin != nil {
		originType = origin.Type
		platform = corecharm.Platform{
			Architecture: origin.Architecture,
			OS:           origin.OS,
			Series:       origin.Series,
		}
	}

	switch {
	case origin == nil || origin.Source == "" || origin.Source == "charm-store":
		var rev *int
		if curl.Revision != -1 {
			rev = &curl.Revision
		}
		var ch *charm.Channel
		if charmStoreChannel != "" {
			ch = &charm.Channel{
				Risk: charm.Risk(charmStoreChannel),
			}
		}
		return corecharm.Origin{
			Type:     originType,
			Source:   corecharm.CharmStore,
			Revision: rev,
			Channel:  ch,
			Platform: platform,
		}, nil
	case origin.Source == "local":
		return corecharm.Origin{
			Type:     originType,
			Source:   corecharm.Local,
			Revision: &curl.Revision,
			Platform: platform,
		}, nil
	}

	var track string
	if origin.Track != nil {
		track = *origin.Track
	}
	var branch string
	if origin.Branch != nil {
		branch = *origin.Branch
	}
	// We do guarantee that there will be a risk value.
	// Ignore the error, as only caused by risk as an
	// empty string.
	var channel *charm.Channel
	if ch, err := charm.MakeChannel(track, origin.Risk, branch); err == nil {
		channel = &ch
	}

	return corecharm.Origin{
		Type:     originType,
		Source:   corecharm.Source(origin.Source),
		ID:       origin.ID,
		Hash:     origin.Hash,
		Revision: origin.Revision,
		Channel:  channel,
		Platform: platform,
	}, nil
}

// parseCharmSettings parses, verifies and combines the config settings for a
// charm as specified by the provided config map and config yaml payload. Any
// model-specific application settings will be automatically extracted and
// returned back as an *application.Config.
func parseCharmSettings(modelType state.ModelType, ch Charm, appName string, cfg map[string]string, configYaml string, defaults environsconfig.Defaulting) (*config.Config, environschema.Fields, charm.Settings, schema.Defaults, error) {
	// Split out the app config from the charm config for any config
	// passed in as a map as opposed to YAML.
	var (
		applicationConfig map[string]interface{}
		charmConfig       map[string]string
		err               error
	)
	if len(cfg) > 0 {
		if applicationConfig, charmConfig, err = splitApplicationAndCharmConfig(modelType, cfg); err != nil {
			return nil, nil, nil, nil, errors.Trace(err)
		}
	}

	// Split out the app config from the charm config for any config
	// passed in as YAML.
	var (
		charmYamlConfig string
		appSettings     = make(map[string]interface{})
	)
	if len(configYaml) != 0 {
		if appSettings, charmYamlConfig, err = splitApplicationAndCharmConfigFromYAML(modelType, configYaml, appName); err != nil {
			return nil, nil, nil, nil, errors.Trace(err)
		}
	}

	// Entries from the string-based config map always override any entries
	// provided via the YAML payload.
	for k, v := range applicationConfig {
		appSettings[k] = v
	}

	appCfgSchema, schemaDefaults, err := applicationConfigSchema(modelType)
	if err != nil {
		return nil, nil, nil, nil, errors.Trace(err)
	}
	getDefaults := func() schema.Defaults {
		// If defaults is UseDefaults, defaults are baked into the app config.
		if defaults == environsconfig.UseDefaults {
			return schemaDefaults
		}
		return nil
	}
	appConfig, err := config.NewConfig(appSettings, appCfgSchema, getDefaults())
	if err != nil {
		return nil, nil, nil, nil, errors.Trace(err)
	}

	// If there isn't a charm YAML, then we can just return the charmConfig as
	// the settings and no need to attempt to parse an empty yaml.
	if len(charmYamlConfig) == 0 {
		settings, err := ch.Config().ParseSettingsStrings(charmConfig)
		if err != nil {
			return nil, nil, nil, nil, errors.Trace(err)
		}
		return appConfig, appCfgSchema, settings, schemaDefaults, nil
	}

	var charmSettings charm.Settings
	// Parse the charm YAML and check the yaml against the charm config.
	if charmSettings, err = ch.Config().ParseSettingsYAML([]byte(charmYamlConfig), appName); err != nil {
		// Check if this is 'juju get' output and parse it as such
		jujuGetSettings, pErr := charmConfigFromYamlConfigValues(charmYamlConfig)
		if pErr != nil {
			// Not 'juju output' either; return original error
			return nil, nil, nil, nil, errors.Trace(err)
		}
		charmSettings = jujuGetSettings
	}

	// Entries from the string-based config map always override any entries
	// provided via the YAML payload.
	if len(charmConfig) != 0 {
		// Parse config in a compatible way (see function comment).
		overrideSettings, err := parseSettingsCompatible(ch.Config(), charmConfig)
		if err != nil {
			return nil, nil, nil, nil, errors.Trace(err)
		}
		for k, v := range overrideSettings {
			charmSettings[k] = v
		}
	}

	return appConfig, appCfgSchema, charmSettings, schemaDefaults, nil
}

// checkMachinePlacement does a non-exhaustive validation of any supplied
// placement directives.
// If the placement scope is for a machine, ensure that the machine exists.
// If the placement is for a machine or a container on an existing machine,
// check that the machine is not locked for series upgrade.
func checkMachinePlacement(backend Backend, args params.ApplicationDeploy) error {
	errTemplate := "cannot deploy %q to machine %s"
	app := args.ApplicationName

	for _, p := range args.Placement {
		dir := p.Directive

		toProvisionedMachine := p.Scope == instance.MachineScope
		if !toProvisionedMachine && dir == "" {
			continue
		}

		m, err := backend.Machine(dir)
		if err != nil {
			if errors.IsNotFound(err) && !toProvisionedMachine {
				continue
			}
			return errors.Annotatef(err, errTemplate, app, dir)
		}

		locked, err := m.IsLockedForSeriesUpgrade()
		if locked {
			err = errors.New("machine is locked for series upgrade")
		}
		if err != nil {
			return errors.Annotatef(err, errTemplate, app, dir)
		}

		locked, err = m.IsParentLockedForSeriesUpgrade()
		if locked {
			err = errors.New("parent machine is locked for series upgrade")
		}
		if err != nil {
			return errors.Annotatef(err, errTemplate, app, dir)
		}
	}

	return nil
}

// parseSettingsCompatible parses setting strings in a way that is
// compatible with the behavior before this CL based on the issue
// http://pad.lv/1194945. Until then setting an option to an empty
// string caused it to reset to the default value. We now allow
// empty strings as actual values, but we want to preserve the API
// behavior.
func parseSettingsCompatible(charmConfig *charm.Config, settings map[string]string) (charm.Settings, error) {
	setSettings := map[string]string{}
	unsetSettings := charm.Settings{}
	// Split settings into those which set and those which unset a value.
	for name, value := range settings {
		if value == "" {
			unsetSettings[name] = nil
			continue
		}
		setSettings[name] = value
	}
	// Validate the settings.
	changes, err := charmConfig.ParseSettingsStrings(setSettings)
	if err != nil {
		return nil, errors.Trace(err)
	}
	// Validate the unsettings and merge them into the changes.
	unsetSettings, err = charmConfig.ValidateSettings(unsetSettings)
	if err != nil {
		return nil, errors.Trace(err)
	}
	for name := range unsetSettings {
		changes[name] = nil
	}
	return changes, nil
}

type setCharmParams struct {
	AppName               string
	Application           Application
	CharmOrigin           *params.CharmOrigin
	Channel               csparams.Channel
	ConfigSettingsStrings map[string]string
	ConfigSettingsYAML    string
	ResourceIDs           map[string]string
	StorageConstraints    map[string]params.StorageConstraints
	EndpointBindings      map[string]string
	Force                 forceParams
}

type forceParams struct {
	ForceSeries, ForceUnits, Force bool
}

func (api *APIBase) setConfig(app Application, generation, settingsYAML string, settingsStrings map[string]string) error {
	// We need a guard on the API server-side for direct API callers such as
	// python-libjuju, and for older clients.
	// Always default to the master branch.
	if generation == "" {
		generation = model.GenerationMaster
	}

	// Update settings for charm and/or application.
	ch, _, err := app.Charm()
	if err != nil {
		return errors.Annotate(err, "obtaining charm for this application")
	}

	// parseCharmSettings is passed false for useDefaults because setConfig
	// should not care about defaults.
	// If defaults are wanted, one should call unsetApplicationConfig.
	appConfig, appConfigSchema, charmSettings, defaults, err := parseCharmSettings(api.modelType, ch, app.Name(), settingsStrings, settingsYAML, environsconfig.NoDefaults)
	if err != nil {
		return errors.Annotate(err, "parsing settings for application")
	}

	var configChanged bool
	if len(charmSettings) != 0 {
		if err = app.UpdateCharmConfig(generation, charmSettings); err != nil {
			return errors.Annotate(err, "updating charm config settings")
		}
		configChanged = true
	}
	if cfgAttrs := appConfig.Attributes(); len(cfgAttrs) > 0 {
		if err = app.UpdateApplicationConfig(cfgAttrs, nil, appConfigSchema, defaults); err != nil {
			return errors.Annotate(err, "updating application config settings")
		}
		configChanged = true
	}

	// If the config change is generational, add the app to the generation.
	if configChanged && generation != model.GenerationMaster {
		if err := api.addAppToBranch(generation, app.Name()); err != nil {
			return errors.Trace(err)
		}
	}

	return nil
}

// UpdateApplicationSeries updates the application series. Series for
// subordinates updated too.
func (api *APIBase) UpdateApplicationSeries(args params.UpdateSeriesArgs) (params.ErrorResults, error) {
	if err := api.checkCanWrite(); err != nil {
		return params.ErrorResults{}, err
	}
	if err := api.check.ChangeAllowed(); err != nil {
		return params.ErrorResults{}, errors.Trace(err)
	}
	results := params.ErrorResults{
		Results: make([]params.ErrorResult, len(args.Args)),
	}
	for i, arg := range args.Args {
		err := api.updateOneApplicationSeries(arg)
		results.Results[i].Error = apiservererrors.ServerError(err)
	}
	return results, nil
}

func (api *APIBase) updateOneApplicationSeries(arg params.UpdateSeriesArg) error {
	return api.updateSeries.UpdateSeries(arg.Entity.Tag, arg.Series, arg.Force)
}

// SetCharm sets the charm for a given for the application.
func (api *APIBase) SetCharm(args params.ApplicationSetCharm) error {
	if err := api.checkCanWrite(); err != nil {
		return err
	}
	// when forced units in error, don't block
	if !args.ForceUnits {
		if err := api.check.ChangeAllowed(); err != nil {
			return errors.Trace(err)
		}
	}
	oneApplication, err := api.backend.Application(args.ApplicationName)
	if err != nil {
		return errors.Trace(err)
	}
	channel := csparams.Channel(args.Channel)
	return api.setCharmWithAgentValidation(
		setCharmParams{
			AppName:               args.ApplicationName,
			Application:           oneApplication,
			CharmOrigin:           args.CharmOrigin,
			Channel:               channel,
			ConfigSettingsStrings: args.ConfigSettings,
			ConfigSettingsYAML:    args.ConfigSettingsYAML,
			ResourceIDs:           args.ResourceIDs,
			StorageConstraints:    args.StorageConstraints,
			EndpointBindings:      args.EndpointBindings,
			Force: forceParams{
				ForceSeries: args.ForceSeries,
				ForceUnits:  args.ForceUnits,
				Force:       args.Force,
			},
		},
		args.CharmURL,
	)
}

var (
	deploymentInfoUpgradeMessage = `
Juju on containers does not support updating deployment info for services.
The new charm's metadata contains updated deployment info.
You'll need to deploy a new charm rather than upgrading if you need this change.
`[1:]

	storageUpgradeMessage = `
Juju on containers does not support updating storage on a statefulset.
The new charm's metadata contains updated storage declarations.
You'll need to deploy a new charm rather than upgrading if you need this change.
`[1:]

	devicesUpgradeMessage = `
Juju on containers does not support updating node selectors (configured from charm devices).
The new charm's metadata contains updated device declarations.
You'll need to deploy a new charm rather than upgrading if you need this change.
`[1:]
)

// setCharmWithAgentValidation checks the agent versions of the application
// and unit before continuing on. These checks are important to prevent old
// code running at the same time as the new code. If you encounter the error,
// the correct and only work around is to upgrade the units to match the
// controller.
func (api *APIBase) setCharmWithAgentValidation(
	params setCharmParams,
	url string,
) error {
	curl, err := charm.ParseURL(url)
	if err != nil {
		return errors.Trace(err)
	}
	newCharm, err := api.backend.Charm(curl)
	if err != nil {
		return errors.Trace(err)
	}
	oneApplication := params.Application
	currentCharm, _, err := oneApplication.Charm()
	if err != nil {
		logger.Debugf("Unable to locate current charm: %v", err)
	}
	charmOrigin, err := convertCharmOrigin(params.CharmOrigin, curl, string(params.Channel))
	if err != nil {
		return errors.Trace(err)
	}
	newOrigin := StateCharmOrigin(charmOrigin)
	if api.modelType == state.ModelTypeCAAS {
		// We need to disallow updates that k8s does not yet support,
		// eg changing the filesystem or device directives, or deployment info.
		// TODO(wallyworld) - support resizing of existing storage.
		var unsupportedReason string
		if !reflect.DeepEqual(currentCharm.Meta().Deployment, newCharm.Meta().Deployment) {
			unsupportedReason = deploymentInfoUpgradeMessage
		} else if !reflect.DeepEqual(currentCharm.Meta().Storage, newCharm.Meta().Storage) {
			unsupportedReason = storageUpgradeMessage
		} else if !reflect.DeepEqual(currentCharm.Meta().Devices, newCharm.Meta().Devices) {
			unsupportedReason = devicesUpgradeMessage
		}
		if unsupportedReason != "" {
			return errors.NotSupportedf(unsupportedReason)
		}
		return api.applicationSetCharm(params, newCharm, newOrigin)
	}

	// Check if the controller agent tools version is greater than the
	// version we support for the new LXD profiles.
	// Then check all the units, to see what their agent tools versions is
	// so that we can ensure that everyone is aligned. If the units version
	// is too low (i.e. less than the 2.6.0 epoch), then show an error
	// message that the operator should upgrade to receive the latest
	// LXD Profile changes.

	// Ensure that we only check agent versions of a charm when we have a
	// non-empty profile. So this check will only be run in the following
	// scenarios; adding a profile, upgrading a profile. Removal of a
	// profile, that had an existing charm, will check if there is currently
	// an existing charm and if so, run the check.
	// Checking that is possible, but that would require asking every unit
	// machines what profiles they currently have and matching with the
	// incoming update. This could be very costly when you have lots of
	// machines.
	if lxdprofile.NotEmpty(lxdCharmProfiler{Charm: currentCharm}) ||
		lxdprofile.NotEmpty(lxdCharmProfiler{Charm: newCharm}) {
		if err := validateAgentVersions(oneApplication, api.model); err != nil {
			return errors.Trace(err)
		}
	}

	return api.applicationSetCharm(params, newCharm, newOrigin)
}

// applicationSetCharm sets the charm for the given for the application.
func (api *APIBase) applicationSetCharm(
	params setCharmParams,
	newCharm Charm,
	newOrigin *state.CharmOrigin,
) error {
	var err error
	var settings charm.Settings
	if params.ConfigSettingsYAML != "" {
		settings, err = newCharm.Config().ParseSettingsYAML([]byte(params.ConfigSettingsYAML), params.AppName)
	} else if len(params.ConfigSettingsStrings) > 0 {
		settings, err = parseSettingsCompatible(newCharm.Config(), params.ConfigSettingsStrings)
	}
	if err != nil {
		return errors.Annotate(err, "parsing config settings")
	}
	var stateStorageConstraints map[string]state.StorageConstraints
	if len(params.StorageConstraints) > 0 {
		stateStorageConstraints = make(map[string]state.StorageConstraints)
		for name, cons := range params.StorageConstraints {
			stateCons := state.StorageConstraints{Pool: cons.Pool}
			if cons.Size != nil {
				stateCons.Size = *cons.Size
			}
			if cons.Count != nil {
				stateCons.Count = *cons.Count
			}
			stateStorageConstraints[name] = stateCons
		}
	}

	// Enforce "assumes" requirements if the feature flag is enabled.
	model, err := api.backend.Model()
	if err != nil {
		return errors.Annotate(err, "retrieving model")
	}

	if err := assertCharmAssumptions(newCharm.Meta().Assumes, model, api.backend.ControllerConfig); err != nil {
		if !errors.IsNotSupported(err) || !params.Force.Force {
			return errors.Trace(err)
		}

		logger.Warningf("proceeding with upgrade of application %q even though the charm feature requirements could not be met as --force was specified", params.AppName)
	}

	force := params.Force
	cfg := state.SetCharmConfig{
		Charm:              api.stateCharm(newCharm),
		CharmOrigin:        newOrigin,
		Channel:            params.Channel,
		ConfigSettings:     settings,
		ForceSeries:        force.ForceSeries,
		ForceUnits:         force.ForceUnits,
		Force:              force.Force,
		ResourceIDs:        params.ResourceIDs,
		StorageConstraints: stateStorageConstraints,
		EndpointBindings:   params.EndpointBindings,
	}

	// Disallow downgrading from a v2 charm to a v1 charm.
	oldCharm, _, err := params.Application.Charm()
	if err != nil {
		return errors.Trace(err)
	}
	if charm.MetaFormat(oldCharm) >= charm.FormatV2 && charm.MetaFormat(newCharm) == charm.FormatV1 {
		return errors.New("cannot downgrade from v2 charm format to v1")
	}

	// If upgrading from a pod-spec (v1) charm to sidecar (v2), override the
	// application's series to what it would be for a fresh sidecar deploy.
	oldSeries := params.Application.Series()
	if oldSeries == series.Kubernetes.String() && charm.MetaFormat(newCharm) >= charm.FormatV2 && corecharm.IsKubernetes(newCharm) {
		// Disallow upgrading from a v1 DaemonSet or Deployment type charm
		// (only StatefulSet is supported in v2 right now).
		deployment := oldCharm.Meta().Deployment
		if deployment != nil && deployment.DeploymentType != charm.DeploymentStateful {
			return errors.Errorf("cannot upgrade from v1 %s deployment to v2", deployment.DeploymentType)
		}

		modelConfig, err := api.model.ModelConfig()
		if err != nil {
			return errors.Trace(err)
		}

		var supported []string
		for _, base := range newCharm.Manifest().Bases {
			series, err := series.VersionSeries(base.Channel.Track)
			if err != nil {
				continue
			}
			supported = append(supported, series)
		}

		newSeries, err := sidecarUpgradeSeries(modelConfig, supported)
		if err != nil {
			return errors.Trace(err)
		}
		logger.Debugf("upgrading pod-spec to sidecar charm, setting series to %q", newSeries)
		cfg.Series = newSeries
	}

	return params.Application.SetCharm(cfg)
}

// sidecarUpgradeSeries is a cut-down version of seriesSelector.charmSeries
// for a refresh from a pod-spec to a sidecar charm. It looks at the model's
// default and falls back to the charm's series (no support for "--series",
// series in charm URL, or default LTS).
func sidecarUpgradeSeries(modelConfig *environsconfig.Config, supported []string) (string, error) {
	supportedJuju, err := series.WorkloadSeries(time.Now(), "", modelConfig.ImageStream())
	if err != nil {
		return "", errors.Trace(err)
	}

	// Use model default series, if explicitly set and supported by the charm.
	if selected, explicit := modelConfig.DefaultSeries(); explicit {
		if _, err := charm.SeriesForCharm(selected, supported); err == nil {
			// validate the series we get from the charm
			if !supportedJuju.Contains(selected) {
				return "", errors.NotSupportedf("series: %q", selected)
			}
			return selected, nil
		}
	}

	// Fall back to the charm's list of series, filtered to what's supported
	// by Juju. Preserve the order of the supported series from the charm
	// metadata, as the order could be out of order compared to Ubuntu series
	// order (precise, xenial, bionic, trusty, etc).
	var filtered []string
	for _, charmSeries := range supported {
		if supportedJuju.Contains(charmSeries) {
			filtered = append(filtered, charmSeries)
		}
	}
	selected, err := charm.SeriesForCharm("", filtered)
	if err == nil {
		return selected, nil
	}

	// Otherwise it's an error
	return "", err
}

// charmConfigFromYamlConfigValues will parse a yaml produced by juju get and
// generate charm.Settings from it that can then be sent to the application.
func charmConfigFromYamlConfigValues(yamlContents string) (charm.Settings, error) {
	var allSettings map[string]interface{}
	if err := goyaml.Unmarshal([]byte(yamlContents), &allSettings); err != nil {
		return nil, errors.Annotate(err, "cannot parse settings data")
	}
	return charmConfigFromConfigValues(allSettings)
}

// charmConfigFromConfigValues will parse a yaml produced by juju get and
// generate charm.Settings from it that can then be sent to the application.
func charmConfigFromConfigValues(yamlContents map[string]interface{}) (charm.Settings, error) {
	onlySettings := charm.Settings{}
	settingsMap, ok := yamlContents["settings"].(map[interface{}]interface{})
	if !ok {
		return nil, errors.New("unknown format for settings")
	}

	for setting := range settingsMap {
		s, ok := settingsMap[setting].(map[interface{}]interface{})
		if !ok {
			return nil, errors.Errorf("unknown format for settings section %v", setting)
		}
		// some keys might not have a value, we don't care about those.
		v, ok := s["value"]
		if !ok {
			continue
		}
		stringSetting, ok := setting.(string)
		if !ok {
			return nil, errors.Errorf("unexpected setting key, expected string got %T", setting)
		}
		onlySettings[stringSetting] = v
	}
	return onlySettings, nil
}

// GetCharmURLOrigin returns the charm URL and charm origin the given
// application is running at present.
func (api *APIBase) GetCharmURLOrigin(args params.ApplicationGet) (params.CharmURLOriginResult, error) {
	if err := api.checkCanWrite(); err != nil {
		return params.CharmURLOriginResult{}, errors.Trace(err)
	}
	oneApplication, err := api.backend.Application(args.ApplicationName)
	if err != nil {
		return params.CharmURLOriginResult{Error: apiservererrors.ServerError(err)}, nil
	}
	charmURL, _ := oneApplication.CharmURL()
	result := params.CharmURLOriginResult{URL: charmURL.String()}
	chOrigin := oneApplication.CharmOrigin()
	if chOrigin == nil {
		result.Error = apiservererrors.ServerError(errors.NotFoundf("charm origin for %q", args.ApplicationName))
		return result, nil
	}
	result.Origin = makeParamsCharmOrigin(chOrigin)
	result.Origin.InstanceKey = charmhub.CreateInstanceKey(oneApplication.ApplicationTag(), api.model.ModelTag())
	return result, nil
}

func makeParamsCharmOrigin(origin *state.CharmOrigin) params.CharmOrigin {
	retOrigin := params.CharmOrigin{
		Source: origin.Source,
		ID:     origin.ID,
		Hash:   origin.Hash,
	}
	if origin.Revision != nil {
		retOrigin.Revision = origin.Revision
	}
	if origin.Channel != nil {
		retOrigin.Risk = origin.Channel.Risk
		if origin.Channel.Track != "" {
			retOrigin.Track = &origin.Channel.Track
		}
		if origin.Channel.Branch != "" {
			retOrigin.Branch = &origin.Channel.Branch
		}
	}
	if origin.Platform != nil {
		retOrigin.Architecture = origin.Platform.Architecture
		retOrigin.OS = origin.Platform.OS
		retOrigin.Series = origin.Platform.Series
	}
	return retOrigin
}

// CharmRelations implements the server side of Application.CharmRelations.
func (api *APIBase) CharmRelations(p params.ApplicationCharmRelations) (params.ApplicationCharmRelationsResults, error) {
	var results params.ApplicationCharmRelationsResults
	if err := api.checkCanRead(); err != nil {
		return results, errors.Trace(err)
	}

	app, err := api.backend.Application(p.ApplicationName)
	if err != nil {
		return results, errors.Trace(err)
	}
	endpoints, err := app.Endpoints()
	if err != nil {
		return results, errors.Trace(err)
	}
	results.CharmRelations = make([]string, len(endpoints))
	for i, endpoint := range endpoints {
		results.CharmRelations[i] = endpoint.Relation.Name
	}
	return results, nil
}

// Expose changes the juju-managed firewall to expose any ports that
// were also explicitly marked by units as open.
func (api *APIBase) Expose(args params.ApplicationExpose) error {
	if err := api.checkCanWrite(); err != nil {
		return errors.Trace(err)
	}
	if err := api.check.ChangeAllowed(); err != nil {
		return errors.Trace(err)
	}
	app, err := api.backend.Application(args.ApplicationName)
	if err != nil {
		return errors.Trace(err)
	}
	if api.modelType == state.ModelTypeCAAS {
		appConfig, err := app.ApplicationConfig()
		if err != nil {
			return errors.Trace(err)
		}
		if appConfig.GetString(caas.JujuExternalHostNameKey, "") == "" {
			return errors.Errorf(
				"cannot expose a container application without a %q value set, run\n"+
					"juju config %s %s=<value>", caas.JujuExternalHostNameKey, args.ApplicationName, caas.JujuExternalHostNameKey)
		}
	}

	// Map space names to space IDs before calling SetExposed
	mappedExposeParams, err := api.mapExposedEndpointParams(args.ExposedEndpoints)
	if err != nil {
		return apiservererrors.ServerError(err)
	}

	// If an empty exposedEndpoints list is provided, all endpoints should
	// be exposed. This emulates the expose behavior of pre 2.9 controllers.
	if len(mappedExposeParams) == 0 {
		mappedExposeParams = map[string]state.ExposedEndpoint{
			"": {
				ExposeToCIDRs: []string{firewall.AllNetworksIPV4CIDR, firewall.AllNetworksIPV6CIDR},
			},
		}
	}

	if err = app.MergeExposeSettings(mappedExposeParams); err != nil {
		return apiservererrors.ServerError(err)
	}
	return nil
}

func (api *APIBase) mapExposedEndpointParams(params map[string]params.ExposedEndpoint) (map[string]state.ExposedEndpoint, error) {
	if len(params) == 0 {
		return nil, nil
	}

	var (
		spaceInfos network.SpaceInfos
		err        error
		res        = make(map[string]state.ExposedEndpoint, len(params))
	)

	for endpointName, exposeDetails := range params {
		mappedParam := state.ExposedEndpoint{
			ExposeToCIDRs: exposeDetails.ExposeToCIDRs,
		}

		if len(exposeDetails.ExposeToSpaces) != 0 {
			// Lazily fetch SpaceInfos
			if spaceInfos == nil {
				if spaceInfos, err = api.backend.AllSpaceInfos(); err != nil {
					return nil, err
				}
			}

			spaceIDs := make([]string, len(exposeDetails.ExposeToSpaces))
			for i, spaceName := range exposeDetails.ExposeToSpaces {
				sp := spaceInfos.GetByName(spaceName)
				if sp == nil {
					return nil, errors.NotFoundf("space %q", spaceName)
				}

				spaceIDs[i] = sp.ID
			}
			mappedParam.ExposeToSpaceIDs = spaceIDs
		}

		res[endpointName] = mappedParam

	}

	return res, nil
}

// Unexpose changes the juju-managed firewall to unexpose any ports that
// were also explicitly marked by units as open.
func (api *APIBase) Unexpose(args params.ApplicationUnexpose) error {
	if err := api.checkCanWrite(); err != nil {
		return err
	}
	if err := api.check.ChangeAllowed(); err != nil {
		return errors.Trace(err)
	}
	app, err := api.backend.Application(args.ApplicationName)
	if err != nil {
		return err
	}

	// No endpoints specified; unexpose application
	if len(args.ExposedEndpoints) == 0 {
		return app.ClearExposed()
	}

	// Unset expose settings for the specified endpoints
	return app.UnsetExposeSettings(args.ExposedEndpoints)
}

// AddUnits adds a given number of units to an application.
func (api *APIBase) AddUnits(args params.AddApplicationUnits) (params.AddApplicationUnitsResults, error) {
	if api.modelType == state.ModelTypeCAAS {
		return params.AddApplicationUnitsResults{}, errors.NotSupportedf("adding units to a container-based model")
	}

	// TODO(wallyworld) - enable-ha is how we add new controllers at the moment
	// Remove this check before 3.0 when enable-ha is refactored.
	app, err := api.backend.Application(args.ApplicationName)
	if err != nil {
		return params.AddApplicationUnitsResults{}, errors.Trace(err)
	}
	ch, _, err := app.Charm()
	if err != nil {
		return params.AddApplicationUnitsResults{}, errors.Trace(err)
	}
	if ch.Meta().Name == bootstrap.ControllerCharmName {
		return params.AddApplicationUnitsResults{}, errors.NotSupportedf("adding units to the controller application")
	}

	if err := api.checkCanWrite(); err != nil {
		return params.AddApplicationUnitsResults{}, errors.Trace(err)
	}
	if err := api.check.ChangeAllowed(); err != nil {
		return params.AddApplicationUnitsResults{}, errors.Trace(err)
	}
	units, err := addApplicationUnits(api.backend, api.modelType, args)
	if err != nil {
		return params.AddApplicationUnitsResults{}, errors.Trace(err)
	}
	unitNames := make([]string, len(units))
	for i, unit := range units {
		unitNames[i] = unit.UnitTag().Id()
	}
	return params.AddApplicationUnitsResults{Units: unitNames}, nil
}

// addApplicationUnits adds a given number of units to an application.
func addApplicationUnits(backend Backend, modelType state.ModelType, args params.AddApplicationUnits) ([]Unit, error) {
	if args.NumUnits < 1 {
		return nil, errors.New("must add at least one unit")
	}

	assignUnits := true
	if modelType != state.ModelTypeIAAS {
		// In a CAAS model, there are no machines for
		// units to be assigned to.
		assignUnits = false
		if len(args.AttachStorage) > 0 {
			return nil, errors.Errorf(
				"AttachStorage may not be specified for %s models",
				modelType,
			)
		}
		if len(args.Placement) > 1 {
			return nil, errors.Errorf(
				"only 1 placement directive is supported for %s models, got %d",
				modelType,
				len(args.Placement),
			)
		}
	}

	// Parse storage tags in AttachStorage.
	if len(args.AttachStorage) > 0 && args.NumUnits != 1 {
		return nil, errors.Errorf("AttachStorage is non-empty, but NumUnits is %d", args.NumUnits)
	}
	attachStorage := make([]names.StorageTag, len(args.AttachStorage))
	for i, tagString := range args.AttachStorage {
		tag, err := names.ParseStorageTag(tagString)
		if err != nil {
			return nil, errors.Trace(err)
		}
		attachStorage[i] = tag
	}
	oneApplication, err := backend.Application(args.ApplicationName)
	if err != nil {
		return nil, errors.Trace(err)
	}
	return addUnits(
		oneApplication,
		args.ApplicationName,
		args.NumUnits,
		args.Placement,
		attachStorage,
		assignUnits,
	)
}

// DestroyUnits removes a given set of application units.
//
// NOTE(axw) this exists only for backwards compatibility,
// for API facade versions 1-3; clients should prefer its
// successor, DestroyUnit, below. Until all consumers have
// been updated, or we bump a major version, we can't drop
// this.
//
// TODO(axw) 2017-03-16 #1673323
// Drop this in Juju 3.0.
func (api *APIBase) DestroyUnits(args params.DestroyApplicationUnits) error {
	var errs []error
	entities := params.DestroyUnitsParams{
		Units: make([]params.DestroyUnitParams, 0, len(args.UnitNames)),
	}
	for _, unitName := range args.UnitNames {
		if !names.IsValidUnit(unitName) {
			errs = append(errs, errors.NotValidf("unit name %q", unitName))
			continue
		}
		entities.Units = append(entities.Units, params.DestroyUnitParams{
			UnitTag: names.NewUnitTag(unitName).String(),
		})
	}
	results, err := api.DestroyUnit(entities)
	if err != nil {
		return errors.Trace(err)
	}
	for _, result := range results.Results {
		if result.Error != nil {
			errs = append(errs, result.Error)
		}
	}
	return apiservererrors.DestroyErr("units", args.UnitNames, errs)
}

// DestroyUnit removes a given set of application units.
func (api *APIBase) DestroyUnit(args params.DestroyUnitsParams) (params.DestroyUnitResults, error) {
	if api.modelType == state.ModelTypeCAAS {
		return params.DestroyUnitResults{}, errors.NotSupportedf("removing units on a non-container model")
	}
	if err := api.checkCanWrite(); err != nil {
		return params.DestroyUnitResults{}, errors.Trace(err)
	}
	if err := api.check.RemoveAllowed(); err != nil {
		return params.DestroyUnitResults{}, errors.Trace(err)
	}

	appCharms := make(map[string]Charm)
	destroyUnit := func(arg params.DestroyUnitParams) (*params.DestroyUnitInfo, error) {
		unitTag, err := names.ParseUnitTag(arg.UnitTag)
		if err != nil {
			return nil, errors.Trace(err)
		}

		name := unitTag.Id()
		unit, err := api.backend.Unit(name)
		if errors.IsNotFound(err) {
			return nil, errors.Errorf("unit %q does not exist", name)
		} else if err != nil {
			return nil, errors.Trace(err)
		}
		if !unit.IsPrincipal() {
			return nil, errors.Errorf("unit %q is a subordinate", name)
		}

		// TODO(wallyworld) - enable-ha is how we remove controllers at the moment
		// Remove this check before 3.0 when enable-ha is refactored.
		appName, _ := names.UnitApplication(unitTag.Id())
		ch, ok := appCharms[appName]
		if !ok {
			app, err := api.backend.Application(appName)
			if err != nil {
				return nil, errors.Trace(err)
			}
			ch, _, err = app.Charm()
			if err != nil {
				return nil, errors.Trace(err)
			}
			appCharms[appName] = ch
		}
		if ch.Meta().Name == bootstrap.ControllerCharmName {
			return nil, errors.NotSupportedf("removing units from the controller application")
		}

		var info params.DestroyUnitInfo
		unitStorage, err := storagecommon.UnitStorage(api.storageAccess, unit.UnitTag())
		if err != nil {
			return nil, errors.Trace(err)
		}

		if arg.DestroyStorage {
			for _, s := range unitStorage {
				info.DestroyedStorage = append(
					info.DestroyedStorage,
					params.Entity{Tag: s.StorageTag().String()},
				)
			}
		} else {
			info.DestroyedStorage, info.DetachedStorage, err = storagecommon.ClassifyDetachedStorage(
				api.storageAccess.VolumeAccess(), api.storageAccess.FilesystemAccess(), unitStorage,
			)
			if err != nil {
				return nil, errors.Trace(err)
			}
		}
		op := unit.DestroyOperation()
		op.DestroyStorage = arg.DestroyStorage
		op.Force = arg.Force
		if arg.Force {
			op.MaxWait = common.MaxWait(arg.MaxWait)
		}
		if err := api.backend.ApplyOperation(op); err != nil {
			return nil, errors.Trace(err)
		}
		if len(op.Errors) != 0 {
			logger.Warningf("operational errors destroying unit %v: %v", unit.Name(), op.Errors)
		}
		return &info, nil
	}
	results := make([]params.DestroyUnitResult, len(args.Units))
	for i, entity := range args.Units {
		info, err := destroyUnit(entity)
		if err != nil {
			results[i].Error = apiservererrors.ServerError(err)
			continue
		}
		results[i].Info = info
	}
	return params.DestroyUnitResults{
		Results: results,
	}, nil
}

// Destroy destroys a given application, local or remote.
//
// NOTE(axw) this exists only for backwards compatibility,
// for API facade versions 1-3; clients should prefer its
// successor, DestroyApplication, below. Until all consumers
// have been updated, or we bump a major version, we can't
// drop this.
//
// TODO(axw) 2017-03-16 #1673323
// Drop this in Juju 3.0.
func (api *APIBase) Destroy(in params.ApplicationDestroy) error {
	if !names.IsValidApplication(in.ApplicationName) {
		return errors.NotValidf("application name %q", in.ApplicationName)
	}
	args := params.DestroyApplicationsParams{
		Applications: []params.DestroyApplicationParams{{
			ApplicationTag: names.NewApplicationTag(in.ApplicationName).String(),
		}},
	}
	results, err := api.DestroyApplication(args)
	if err != nil {
		return errors.Trace(err)
	}
	if err := results.Results[0].Error; err != nil {
		return apiservererrors.ServerError(err)
	}
	return nil
}

// DestroyApplication removes a given set of applications.
func (api *APIBase) DestroyApplication(args params.DestroyApplicationsParams) (params.DestroyApplicationResults, error) {
	if err := api.checkCanWrite(); err != nil {
		return params.DestroyApplicationResults{}, err
	}
	if err := api.check.RemoveAllowed(); err != nil {
		return params.DestroyApplicationResults{}, errors.Trace(err)
	}
	destroyApp := func(arg params.DestroyApplicationParams) (*params.DestroyApplicationInfo, error) {
		tag, err := names.ParseApplicationTag(arg.ApplicationTag)
		if err != nil {
			return nil, err
		}
		var info params.DestroyApplicationInfo
		app, err := api.backend.Application(tag.Id())
		if err != nil {
			return nil, err
		}

		ch, _, err := app.Charm()
		if err != nil {
			return nil, errors.Trace(err)
		}
		if ch.Meta().Name == bootstrap.ControllerCharmName {
			return nil, errors.NotSupportedf("removing the controller application")
		}

		units, err := app.AllUnits()
		if err != nil {
			return nil, err
		}
		storageSeen := names.NewSet()
		for _, unit := range units {
			info.DestroyedUnits = append(
				info.DestroyedUnits,
				params.Entity{Tag: unit.UnitTag().String()},
			)
			unitStorage, err := storagecommon.UnitStorage(api.storageAccess, unit.UnitTag())
			if err != nil {
				return nil, err
			}

			// Filter out storage we've already seen. Shared
			// storage may be attached to multiple units.
			var unseen []state.StorageInstance
			for _, stor := range unitStorage {
				storageTag := stor.StorageTag()
				if storageSeen.Contains(storageTag) {
					continue
				}
				storageSeen.Add(storageTag)
				unseen = append(unseen, stor)
			}
			unitStorage = unseen

			if arg.DestroyStorage {
				for _, s := range unitStorage {
					info.DestroyedStorage = append(
						info.DestroyedStorage,
						params.Entity{Tag: s.StorageTag().String()},
					)
				}
			} else {
				destroyed, detached, err := storagecommon.ClassifyDetachedStorage(
					api.storageAccess.VolumeAccess(), api.storageAccess.FilesystemAccess(), unitStorage,
				)
				if err != nil {
					return nil, err
				}
				info.DestroyedStorage = append(info.DestroyedStorage, destroyed...)
				info.DetachedStorage = append(info.DetachedStorage, detached...)
			}
		}
		op := app.DestroyOperation()
		op.DestroyStorage = arg.DestroyStorage
		op.Force = arg.Force
		if arg.Force {
			op.MaxWait = common.MaxWait(arg.MaxWait)
		}
		if err := api.backend.ApplyOperation(op); err != nil {
			return nil, err
		}
		if len(op.Errors) != 0 {
			logger.Warningf("operational errors destroying application %v: %v", tag.Id(), op.Errors)
		}
		return &info, nil
	}
	results := make([]params.DestroyApplicationResult, len(args.Applications))
	for i, arg := range args.Applications {
		info, err := destroyApp(arg)
		if err != nil {
			results[i].Error = apiservererrors.ServerError(err)
			continue
		}
		results[i].Info = info
	}
	return params.DestroyApplicationResults{
		Results: results,
	}, nil
}

// DestroyConsumedApplications removes a given set of consumed (remote) applications.
func (api *APIBase) DestroyConsumedApplications(args params.DestroyConsumedApplicationsParams) (params.ErrorResults, error) {
	if err := api.checkCanWrite(); err != nil {
		return params.ErrorResults{}, err
	}
	if err := api.check.RemoveAllowed(); err != nil {
		return params.ErrorResults{}, errors.Trace(err)
	}
	results := make([]params.ErrorResult, len(args.Applications))
	for i, arg := range args.Applications {
		appTag, err := names.ParseApplicationTag(arg.ApplicationTag)
		if err != nil {
			results[i].Error = apiservererrors.ServerError(err)
			continue
		}
		app, err := api.backend.RemoteApplication(appTag.Id())
		if err != nil {
			results[i].Error = apiservererrors.ServerError(err)
			continue
		}
		force := false
		if arg.Force != nil {
			force = *arg.Force
		}
		op := app.DestroyOperation(force)
		if force {
			op.MaxWait = common.MaxWait(arg.MaxWait)
		}
		err = api.backend.ApplyOperation(op)
		if op.Errors != nil && len(op.Errors) > 0 {
			logger.Warningf("operational error encountered destroying consumed application %v: %v", appTag.Id(), op.Errors)
		}
		if err != nil {
			results[i].Error = apiservererrors.ServerError(err)
			continue
		}
	}
	return params.ErrorResults{
		Results: results,
	}, nil
}

// ScaleApplications scales the specified application to the requested number of units.
func (api *APIBase) ScaleApplications(args params.ScaleApplicationsParams) (params.ScaleApplicationResults, error) {
	if api.modelType != state.ModelTypeCAAS {
		return params.ScaleApplicationResults{}, errors.NotSupportedf("scaling applications on a non-container model")
	}
	if err := api.checkCanWrite(); err != nil {
		return params.ScaleApplicationResults{}, errors.Trace(err)
	}
	if err := api.check.ChangeAllowed(); err != nil {
		return params.ScaleApplicationResults{}, errors.Trace(err)
	}
	scaleApplication := func(arg params.ScaleApplicationParams) (*params.ScaleApplicationInfo, error) {
		if arg.Scale < 0 && arg.ScaleChange == 0 {
			return nil, errors.NotValidf("scale < 0")
		} else if arg.Scale != 0 && arg.ScaleChange != 0 {
			return nil, errors.NotValidf("requesting both scale and scale-change")
		}

		appTag, err := names.ParseApplicationTag(arg.ApplicationTag)
		if err != nil {
			return nil, errors.Trace(err)
		}
		name := appTag.Id()
		app, err := api.backend.Application(name)
		if errors.IsNotFound(err) {
			return nil, errors.Errorf("application %q does not exist", name)
		} else if err != nil {
			return nil, errors.Trace(err)
		}
		ch, _, err := app.Charm()
		if err != nil {
			return nil, errors.Trace(err)
		}
		if ch.Meta().Deployment != nil {
			if ch.Meta().Deployment.DeploymentMode == charm.ModeOperator {
				return nil, errors.NotSupportedf("scale an %q application", charm.ModeOperator)
			}
			if ch.Meta().Deployment.DeploymentType == charm.DeploymentDaemon {
				return nil, errors.NotSupportedf("scale a %q application", charm.DeploymentDaemon)
			}
		}

		var info params.ScaleApplicationInfo
		if arg.ScaleChange != 0 {
			newScale, err := app.ChangeScale(arg.ScaleChange)
			if err != nil {
				return nil, errors.Trace(err)
			}
			info.Scale = newScale
		} else {
			if err := app.SetScale(arg.Scale, 0, true); err != nil {
				return nil, errors.Trace(err)
			}
			info.Scale = arg.Scale
		}
		return &info, nil
	}
	results := make([]params.ScaleApplicationResult, len(args.Applications))
	for i, entity := range args.Applications {
		info, err := scaleApplication(entity)
		if err != nil {
			results[i].Error = apiservererrors.ServerError(err)
			continue
		}
		results[i].Info = info
	}
	return params.ScaleApplicationResults{
		Results: results,
	}, nil
}

// GetConstraints returns the constraints for a given application.
func (api *APIBase) GetConstraints(args params.Entities) (params.ApplicationGetConstraintsResults, error) {
	if err := api.checkCanRead(); err != nil {
		return params.ApplicationGetConstraintsResults{}, errors.Trace(err)
	}
	results := params.ApplicationGetConstraintsResults{
		Results: make([]params.ApplicationConstraint, len(args.Entities)),
	}
	for i, arg := range args.Entities {
		cons, err := api.getConstraints(arg.Tag)
		results.Results[i].Constraints = cons
		results.Results[i].Error = apiservererrors.ServerError(err)
	}
	return results, nil
}

func (api *APIBase) getConstraints(entity string) (constraints.Value, error) {
	tag, err := names.ParseTag(entity)
	if err != nil {
		return constraints.Value{}, err
	}
	switch kind := tag.Kind(); kind {
	case names.ApplicationTagKind:
		app, err := api.backend.Application(tag.Id())
		if err != nil {
			return constraints.Value{}, err
		}
		return app.Constraints()
	default:
		return constraints.Value{}, errors.Errorf("unexpected tag type, expected application, got %s", kind)
	}
}

// SetConstraints sets the constraints for a given application.
func (api *APIBase) SetConstraints(args params.SetConstraints) error {
	if err := api.checkCanWrite(); err != nil {
		return err
	}
	if err := api.check.ChangeAllowed(); err != nil {
		return errors.Trace(err)
	}
	app, err := api.backend.Application(args.ApplicationName)
	if err != nil {
		return err
	}
	return app.SetConstraints(args.Constraints)
}

// AddRelation adds a relation between the specified endpoints and returns the relation info.
func (api *APIBase) AddRelation(args params.AddRelation) (_ params.AddRelationResults, err error) {
	var rel Relation
	defer func() {
		if err != nil && rel != nil {
			if err := rel.Destroy(); err != nil {
				logger.Errorf("cannot destroy aborted relation %q: %v", rel.Tag().Id(), err)
			}
		}
	}()

	if err := api.check.ChangeAllowed(); err != nil {
		return params.AddRelationResults{}, errors.Trace(err)
	}
	if err := api.checkCanWrite(); err != nil {
		return params.AddRelationResults{}, errors.Trace(err)
	}

	// Validate any CIDRs.
	for _, cidr := range args.ViaCIDRs {
		if _, _, err := net.ParseCIDR(cidr); err != nil {
			return params.AddRelationResults{}, errors.Trace(err)
		}
		if cidr == "0.0.0.0/0" {
			return params.AddRelationResults{}, errors.Errorf("CIDR %q not allowed", cidr)
		}
	}

	inEps, err := api.backend.InferEndpoints(args.Endpoints...)
	if err != nil {
		return params.AddRelationResults{}, errors.Trace(err)
	}
	if rel, err = api.backend.AddRelation(inEps...); err != nil {
		return params.AddRelationResults{}, errors.Trace(err)
	}
	if _, err := api.backend.SaveEgressNetworks(rel.Tag().Id(), args.ViaCIDRs); err != nil {
		return params.AddRelationResults{}, errors.Trace(err)
	}

	outEps := make(map[string]params.CharmRelation)
	for _, inEp := range inEps {
		outEp, err := rel.Endpoint(inEp.ApplicationName)
		if err != nil {
			return params.AddRelationResults{}, errors.Trace(err)
		}
		outEps[inEp.ApplicationName] = params.CharmRelation{
			Name:      outEp.Relation.Name,
			Role:      string(outEp.Relation.Role),
			Interface: outEp.Relation.Interface,
			Optional:  outEp.Relation.Optional,
			Limit:     outEp.Relation.Limit,
			Scope:     string(outEp.Relation.Scope),
		}
	}
	return params.AddRelationResults{Endpoints: outEps}, nil
}

// DestroyRelation removes the relation between the
// specified endpoints or an id.
func (api *APIBase) DestroyRelation(args params.DestroyRelation) (err error) {
	if err := api.checkCanWrite(); err != nil {
		return err
	}
	if err := api.check.RemoveAllowed(); err != nil {
		return errors.Trace(err)
	}
	var (
		rel Relation
		eps []state.Endpoint
	)
	if len(args.Endpoints) > 0 {
		eps, err = api.backend.InferEndpoints(args.Endpoints...)
		if err != nil {
			return err
		}
		rel, err = api.backend.EndpointsRelation(eps...)
	} else {
		rel, err = api.backend.Relation(args.RelationId)
	}
	if err != nil {
		return err
	}
	force := args.Force != nil && *args.Force
	errs, err := rel.DestroyWithForce(force, common.MaxWait(args.MaxWait))
	if len(errs) != 0 {
		logger.Warningf("operational errors destroying relation %v: %v", rel.Tag().Id(), errs)
	}
	return err
}

// SetRelationsSuspended sets the suspended status of the specified relations.
func (api *APIBase) SetRelationsSuspended(args params.RelationSuspendedArgs) (params.ErrorResults, error) {
	var statusResults params.ErrorResults
	if err := api.checkCanWrite(); err != nil {
		return statusResults, errors.Trace(err)
	}
	if err := api.check.ChangeAllowed(); err != nil {
		return statusResults, errors.Trace(err)
	}

	changeOne := func(arg params.RelationSuspendedArg) error {
		rel, err := api.backend.Relation(arg.RelationId)
		if err != nil {
			return errors.Trace(err)
		}
		if rel.Suspended() == arg.Suspended {
			return nil
		}
		_, err = api.backend.OfferConnectionForRelation(rel.Tag().Id())
		if errors.IsNotFound(err) {
			return errors.Errorf("cannot set suspend status for %q which is not associated with an offer", rel.Tag().Id())
		}
		message := arg.Message
		if !arg.Suspended {
			message = ""
		}
		err = rel.SetSuspended(arg.Suspended, message)
		if err != nil {
			return errors.Trace(err)
		}

		statusValue := status.Joining
		if arg.Suspended {
			statusValue = status.Suspending
		}
		return rel.SetStatus(status.StatusInfo{
			Status:  statusValue,
			Message: arg.Message,
		})
	}
	results := make([]params.ErrorResult, len(args.Args))
	for i, arg := range args.Args {
		err := changeOne(arg)
		results[i].Error = apiservererrors.ServerError(err)
	}
	statusResults.Results = results
	return statusResults, nil
}

// Consume adds remote applications to the model without creating any
// relations.
func (api *APIBase) Consume(args params.ConsumeApplicationArgs) (params.ErrorResults, error) {
	var consumeResults params.ErrorResults
	if err := api.checkCanWrite(); err != nil {
		return consumeResults, errors.Trace(err)
	}
	if err := api.check.ChangeAllowed(); err != nil {
		return consumeResults, errors.Trace(err)
	}

	results := make([]params.ErrorResult, len(args.Args))
	for i, arg := range args.Args {
		err := api.consumeOne(arg)
		results[i].Error = apiservererrors.ServerError(err)
	}
	consumeResults.Results = results
	return consumeResults, nil
}

func (api *APIBase) consumeOne(arg params.ConsumeApplicationArg) error {
	sourceModelTag, err := names.ParseModelTag(arg.SourceModelTag)
	if err != nil {
		return errors.Trace(err)
	}

	// Maybe save the details of the controller hosting the offer.
	var externalControllerUUID string
	if arg.ControllerInfo != nil {
		controllerTag, err := names.ParseControllerTag(arg.ControllerInfo.ControllerTag)
		if err != nil {
			return errors.Trace(err)
		}
		// Only save controller details if the offer comes from
		// a different controller.
		if controllerTag.Id() != api.backend.ControllerTag().Id() {
			externalControllerUUID = controllerTag.Id()
			if _, err = api.backend.SaveController(crossmodel.ControllerInfo{
				ControllerTag: controllerTag,
				Alias:         arg.ControllerInfo.Alias,
				Addrs:         arg.ControllerInfo.Addrs,
				CACert:        arg.ControllerInfo.CACert,
			}, sourceModelTag.Id()); err != nil {
				return errors.Trace(err)
			}
		}
	}

	appName := arg.ApplicationAlias
	if appName == "" {
		appName = arg.OfferName
	}
	_, err = api.saveRemoteApplication(sourceModelTag, appName, externalControllerUUID, arg.ApplicationOfferDetails, arg.Macaroon)
	return err
}

// saveRemoteApplication saves the details of the specified remote application and its endpoints
// to the state model so relations to the remote application can be created.
func (api *APIBase) saveRemoteApplication(
	sourceModelTag names.ModelTag,
	applicationName string,
	externalControllerUUID string,
	offer params.ApplicationOfferDetails,
	mac *macaroon.Macaroon,
) (RemoteApplication, error) {
	remoteEps := make([]charm.Relation, len(offer.Endpoints))
	for j, ep := range offer.Endpoints {
		remoteEps[j] = charm.Relation{
			Name:      ep.Name,
			Role:      ep.Role,
			Interface: ep.Interface,
		}
	}

	remoteSpaces := make([]*environs.ProviderSpaceInfo, len(offer.Spaces))
	for i, space := range offer.Spaces {
		remoteSpaces[i] = providerSpaceInfoFromParams(space)
	}

	// If a remote application with the same name and endpoints from the same
	// source model already exists, we will use that one.
	// If the status was "terminated", the offer had been removed, so we'll replace
	// the terminated application with a fresh copy.
	remoteApp, appStatus, err := api.maybeUpdateExistingApplicationEndpoints(applicationName, sourceModelTag, remoteEps)
	if err == nil {
		if appStatus != status.Terminated {
			return remoteApp, nil
		}
		// If the same application was previously terminated due to the offer being removed,
		// first ensure we delete it from this consuming model before adding again.
		// TODO(wallyworld) - this operation should be in a single txn.
		logger.Debugf("removing terminated remote app %q before adding a replacement", applicationName)
		op := remoteApp.DestroyOperation(true)
		if err := api.backend.ApplyOperation(op); err != nil {
			return nil, errors.Annotatef(err, "removing terminated saas application %q", applicationName)
		}
	} else if !errors.IsNotFound(err) {
		return nil, errors.Trace(err)
	}

	return api.backend.AddRemoteApplication(state.AddRemoteApplicationParams{
		Name:                   applicationName,
		OfferUUID:              offer.OfferUUID,
		URL:                    offer.OfferURL,
		ExternalControllerUUID: externalControllerUUID,
		SourceModel:            sourceModelTag,
		Endpoints:              remoteEps,
		Spaces:                 remoteSpaces,
		Bindings:               offer.Bindings,
		Macaroon:               mac,
	})
}

// providerSpaceInfoFromParams converts a params.RemoteSpace to the
// equivalent ProviderSpaceInfo.
func providerSpaceInfoFromParams(space params.RemoteSpace) *environs.ProviderSpaceInfo {
	result := &environs.ProviderSpaceInfo{
		CloudType:          space.CloudType,
		ProviderAttributes: space.ProviderAttributes,
		SpaceInfo: network.SpaceInfo{
			Name:       network.SpaceName(space.Name),
			ProviderId: network.Id(space.ProviderId),
		},
	}
	for _, subnet := range space.Subnets {
		resultSubnet := network.SubnetInfo{
			CIDR:              subnet.CIDR,
			ProviderId:        network.Id(subnet.ProviderId),
			ProviderNetworkId: network.Id(subnet.ProviderNetworkId),
			ProviderSpaceId:   network.Id(subnet.ProviderSpaceId),
			VLANTag:           subnet.VLANTag,
			AvailabilityZones: subnet.Zones,
		}
		result.Subnets = append(result.Subnets, resultSubnet)
	}
	return result
}

// maybeUpdateExistingApplicationEndpoints looks for a remote application with the
// specified name and source model tag and tries to update its endpoints with the
// new ones specified. If the endpoints are compatible, the newly updated remote
// application is returned.s.backend.remoteApplications["hosted-mysql"]
// If the application status is Terminated, no updates are done.
func (api *APIBase) maybeUpdateExistingApplicationEndpoints(
	applicationName string, sourceModelTag names.ModelTag, remoteEps []charm.Relation,
) (RemoteApplication, status.Status, error) {
	existingRemoteApp, err := api.backend.RemoteApplication(applicationName)
	if err != nil {
		return nil, "", errors.Trace(err)
	}
	if existingRemoteApp.SourceModel().Id() != sourceModelTag.Id() {
		return nil, "", errors.AlreadyExistsf("saas application called %q from a different model", applicationName)
	}
	if existingRemoteApp.Life() != state.Alive {
		return nil, "", errors.NewAlreadyExists(nil, fmt.Sprintf("saas application called %q exists but is terminating", applicationName))
	}
	appStatus, err := existingRemoteApp.Status()
	if err != nil {
		return nil, "", errors.Trace(err)
	}
	if appStatus.Status == status.Terminated {
		return existingRemoteApp, appStatus.Status, nil
	}
	newEpsMap := make(map[charm.Relation]bool)
	for _, ep := range remoteEps {
		newEpsMap[ep] = true
	}
	existingEps, err := existingRemoteApp.Endpoints()
	if err != nil {
		return nil, "", errors.Trace(err)
	}
	maybeSameEndpoints := len(newEpsMap) == len(existingEps)
	existingEpsByName := make(map[string]charm.Relation)
	for _, ep := range existingEps {
		existingEpsByName[ep.Name] = ep.Relation
		delete(newEpsMap, ep.Relation)
	}
	sameEndpoints := maybeSameEndpoints && len(newEpsMap) == 0
	if sameEndpoints {
		return existingRemoteApp, appStatus.Status, nil
	}

	// Gather the new endpoints. All new endpoints passed to AddEndpoints()
	// below must not have the same name as an existing endpoint.
	var newEps []charm.Relation
	for ep := range newEpsMap {
		// See if we are attempting to update endpoints with the same name but
		// different relation data.
		if existing, ok := existingEpsByName[ep.Name]; ok && existing != ep {
			return nil, "", errors.Errorf("conflicting endpoint %v", ep.Name)
		}
		newEps = append(newEps, ep)
	}

	if len(newEps) > 0 {
		// Update the existing remote app to have the new, additional endpoints.
		if err := existingRemoteApp.AddEndpoints(newEps); err != nil {
			return nil, "", errors.Trace(err)
		}
	}
	return existingRemoteApp, appStatus.Status, nil
}

// CharmConfig returns charm config for the input list of applications and
// model generations.
func (api *APIBase) CharmConfig(args params.ApplicationGetArgs) (params.ApplicationGetConfigResults, error) {
	if err := api.checkCanRead(); err != nil {
		return params.ApplicationGetConfigResults{}, err
	}
	results := params.ApplicationGetConfigResults{
		Results: make([]params.ConfigResult, len(args.Args)),
	}
	for i, arg := range args.Args {
		config, err := api.getCharmConfig(arg.BranchName, arg.ApplicationName)
		results.Results[i].Config = config
		results.Results[i].Error = apiservererrors.ServerError(err)
	}
	return results, nil
}

// GetConfig returns the charm config for each of the input applications.
func (api *APIBase) GetConfig(args params.Entities) (params.ApplicationGetConfigResults, error) {
	if err := api.checkCanRead(); err != nil {
		return params.ApplicationGetConfigResults{}, err
	}
	results := params.ApplicationGetConfigResults{
		Results: make([]params.ConfigResult, len(args.Entities)),
	}
	for i, arg := range args.Entities {
		tag, err := names.ParseTag(arg.Tag)
		if err != nil {
			results.Results[i].Error = apiservererrors.ServerError(err)
			continue
		}
		if tag.Kind() != names.ApplicationTagKind {
			results.Results[i].Error = apiservererrors.ServerError(
				errors.Errorf("unexpected tag type, expected application, got %s", tag.Kind()))
			continue
		}

		// Always deal with the master branch version of config.
		config, err := api.getCharmConfig(model.GenerationMaster, tag.Id())
		results.Results[i].Config = config
		results.Results[i].Error = apiservererrors.ServerError(err)
	}
	return results, nil
}

func (api *APIBase) getCharmConfig(gen string, appName string) (map[string]interface{}, error) {
	app, err := api.backend.Application(appName)
	if err != nil {
		return nil, err
	}
	settings, err := app.CharmConfig(gen)
	if err != nil {
		return nil, err
	}
	ch, _, err := app.Charm()
	if err != nil {
		return nil, err
	}
	return describe(settings, ch.Config()), nil
}

// SetConfigs implements the server side of Application.SetConfig.  Both
// application and charm config are set. It does not unset values in
// Config map that are set to an empty string. Unset should be used for that.
func (api *APIBase) SetConfigs(args params.ConfigSetArgs) (params.ErrorResults, error) {
	var result params.ErrorResults
	if err := api.checkCanWrite(); err != nil {
		return result, errors.Trace(err)
	}
	if err := api.check.ChangeAllowed(); err != nil {
		return result, errors.Trace(err)
	}
	result.Results = make([]params.ErrorResult, len(args.Args))
	for i, arg := range args.Args {
		app, err := api.backend.Application(arg.ApplicationName)
		if err != nil {
			result.Results[i].Error = apiservererrors.ServerError(err)
			continue
		}
		err = api.setConfig(app, arg.Generation, arg.ConfigYAML, arg.Config)
		result.Results[i].Error = apiservererrors.ServerError(err)
	}
	return result, nil
}

func (api *APIBase) addAppToBranch(branchName string, appName string) error {
	gen, err := api.backend.Branch(branchName)
	if err != nil {
		return errors.Annotate(err, "retrieving next generation")
	}
	err = gen.AssignApplication(appName)
	return errors.Annotatef(err, "adding %q to next generation", appName)
}

// UnsetApplicationsConfig implements the server side of Application.UnsetApplicationsConfig.
func (api *APIBase) UnsetApplicationsConfig(args params.ApplicationConfigUnsetArgs) (params.ErrorResults, error) {
	var result params.ErrorResults
	if err := api.checkCanWrite(); err != nil {
		return result, errors.Trace(err)
	}
	if err := api.check.ChangeAllowed(); err != nil {
		return result, errors.Trace(err)
	}
	result.Results = make([]params.ErrorResult, len(args.Args))
	for i, arg := range args.Args {
		err := api.unsetApplicationConfig(arg)
		result.Results[i].Error = apiservererrors.ServerError(err)
	}
	return result, nil
}

func (api *APIBase) unsetApplicationConfig(arg params.ApplicationUnset) error {
	app, err := api.backend.Application(arg.ApplicationName)
	if err != nil {
		return errors.Trace(err)
	}

	configSchema, defaults, err := applicationConfigSchema(api.modelType)
	if err != nil {
		return errors.Trace(err)
	}
	appConfigFields := config.KnownConfigKeys(configSchema)

	var appConfigKeys []string
	charmSettings := make(charm.Settings)
	for _, name := range arg.Options {
		if appConfigFields.Contains(name) {
			appConfigKeys = append(appConfigKeys, name)
		} else {
			charmSettings[name] = nil
		}
	}

	if len(appConfigKeys) > 0 {
		if err := app.UpdateApplicationConfig(nil, appConfigKeys, configSchema, defaults); err != nil {
			return errors.Annotate(err, "updating application config values")
		}
	}

	if len(charmSettings) > 0 {
		// We need a guard on the API server-side for direct API callers such as
		// python-libjuju, and for older clients.
		// Always default to the master branch.
		if arg.BranchName == "" {
			arg.BranchName = model.GenerationMaster
		}
		if err := app.UpdateCharmConfig(arg.BranchName, charmSettings); err != nil {
			return errors.Annotate(err, "updating application charm settings")
		}
	}
	return nil
}

// ResolveUnitErrors marks errors on the specified units as resolved.
func (api *APIBase) ResolveUnitErrors(p params.UnitsResolved) (params.ErrorResults, error) {
	if p.All {
		unitsWithErrors, err := api.backend.UnitsInError()
		if err != nil {
			return params.ErrorResults{}, errors.Trace(err)
		}
		for _, u := range unitsWithErrors {
			if err := u.Resolve(p.Retry); err != nil {
				return params.ErrorResults{}, errors.Annotatef(err, "resolve error for unit %q", u.UnitTag().Id())
			}
		}
	}

	var result params.ErrorResults
	if err := api.checkCanWrite(); err != nil {
		return result, errors.Trace(err)
	}
	if err := api.check.ChangeAllowed(); err != nil {
		return result, errors.Trace(err)
	}

	result.Results = make([]params.ErrorResult, len(p.Tags.Entities))
	for i, entity := range p.Tags.Entities {
		tag, err := names.ParseUnitTag(entity.Tag)
		if err != nil {
			result.Results[i].Error = apiservererrors.ServerError(err)
			continue
		}
		unit, err := api.backend.Unit(tag.Id())
		if err != nil {
			result.Results[i].Error = apiservererrors.ServerError(err)
			continue
		}
		err = unit.Resolve(p.Retry)
		result.Results[i].Error = apiservererrors.ServerError(err)
	}
	return result, nil
}

// ApplicationsInfo returns applications information.
func (api *APIBase) ApplicationsInfo(in params.Entities) (params.ApplicationInfoResults, error) {
	// Get all the space infos before iterating over the application infos.
	allSpaceInfosLookup, err := api.backend.AllSpaceInfos()
	if err != nil {
		return params.ApplicationInfoResults{}, apiservererrors.ServerError(err)
	}

	out := make([]params.ApplicationInfoResult, len(in.Entities))
	for i, one := range in.Entities {
		tag, err := names.ParseApplicationTag(one.Tag)
		if err != nil {
			out[i].Error = apiservererrors.ServerError(err)
			continue
		}
		app, err := api.backend.Application(tag.Name)
		if err != nil {
			out[i].Error = apiservererrors.ServerError(err)
			continue
		}

		details, err := api.getConfig(params.ApplicationGet{ApplicationName: tag.Name}, describe)
		if err != nil {
			out[i].Error = apiservererrors.ServerError(err)
			continue
		}

		bindings, err := app.EndpointBindings()
		if err != nil {
			out[i].Error = apiservererrors.ServerError(err)
			continue
		}

		bindingsMap, err := bindings.MapWithSpaceNames(allSpaceInfosLookup)
		if err != nil {
			out[i].Error = apiservererrors.ServerError(err)
			continue
		}

		exposedEndpoints, err := api.mapExposedEndpointsFromState(app.ExposedEndpoints())
		if err != nil {
			out[i].Error = apiservererrors.ServerError(err)
			continue
		}

		var channel string
		origin := app.CharmOrigin()
		if origin != nil && origin.Channel != nil {
			ch := origin.Channel
			channel = charm.MakePermissiveChannel(ch.Track, ch.Risk, ch.Branch).String()
		} else {
			channel = details.Channel
		}

		out[i].Result = &params.ApplicationResult{
			Tag:              tag.String(),
			Charm:            details.Charm,
			Series:           details.Series,
			Channel:          channel,
			Constraints:      details.Constraints,
			Principal:        app.IsPrincipal(),
			Exposed:          app.IsExposed(),
			Remote:           app.IsRemote(),
			EndpointBindings: bindingsMap,
			ExposedEndpoints: exposedEndpoints,
		}
	}
	return params.ApplicationInfoResults{
		Results: out,
	}, nil
}

func (api *APIBase) mapExposedEndpointsFromState(exposedEndpoints map[string]state.ExposedEndpoint) (map[string]params.ExposedEndpoint, error) {
	if len(exposedEndpoints) == 0 {
		return nil, nil
	}

	var (
		spaceInfos network.SpaceInfos
		err        error
		res        = make(map[string]params.ExposedEndpoint, len(exposedEndpoints))
	)

	for endpointName, exposeDetails := range exposedEndpoints {
		mappedParam := params.ExposedEndpoint{
			ExposeToCIDRs: exposeDetails.ExposeToCIDRs,
		}

		if len(exposeDetails.ExposeToSpaceIDs) != 0 {
			// Lazily fetch SpaceInfos
			if spaceInfos == nil {
				if spaceInfos, err = api.backend.AllSpaceInfos(); err != nil {
					return nil, err
				}
			}

			spaceNames := make([]string, len(exposeDetails.ExposeToSpaceIDs))
			for i, spaceID := range exposeDetails.ExposeToSpaceIDs {
				sp := spaceInfos.GetByID(spaceID)
				if sp == nil {
					return nil, errors.NotFoundf("space with ID %q", spaceID)
				}

				spaceNames[i] = string(sp.Name)
			}
			mappedParam.ExposeToSpaces = spaceNames
		}

		res[endpointName] = mappedParam
	}

	return res, nil
}

// MergeBindings merges operator-defined bindings with the current bindings for
// one or more applications.
func (api *APIBase) MergeBindings(in params.ApplicationMergeBindingsArgs) (params.ErrorResults, error) {
	if err := api.checkCanWrite(); err != nil {
		return params.ErrorResults{}, err
	}

	if err := api.check.ChangeAllowed(); err != nil {
		return params.ErrorResults{}, errors.Trace(err)
	}

	res := make([]params.ErrorResult, len(in.Args))
	for i, arg := range in.Args {
		tag, err := names.ParseApplicationTag(arg.ApplicationTag)
		if err != nil {
			res[i].Error = apiservererrors.ServerError(err)
			continue
		}
		app, err := api.backend.Application(tag.Name)
		if err != nil {
			res[i].Error = apiservererrors.ServerError(err)
			continue
		}

		bindings, err := state.NewBindings(api.backend, arg.Bindings)
		if err != nil {
			res[i].Error = apiservererrors.ServerError(err)
			continue
		}

		if err := app.MergeBindings(bindings, arg.Force); err != nil {
			res[i].Error = apiservererrors.ServerError(err)
		}
	}
	return params.ErrorResults{Results: res}, nil
}

// lxdCharmProfiler massages a *state.Charm into a LXDProfiler
// inside of the core package.
type lxdCharmProfiler struct {
	Charm Charm
}

// LXDProfile implements core.lxdprofile.LXDProfiler
func (p lxdCharmProfiler) LXDProfile() lxdprofile.LXDProfile {
	if p.Charm == nil {
		return nil
	}
	if profiler, ok := p.Charm.(charm.LXDProfiler); ok {
		profile := profiler.LXDProfile()
		if profile == nil {
			return nil
		}
		return profile
	}
	return nil
}

// AgentTools is a point of use agent tools requester.
type AgentTools interface {
	AgentTools() (*tools.Tools, error)
}

// AgentVersioner is a point of use agent version object.
type AgentVersioner interface {
	AgentVersion() (version.Number, error)
}

var (
	// ErrInvalidAgentVersions is a sentinal error for when we can no longer
	// upgrade juju using 2.5.x agents with 2.6 or greater controllers.
	ErrInvalidAgentVersions = errors.Errorf(
		"Unable to upgrade LXDProfile charms with the current model version. " +
			"Please run juju upgrade-juju to upgrade the current model to match your controller.")
)

func getAgentToolsVersion(agentTools AgentTools) (version.Number, error) {
	tools, err := agentTools.AgentTools()
	if err != nil {
		return version.Zero, err
	}
	return tools.Version.Number, nil
}

func getAgentVersion(versioner AgentVersioner) (version.Number, error) {
	agent, err := versioner.AgentVersion()
	if err != nil {
		return version.Zero, err
	}
	return agent, nil
}

func validateAgentVersions(application Application, versioner AgentVersioner) error {
	// The epoch is set like this, because beta tags are less than release tags.
	// So 2.6-beta1.1 < 2.6.0, even though the patch is greater than 0. To
	// prevent the miss-match, we add the upper epoch limit.
	epoch := version.Number{Major: 2, Minor: 5, Patch: math.MaxInt32}

	// Locate the agent tools version to limit the amount of checking we
	// required to do over all. We check for NotFound to also use that as a
	// fallthrough to check the agent version as well. This should take care
	// of places where the application.AgentTools version is not set (IAAS).
	ver, err := getAgentToolsVersion(application)
	if err != nil && !errors.IsNotFound(err) {
		return errors.Trace(err)
	}
	if errors.IsNotFound(err) || ver.Compare(epoch) >= 0 {
		// Check to see if the model config version is valid
		// Arguably we could check on the per-unit level, as that is the
		// *actual* version of the agent that is running, looking at the
		// versioner (alias to model config), we get the intent of the move
		// to that version.
		// This should be enough for a pre-flight check, rather than querying
		// potentially thousands of units (think large production stacks).
		modelVer, modelErr := getAgentVersion(versioner)
		if modelErr != nil {
			// If we can't find the model config version, then we can't do the
			// comparison check.
			return errors.Trace(modelErr)
		}
		if modelVer.Compare(epoch) < 0 {
			return ErrInvalidAgentVersions
		}
	}
	return nil
}

// UnitsInfo returns unit information.
func (api *APIBase) UnitsInfo(in params.Entities) (params.UnitInfoResults, error) {
	out := make([]params.UnitInfoResult, len(in.Entities))
	leaders, err := api.leadershipReader.Leaders()
	if err != nil {
		return params.UnitInfoResults{}, errors.Trace(err)
	}
	for i, one := range in.Entities {
		tag, err := names.ParseUnitTag(one.Tag)
		if err != nil {
			out[i].Error = apiservererrors.ServerError(err)
			continue
		}
		unit, err := api.backend.Unit(tag.Id())
		if err != nil {
			out[i].Error = apiservererrors.ServerError(err)
			continue
		}
		app, err := api.backend.Application(unit.ApplicationName())
		if err != nil {
			out[i].Error = apiservererrors.ServerError(err)
			continue
		}
		curl, _ := app.CharmURL()
		machineId, _ := unit.AssignedMachineId()
		workloadVersion, err := unit.WorkloadVersion()
		if err != nil {
			out[i].Error = apiservererrors.ServerError(err)
			continue
		}

		result := &params.UnitResult{
			Tag:             tag.String(),
			WorkloadVersion: workloadVersion,
			Machine:         machineId,
			Charm:           curl.String(),
		}
		if leader := leaders[unit.ApplicationName()]; leader == unit.Name() {
			result.Leader = true
		}
		if machineId != "" {
			machine, err := api.backend.Machine(machineId)
			if err != nil {
				out[i].Error = apiservererrors.ServerError(err)
				continue
			}
			publicAddress, err := machine.PublicAddress()
			if err == nil {
				result.PublicAddress = publicAddress.Value
			}
			// NOTE(achilleasa): this call completely ignores
			// subnets and lumps all port ranges together in a
			// single group. This works fine for pre 2.9 agents
			// as ports where always opened across all subnets.
			openPorts, err := api.openPortsOnMachineForUnit(unit.Name(), machineId)
			if err != nil {
				out[i].Error = apiservererrors.ServerError(err)
				continue
			}
			result.OpenedPorts = openPorts
		}
		container, err := unit.ContainerInfo()
		if err != nil && !errors.IsNotFound(err) {
			out[i].Error = apiservererrors.ServerError(err)
			continue
		}
		if err == nil {
			if addr := container.Address(); addr != nil {
				result.Address = addr.Value
			}
			result.ProviderId = container.ProviderId()
			if len(result.OpenedPorts) == 0 {
				result.OpenedPorts = container.Ports()
			}
		}
		result.RelationData, err = api.relationData(app, unit)
		if err != nil {
			out[i].Error = apiservererrors.ServerError(err)
			continue
		}

		out[i].Result = result
	}
	return params.UnitInfoResults{
		Results: out,
	}, nil
}

// openPortsOnMachineForUnit returns the unique set of opened ports for the
// specified unit and machine arguments without distinguishing between port
// ranges across subnets. This method is provided for backwards compatibility
// with pre 2.9 agents which assume open-ports apply to all subnets.
func (api *APIBase) openPortsOnMachineForUnit(unitName, machineID string) ([]string, error) {
	var result []string
	machinePortRanges, err := api.model.OpenedPortRangesForMachine(machineID)
	if err != nil {
		return nil, errors.Trace(err)
	}

	for _, portRange := range machinePortRanges.ForUnit(unitName).UniquePortRanges() {
		result = append(result, portRange.String())
	}
	return result, nil
}

func (api *APIBase) relationData(app Application, myUnit Unit) ([]params.EndpointRelationData, error) {
	rels, err := app.Relations()
	if err != nil {
		return nil, errors.Trace(err)
	}
	result := make([]params.EndpointRelationData, len(rels))
	for i, rel := range rels {
		ep, err := rel.Endpoint(app.Name())
		if err != nil {
			return nil, errors.Trace(err)
		}
		erd := params.EndpointRelationData{
			Endpoint:         ep.Name,
			ApplicationData:  make(map[string]interface{}),
			UnitRelationData: make(map[string]params.RelationData),
		}
		relatedEps, err := rel.RelatedEndpoints(app.Name())
		if err != nil {
			return nil, errors.Trace(err)
		}
		// There is only one related endpoint.
		related := relatedEps[0]
		erd.RelatedEndpoint = related.Name

		appSettings, err := rel.ApplicationSettings(related.ApplicationName)
		if err != nil {
			return nil, errors.Trace(err)
		}
		for k, v := range appSettings {
			erd.ApplicationData[k] = v
		}

		otherApp, err := api.backend.Application(related.ApplicationName)
		if errors.IsNotFound(err) {
			erd.CrossModel = true
			if err := api.crossModelRelationData(rel, related.ApplicationName, &erd); err != nil {
				return nil, errors.Trace(err)
			}
			result[i] = erd
			continue
		}
		if err != nil {
			return nil, errors.Trace(err)
		}

		otherUnits, err := otherApp.AllUnits()
		if err != nil {
			return nil, errors.Trace(err)
		}
		for _, u := range otherUnits {
			ru, err := rel.Unit(u.Name())
			if err != nil {
				return nil, errors.Trace(err)
			}
			inScope, err := ru.InScope()
			if err != nil {
				return nil, errors.Trace(err)
			}
			urd := params.RelationData{
				InScope: inScope,
			}
			if inScope {
				settings, err := ru.Settings()
				if err != nil && !errors.IsNotFound(err) {
					return nil, errors.Trace(err)
				}
				if err == nil {
					urd.UnitData = make(map[string]interface{})
					for k, v := range settings {
						urd.UnitData[k] = v
					}
				}
			}
			erd.UnitRelationData[u.Name()] = urd
		}

		result[i] = erd
	}
	return result, nil
}

func (api *APIBase) crossModelRelationData(rel Relation, appName string, erd *params.EndpointRelationData) error {
	rus, err := rel.AllRemoteUnits(appName)
	if err != nil {
		return errors.Trace(err)
	}
	for _, ru := range rus {
		inScope, err := ru.InScope()
		if err != nil {
			return errors.Trace(err)
		}
		urd := params.RelationData{
			InScope: inScope,
		}
		if inScope {
			settings, err := ru.Settings()
			if err != nil && !errors.IsNotFound(err) {
				return errors.Trace(err)
			}
			if err == nil {
				urd.UnitData = make(map[string]interface{})
				for k, v := range settings {
					urd.UnitData[k] = v
				}
			}
		}
		erd.UnitRelationData[ru.UnitName()] = urd
	}
	return nil
}

func checkCAASMinVersion(ch charm.Charm, caasVersion *version.Number) (err error) {
	// check caas min version.
	charmDeployment := ch.Meta().Deployment
	if caasVersion == nil || charmDeployment == nil || charmDeployment.MinVersion == "" {
		return nil
	}
	if len(strings.Split(charmDeployment.MinVersion, ".")) == 2 {
		// append build number if it's not specified.
		charmDeployment.MinVersion += ".0"
	}
	minver, err := version.Parse(charmDeployment.MinVersion)
	if err != nil {
		return errors.Trace(err)
	}
	if minver != version.Zero && minver.Compare(*caasVersion) > 0 {
		return errors.NewNotValid(nil, fmt.Sprintf(
			"charm requires a minimum k8s version of %v but the cluster only runs version %v",
			minver, caasVersion,
		))
	}
	return nil
}<|MERGE_RESOLUTION|>--- conflicted
+++ resolved
@@ -97,17 +97,6 @@
 	deployApplicationFunc func(ApplicationDeployer, Model, DeployApplicationParams) (Application, error)
 }
 
-<<<<<<< HEAD
-func NewFacadeV13(ctx facade.Context) (*APIv13, error) {
-	api, err := newFacadeBase(ctx)
-	if err != nil {
-		return nil, errors.Trace(err)
-	}
-	return &APIv13{api}, nil
-}
-
-=======
->>>>>>> 756ae5bb
 type caasBrokerInterface interface {
 	ValidateStorageClass(config map[string]interface{}) error
 	Version() (*version.Number, error)
