// Copyright 2012, 2013 Canonical Ltd.
// Licensed under the AGPLv3, see LICENCE file for details.

package application_test

import (
	"context"
	"fmt"

	"github.com/juju/collections/set"
	"github.com/juju/errors"
	jc "github.com/juju/testing/checkers"
	gc "gopkg.in/check.v1"
	"gopkg.in/juju/environschema.v1"

	"github.com/juju/juju/apiserver/facades/client/application"
	"github.com/juju/juju/core/assumes"
	corecharm "github.com/juju/juju/core/charm"
	coreconfig "github.com/juju/juju/core/config"
	"github.com/juju/juju/core/constraints"
	"github.com/juju/juju/core/instance"
	"github.com/juju/juju/core/model"
	"github.com/juju/juju/core/network"
	"github.com/juju/juju/core/objectstore"
	"github.com/juju/juju/core/providertracker"
	"github.com/juju/juju/domain/application/service"
	"github.com/juju/juju/internal/charm"
	loggertesting "github.com/juju/juju/internal/logger/testing"
	"github.com/juju/juju/internal/storage/provider"
	"github.com/juju/juju/internal/testing/factory"
	"github.com/juju/juju/juju/testing"
	"github.com/juju/juju/state"
	"github.com/juju/juju/testcharms"
)

// DeployLocalSuite uses a fresh copy of the same local dummy charm for each
// test, because DeployApplication demands that a charm already exists in state,
// and that is the simplest way to get one in there.
type DeployLocalSuite struct {
	testing.ApiServerSuite
	charm *state.Charm
}

var _ = gc.Suite(&DeployLocalSuite{})

// modelConfigService is a convenience function to get the controller model's
// model config service inside a test.
func (s *DeployLocalSuite) modelConfigService(c *gc.C) application.ModelConfigService {
	return s.ControllerDomainServices(c).Config()
}

func (s *DeployLocalSuite) SetUpSuite(c *gc.C) {
	s.ApiServerSuite.SetUpSuite(c)
}

func (s *DeployLocalSuite) SetUpTest(c *gc.C) {
	s.ApiServerSuite.SetUpTest(c)

	curl := charm.MustParseURL("local:quantal/dummy")
	ch := testcharms.RepoForSeries("quantal").CharmDir("dummy")
	charm, err := testing.PutCharm(s.ControllerModel(c).State(), s.ObjectStore(c, s.ControllerModelUUID()), curl, ch)
	c.Assert(err, jc.ErrorIsNil)
	s.charm = charm
}

func (s *DeployLocalSuite) TestDeployControllerNotAllowed(c *gc.C) {
	f, release := s.NewFactory(c, s.ControllerModelUUID())
	defer release()

	domainServices := s.DefaultModelDomainServices(c)
	applicationService := domainServices.Application(service.ApplicationServiceParams{
		StorageRegistry: provider.CommonStorageProviders(),
		Secrets:         service.NotImplementedSecretService{},
	})

	ch := f.MakeCharm(c, &factory.CharmParams{Name: "juju-controller"})
	_, err := application.DeployApplication(
		context.Background(),
		stateDeployer{State: s.ControllerModel(c).State(), modelConfigService: s.modelConfigService(c)},
		s.ControllerModel(c),
		model.ReadOnlyModel{},
		applicationService,
		testing.NewObjectStore(c, s.ControllerModelUUID()),
		application.DeployApplicationParams{
			ApplicationName: "my-controller",
			Charm:           ch,
			CharmOrigin: corecharm.Origin{
				Source:   corecharm.Local,
				Platform: corecharm.Platform{OS: "ubuntu", Channel: "22.04", Architecture: "amd64"},
			},
		},
		loggertesting.WrapCheckLog(c),
	)
	c.Assert(err, gc.ErrorMatches, "manual deploy of the controller charm not supported")
}

func (s *DeployLocalSuite) TestDeployMinimal(c *gc.C) {
	domainServices := s.DefaultModelDomainServices(c)
	applicationService := domainServices.Application(service.ApplicationServiceParams{
		StorageRegistry: provider.CommonStorageProviders(),
		Secrets:         service.NotImplementedSecretService{},
	})

	app, err := application.DeployApplication(
		context.Background(),
		stateDeployer{State: s.ControllerModel(c).State(), modelConfigService: s.modelConfigService(c)},
		s.ControllerModel(c),
		model.ReadOnlyModel{},
		applicationService,
		testing.NewObjectStore(c, s.ControllerModelUUID()),
		application.DeployApplicationParams{
			ApplicationName: "bob",
			Charm:           s.charm,
			CharmOrigin: corecharm.Origin{
				Source:   corecharm.Local,
				Platform: corecharm.Platform{OS: "ubuntu", Channel: "22.04", Architecture: "amd64"},
			},
		},
		loggertesting.WrapCheckLog(c),
	)
	c.Assert(err, jc.ErrorIsNil)
	s.assertCharm(c, app, s.charm.URL())
	s.assertSettings(c, app, charm.Settings{})
	s.assertApplicationConfig(c, app, coreconfig.ConfigAttributes{})
	s.assertConstraints(c, app, constraints.MustParse("arch=amd64"))
	s.assertMachines(c, app, constraints.Value{})
}

func (s *DeployLocalSuite) TestDeployChannel(c *gc.C) {
	domainServices := s.DefaultModelDomainServices(c)
	applicationService := domainServices.Application(service.ApplicationServiceParams{
		StorageRegistry: provider.CommonStorageProviders(),
		Secrets:         service.NotImplementedSecretService{},
	})

	var f fakeDeployer
	_, err := application.DeployApplication(
		context.Background(),
		&f,
		s.ControllerModel(c),
		model.ReadOnlyModel{},
		applicationService,
		testing.NewObjectStore(c, s.ControllerModelUUID()),
		application.DeployApplicationParams{
			ApplicationName: "bob",
			Charm:           s.charm,
			CharmOrigin: corecharm.Origin{
				Source:   corecharm.Local,
				Platform: corecharm.Platform{OS: "ubuntu", Channel: "22.04", Architecture: "amd64"},
			},
		},
		loggertesting.WrapCheckLog(c),
	)
	c.Assert(err, jc.ErrorIsNil)

	c.Assert(f.args.Name, gc.Equals, "bob")
	c.Assert(f.args.Charm, gc.DeepEquals, s.charm)
	c.Assert(f.args.CharmOrigin, jc.DeepEquals, &state.CharmOrigin{
		Source:   "local",
		Platform: &state.Platform{OS: "ubuntu", Channel: "22.04", Architecture: "amd64"}})
}

func (s *DeployLocalSuite) TestDeployWithImplicitBindings(c *gc.C) {
	domainServices := s.DefaultModelDomainServices(c)
	applicationService := domainServices.Application(service.ApplicationServiceParams{
		StorageRegistry: provider.CommonStorageProviders(),
		Secrets:         service.NotImplementedSecretService{},
	})

	wordpressCharm := s.addWordpressCharmWithExtraBindings(c)

	app, err := application.DeployApplication(
		context.Background(),
		stateDeployer{State: s.ControllerModel(c).State(), modelConfigService: s.modelConfigService(c)},
		s.ControllerModel(c),
		model.ReadOnlyModel{},
		applicationService,
		testing.NewObjectStore(c, s.ControllerModelUUID()),
		application.DeployApplicationParams{
			ApplicationName:  "bob",
			Charm:            wordpressCharm,
			EndpointBindings: nil,
			CharmOrigin: corecharm.Origin{
				Source:   corecharm.Local,
				Platform: corecharm.Platform{OS: "ubuntu", Channel: "22.04", Architecture: "amd64"}},
		},
		loggertesting.WrapCheckLog(c),
	)
	c.Assert(err, jc.ErrorIsNil)

	s.assertBindings(c, app, map[string]string{
		"": network.AlphaSpaceId,
		// relation names
		"url":             network.AlphaSpaceId,
		"logging-dir":     network.AlphaSpaceId,
		"monitoring-port": network.AlphaSpaceId,
		"db":              network.AlphaSpaceId,
		"cache":           network.AlphaSpaceId,
		"cluster":         network.AlphaSpaceId,
		// extra-bindings names
		"db-client": network.AlphaSpaceId,
		"admin-api": network.AlphaSpaceId,
		"foo-bar":   network.AlphaSpaceId,
	})
}

func (s *DeployLocalSuite) addWordpressCharm(c *gc.C) *state.Charm {
	wordpressCharmURL := charm.MustParseURL("local:quantal/wordpress")
	return s.addWordpressCharmFromURL(c, wordpressCharmURL)
}

func (s *DeployLocalSuite) addWordpressCharmWithExtraBindings(c *gc.C) *state.Charm {
	wordpressCharmURL := charm.MustParseURL("local:quantal/wordpress-extra-bindings")
	return s.addWordpressCharmFromURL(c, wordpressCharmURL)
}

func (s *DeployLocalSuite) addWordpressCharmFromURL(c *gc.C, charmURL *charm.URL) *state.Charm {
	ch := testcharms.RepoForSeries("quantal").CharmDir(charmURL.Name)
	wordpressCharm, err := testing.PutCharm(s.ControllerModel(c).State(), s.ObjectStore(c, s.ControllerModelUUID()), charmURL, ch)
	c.Assert(err, jc.ErrorIsNil)
	return wordpressCharm
}

func (s *DeployLocalSuite) assertBindings(c *gc.C, app application.Application, expected map[string]string) {
	type withEndpointBindings interface {
		EndpointBindings() (application.Bindings, error)
	}
	bindings, err := app.(withEndpointBindings).EndpointBindings()
	c.Assert(err, jc.ErrorIsNil)
	c.Assert(bindings.Map(), jc.DeepEquals, expected)
}

func (s *DeployLocalSuite) TestDeployWithSomeSpecifiedBindings(c *gc.C) {
	domainServices := s.DefaultModelDomainServices(c)
	applicationService := domainServices.Application(service.ApplicationServiceParams{
		StorageRegistry: provider.CommonStorageProviders(),
		Secrets:         service.NotImplementedSecretService{},
	})

	wordpressCharm := s.addWordpressCharm(c)
	st := s.ControllerModel(c).State()
	// dbSpace, err := st.AddSpace("db", "", nil)
	// c.Assert(err, jc.ErrorIsNil)
	// publicSpace, err := st.AddSpace("public", "", nil)
	// c.Assert(err, jc.ErrorIsNil)
	dbSpaceId := "db-space"
	publicSpaceId := "public-space"

	m, err := st.Model()
	c.Assert(err, jc.ErrorIsNil)

	app, err := application.DeployApplication(
		context.Background(),
		stateDeployer{State: st, modelConfigService: s.modelConfigService(c)},
		m,
		model.ReadOnlyModel{},
		applicationService,
		testing.NewObjectStore(c, s.ControllerModelUUID()),
		application.DeployApplicationParams{
			ApplicationName: "bob",
			Charm:           wordpressCharm,
			EndpointBindings: map[string]string{
				"":   publicSpaceId,
				"db": dbSpaceId,
			},
			CharmOrigin: corecharm.Origin{
				Source:   corecharm.Local,
				Platform: corecharm.Platform{OS: "ubuntu", Channel: "22.04", Architecture: "amd64"},
			},
		},
		loggertesting.WrapCheckLog(c),
	)
	c.Assert(err, jc.ErrorIsNil)

	s.assertBindings(c, app, map[string]string{
		// default binding
		"": publicSpaceId,
		// relation names
		"url":             publicSpaceId,
		"logging-dir":     publicSpaceId,
		"monitoring-port": publicSpaceId,
		"db":              dbSpaceId,
		"cache":           publicSpaceId,
		// extra-bindings names
		"db-client": publicSpaceId,
		"admin-api": publicSpaceId,
		"foo-bar":   publicSpaceId,
	})
}

func (s *DeployLocalSuite) TestDeployWithBoundRelationNamesAndExtraBindingsNames(c *gc.C) {
	domainServices := s.DefaultModelDomainServices(c)
	applicationService := domainServices.Application(service.ApplicationServiceParams{
		StorageRegistry: provider.CommonStorageProviders(),
		Secrets:         service.NotImplementedSecretService{},
	})

	wordpressCharm := s.addWordpressCharmWithExtraBindings(c)
	st := s.ControllerModel(c).State()
	// dbSpace, err := st.AddSpace("db", "", nil)
	// c.Assert(err, jc.ErrorIsNil)
	// publicSpace, err := st.AddSpace("public", "", nil)
	// c.Assert(err, jc.ErrorIsNil)
	// internalSpace, err := st.AddSpace("internal", "", nil)
	// c.Assert(err, jc.ErrorIsNil)
	dbSpaceId := "db-space"
	publicSpaceId := "public-space"
	internalSpaceId := "internal-space"

	m, err := st.Model()
	c.Assert(err, jc.ErrorIsNil)

	app, err := application.DeployApplication(
		context.Background(),
		stateDeployer{State: st, modelConfigService: s.modelConfigService(c)},
		m,
		model.ReadOnlyModel{},
		applicationService,
		testing.NewObjectStore(c, s.ControllerModelUUID()),
		application.DeployApplicationParams{
			ApplicationName: "bob",
			Charm:           wordpressCharm,
			EndpointBindings: map[string]string{
				"":          publicSpaceId,
				"db":        dbSpaceId,
				"db-client": dbSpaceId,
				"admin-api": internalSpaceId,
			},
			CharmOrigin: corecharm.Origin{
				Source:   corecharm.Local,
				Platform: corecharm.Platform{OS: "ubuntu", Channel: "22.04", Architecture: "amd64"},
			},
		},
		loggertesting.WrapCheckLog(c),
	)
	c.Assert(err, jc.ErrorIsNil)

	s.assertBindings(c, app, map[string]string{
		"":                publicSpaceId,
		"url":             publicSpaceId,
		"logging-dir":     publicSpaceId,
		"monitoring-port": publicSpaceId,
		"db":              dbSpaceId,
		"cache":           publicSpaceId,
		"db-client":       dbSpaceId,
		"admin-api":       internalSpaceId,
		"cluster":         publicSpaceId,
		"foo-bar":         publicSpaceId, // like for relations, uses the application-default.
	})

}

func (s *DeployLocalSuite) TestDeployResources(c *gc.C) {
	domainServices := s.DefaultModelDomainServices(c)
	applicationService := domainServices.Application(service.ApplicationServiceParams{
		StorageRegistry: provider.CommonStorageProviders(),
		Secrets:         service.NotImplementedSecretService{},
	})

	var f fakeDeployer
	_, err := application.DeployApplication(
		context.Background(),
		&f,
		s.ControllerModel(c),
		model.ReadOnlyModel{},
		applicationService,
		testing.NewObjectStore(c, s.ControllerModelUUID()),
		application.DeployApplicationParams{
			ApplicationName: "bob",
			Charm:           s.charm,
			EndpointBindings: map[string]string{
				"": "public",
			},
			Resources: map[string]string{"foo": "bar"},
			CharmOrigin: corecharm.Origin{
				Source:   corecharm.Local,
				Platform: corecharm.Platform{OS: "ubuntu", Channel: "22.04", Architecture: "amd64"},
			},
		},
		loggertesting.WrapCheckLog(c),
	)
	c.Assert(err, jc.ErrorIsNil)

	c.Assert(f.args.Name, gc.Equals, "bob")
	c.Assert(f.args.Charm, gc.DeepEquals, s.charm)
	c.Assert(f.args.Resources, gc.DeepEquals, map[string]string{"foo": "bar"})
}

func (s *DeployLocalSuite) TestDeploySettings(c *gc.C) {
	domainServices := s.DefaultModelDomainServices(c)
	applicationService := domainServices.Application(service.ApplicationServiceParams{
		StorageRegistry: provider.CommonStorageProviders(),
		Secrets:         service.NotImplementedSecretService{},
	})

	app, err := application.DeployApplication(
		context.Background(),
		stateDeployer{State: s.ControllerModel(c).State(), modelConfigService: s.modelConfigService(c)},
		s.ControllerModel(c),
		model.ReadOnlyModel{},
		applicationService,
		testing.NewObjectStore(c, s.ControllerModelUUID()),
		application.DeployApplicationParams{
			ApplicationName: "bob",
			Charm:           s.charm,
			CharmConfig: charm.Settings{
				"title":       "banana cupcakes",
				"skill-level": 9901,
			},
			CharmOrigin: corecharm.Origin{
				Source:   corecharm.Local,
				Platform: corecharm.Platform{OS: "ubuntu", Channel: "22.04", Architecture: "amd64"},
			},
		},
		loggertesting.WrapCheckLog(c),
	)
	c.Assert(err, jc.ErrorIsNil)
	s.assertSettings(c, app, charm.Settings{
		"title":       "banana cupcakes",
		"skill-level": int64(9901),
	})
}

func (s *DeployLocalSuite) TestDeploySettingsError(c *gc.C) {
	domainServices := s.DefaultModelDomainServices(c)
	applicationService := domainServices.Application(service.ApplicationServiceParams{
		StorageRegistry: provider.CommonStorageProviders(),
		Secrets:         service.NotImplementedSecretService{},
	})

	st := s.ControllerModel(c).State()
	_, err := application.DeployApplication(
		context.Background(),
		stateDeployer{State: st, modelConfigService: s.modelConfigService(c)},
		s.ControllerModel(c),
		model.ReadOnlyModel{},
		applicationService,
		testing.NewObjectStore(c, s.ControllerModelUUID()),
		application.DeployApplicationParams{
			ApplicationName: "bob",
			Charm:           s.charm,
			CharmConfig: charm.Settings{
				"skill-level": 99.01,
			},
			CharmOrigin: corecharm.Origin{
				Source:   corecharm.Local,
				Platform: corecharm.Platform{OS: "ubuntu", Channel: "22.04", Architecture: "amd64"},
			},
		},
		loggertesting.WrapCheckLog(c),
	)
	c.Assert(err, gc.ErrorMatches, `option "skill-level" expected int, got 99.01`)
	_, err = st.Application("bob")
	c.Assert(err, jc.ErrorIs, errors.NotFound)
}

func sampleApplicationConfigSchema() environschema.Fields {
	schema := environschema.Fields{
		"title":       environschema.Attr{Type: environschema.Tstring},
		"outlook":     environschema.Attr{Type: environschema.Tstring},
		"username":    environschema.Attr{Type: environschema.Tstring},
		"skill-level": environschema.Attr{Type: environschema.Tint},
	}
	return schema
}

func (s *DeployLocalSuite) TestDeployWithApplicationConfig(c *gc.C) {
	domainServices := s.DefaultModelDomainServices(c)
	applicationService := domainServices.Application(service.ApplicationServiceParams{
		StorageRegistry: provider.CommonStorageProviders(),
		Secrets:         service.NotImplementedSecretService{},
	})

	cfg, err := coreconfig.NewConfig(map[string]interface{}{
		"outlook":     "good",
		"skill-level": 1,
	}, sampleApplicationConfigSchema(), nil)
	c.Assert(err, jc.ErrorIsNil)

	app, err := application.DeployApplication(
		context.Background(),
		stateDeployer{State: s.ControllerModel(c).State(), modelConfigService: s.modelConfigService(c)},
		s.ControllerModel(c),
		model.ReadOnlyModel{},
		applicationService,
		testing.NewObjectStore(c, s.ControllerModelUUID()),
		application.DeployApplicationParams{
			ApplicationName:   "bob",
			Charm:             s.charm,
			ApplicationConfig: cfg,
			CharmOrigin: corecharm.Origin{
				Source:   corecharm.Local,
				Platform: corecharm.Platform{OS: "ubuntu", Channel: "22.04", Architecture: "amd64"},
			},
		},
		loggertesting.WrapCheckLog(c),
	)
	c.Assert(err, jc.ErrorIsNil)
	s.assertApplicationConfig(c, app, coreconfig.ConfigAttributes{
		"outlook":     "good",
		"skill-level": 1,
	})
}

func (s *DeployLocalSuite) TestDeployConstraints(c *gc.C) {
	domainServices := s.DefaultModelDomainServices(c)
	applicationService := domainServices.Application(service.ApplicationServiceParams{
		StorageRegistry: provider.CommonStorageProviders(),
		Secrets:         service.NotImplementedSecretService{},
	})

	st := s.ControllerModel(c).State()
	err := st.SetModelConstraints(constraints.MustParse("mem=2G"))
	c.Assert(err, jc.ErrorIsNil)
	applicationCons := constraints.MustParse("cores=2")

	app, err := application.DeployApplication(
		context.Background(),
		stateDeployer{State: st, modelConfigService: s.modelConfigService(c)},
		s.ControllerModel(c),
		model.ReadOnlyModel{},
		applicationService,
		testing.NewObjectStore(c, s.ControllerModelUUID()),
		application.DeployApplicationParams{
			ApplicationName: "bob",
			Charm:           s.charm,
			Constraints:     applicationCons,
			CharmOrigin: corecharm.Origin{
				Source:   corecharm.Local,
				Platform: corecharm.Platform{OS: "ubuntu", Channel: "22.04", Architecture: "amd64"},
			},
		},
		loggertesting.WrapCheckLog(c),
	)
	c.Assert(err, jc.ErrorIsNil)
	s.assertConstraints(c, app, constraints.MustParse("cores=2 arch=amd64"))
}

func (s *DeployLocalSuite) TestDeployNumUnits(c *gc.C) {
	domainServices := s.DefaultModelDomainServices(c)
	applicationService := domainServices.Application(service.ApplicationServiceParams{
		StorageRegistry: provider.CommonStorageProviders(),
		Secrets:         service.NotImplementedSecretService{},
	})

	var f fakeDeployer
	applicationCons := constraints.MustParse("cores=2")
	_, err := application.DeployApplication(
		context.Background(),
		&f,
		s.ControllerModel(c),
		model.ReadOnlyModel{},
		applicationService,
		testing.NewObjectStore(c, s.ControllerModelUUID()),
		application.DeployApplicationParams{
			ApplicationName: "bob",
			Charm:           s.charm,
			Constraints:     applicationCons,
			NumUnits:        2,
			CharmOrigin: corecharm.Origin{
				Source:   corecharm.Local,
				Platform: corecharm.Platform{OS: "ubuntu", Channel: "22.04", Architecture: "amd64"},
			},
		},
		loggertesting.WrapCheckLog(c),
	)
	c.Assert(err, jc.ErrorIsNil)

	c.Assert(f.args.Name, gc.Equals, "bob")
	c.Assert(f.args.Charm, gc.DeepEquals, s.charm)
	c.Assert(f.args.Constraints, gc.DeepEquals, applicationCons)
	c.Assert(f.args.NumUnits, gc.Equals, 2)
}

func (s *DeployLocalSuite) TestDeployForceMachineId(c *gc.C) {
	domainServices := s.DefaultModelDomainServices(c)
	applicationService := domainServices.Application(service.ApplicationServiceParams{
		StorageRegistry: provider.CommonStorageProviders(),
		Secrets:         service.NotImplementedSecretService{},
	})

	var f fakeDeployer
	applicationCons := constraints.MustParse("cores=2")
	_, err := application.DeployApplication(
		context.Background(),
		&f,
		s.ControllerModel(c),
		model.ReadOnlyModel{},
		applicationService,
		testing.NewObjectStore(c, s.ControllerModelUUID()),
		application.DeployApplicationParams{
			ApplicationName: "bob",
			Charm:           s.charm,
			Constraints:     applicationCons,
			NumUnits:        1,
			Placement:       []*instance.Placement{instance.MustParsePlacement("0")},
			CharmOrigin: corecharm.Origin{
				Source:   corecharm.Local,
				Platform: corecharm.Platform{OS: "ubuntu", Channel: "22.04", Architecture: "amd64"},
			},
		},
		loggertesting.WrapCheckLog(c),
	)
	c.Assert(err, jc.ErrorIsNil)

	c.Assert(f.args.Name, gc.Equals, "bob")
	c.Assert(f.args.Charm, gc.DeepEquals, s.charm)
	c.Assert(f.args.Constraints, gc.DeepEquals, applicationCons)
	c.Assert(f.args.NumUnits, gc.Equals, 1)
	c.Assert(f.args.Placement, gc.HasLen, 1)
	c.Assert(*f.args.Placement[0], gc.Equals, instance.Placement{Scope: instance.MachineScope, Directive: "0"})
}

func (s *DeployLocalSuite) TestDeployForceMachineIdWithContainer(c *gc.C) {
	domainServices := s.DefaultModelDomainServices(c)
	applicationService := domainServices.Application(service.ApplicationServiceParams{
		StorageRegistry: provider.CommonStorageProviders(),
		Secrets:         service.NotImplementedSecretService{},
	})

	var f fakeDeployer
	applicationCons := constraints.MustParse("cores=2")
	_, err := application.DeployApplication(
		context.Background(),
		&f,
		s.ControllerModel(c),
		model.ReadOnlyModel{},
		applicationService,
		testing.NewObjectStore(c, s.ControllerModelUUID()),
		application.DeployApplicationParams{
			ApplicationName: "bob",
			Charm:           s.charm,
			Constraints:     applicationCons,
			NumUnits:        1,
			Placement:       []*instance.Placement{instance.MustParsePlacement(fmt.Sprintf("%s:0", instance.LXD))},
			CharmOrigin: corecharm.Origin{
				Source:   corecharm.Local,
				Platform: corecharm.Platform{OS: "ubuntu", Channel: "22.04", Architecture: "amd64"},
			},
		},
		loggertesting.WrapCheckLog(c),
	)
	c.Assert(err, jc.ErrorIsNil)
	c.Assert(f.args.Name, gc.Equals, "bob")
	c.Assert(f.args.Charm, gc.DeepEquals, s.charm)
	c.Assert(f.args.Constraints, gc.DeepEquals, applicationCons)
	c.Assert(f.args.NumUnits, gc.Equals, 1)
	c.Assert(f.args.Placement, gc.HasLen, 1)
	c.Assert(*f.args.Placement[0], gc.Equals, instance.Placement{Scope: string(instance.LXD), Directive: "0"})
}

func (s *DeployLocalSuite) TestDeploy(c *gc.C) {
	domainServices := s.DefaultModelDomainServices(c)
	applicationService := domainServices.Application(service.ApplicationServiceParams{
		StorageRegistry: provider.CommonStorageProviders(),
		Secrets:         service.NotImplementedSecretService{},
	})

	var f fakeDeployer
	applicationCons := constraints.MustParse("cores=2")
	placement := []*instance.Placement{
		{Scope: s.ControllerModelUUID(), Directive: "valid"},
		{Scope: "#", Directive: "0"},
		{Scope: "lxd", Directive: "1"},
		{Scope: "lxd", Directive: ""},
	}
	_, err := application.DeployApplication(
		context.Background(),
		&f,
		s.ControllerModel(c),
		model.ReadOnlyModel{},
		applicationService,
		testing.NewObjectStore(c, s.ControllerModelUUID()),
		application.DeployApplicationParams{
			ApplicationName: "bob",
			Charm:           s.charm,
			Constraints:     applicationCons,
			NumUnits:        4,
			Placement:       placement,
			CharmOrigin: corecharm.Origin{
				Source:   corecharm.Local,
				Platform: corecharm.Platform{OS: "ubuntu", Channel: "22.04", Architecture: "amd64"},
			},
		},
		loggertesting.WrapCheckLog(c),
	)
	c.Assert(err, jc.ErrorIsNil)

	c.Assert(f.args.Name, gc.Equals, "bob")
	c.Assert(f.args.Charm, gc.DeepEquals, s.charm)
	c.Assert(f.args.Constraints, gc.DeepEquals, applicationCons)
	c.Assert(f.args.NumUnits, gc.Equals, 4)
	c.Assert(f.args.Placement, gc.DeepEquals, placement)
}

func (s *DeployLocalSuite) TestDeployWithUnmetCharmRequirements(c *gc.C) {
	s.ProviderTracker = fakeProviderTracker{}

	domainServices := s.DefaultModelDomainServices(c)
	applicationService := domainServices.Application(service.ApplicationServiceParams{
		StorageRegistry: provider.CommonStorageProviders(),
		Secrets:         service.NotImplementedSecretService{},
	})

	curl := charm.MustParseURL("local:focal/juju-qa-test-assumes-v2")
	ch := testcharms.Hub.CharmDir("juju-qa-test-assumes-v2")
	st := s.ControllerModel(c).State()
	objectStore := s.ObjectStore(c, s.ControllerModelUUID())
	charm, err := testing.PutCharm(st, objectStore, curl, ch)
	c.Assert(err, jc.ErrorIsNil)

	var f = fakeDeployer{}

	m, err := st.Model()
	c.Assert(err, jc.ErrorIsNil)

	_, err = application.DeployApplication(
		context.Background(),
		&f,
		m,
		model.ReadOnlyModel{
			UUID: model.UUID(s.ControllerModelUUID()),
		},
		applicationService,
		testing.NewObjectStore(c, s.ControllerModelUUID()),
		application.DeployApplicationParams{
			ApplicationName: "assume-metal",
			Charm:           charm,
			NumUnits:        1,
<<<<<<< HEAD
			CharmOrigin: corecharm.Origin{
				Source:   corecharm.Local,
				Platform: corecharm.Platform{OS: "ubuntu", Channel: "22.04", Architecture: "amd64"},
			},
		},
		loggertesting.WrapCheckLog(c),
	)
	c.Assert(err, gc.ErrorMatches, "(?m).*Charm feature requirements cannot be met.*")
=======
			CharmOrigin:     corecharm.Origin{Platform: corecharm.Platform{OS: "ubuntu", Channel: "22.04"}},
		})
	c.Assert(err, gc.ErrorMatches, `(?s)Charm cannot be deployed because:
  - charm requires Juju version >= 42.0.0.*`)
>>>>>>> a9027ae6
}

func (s *DeployLocalSuite) TestDeployWithUnmetCharmRequirementsAndForce(c *gc.C) {
	s.ProviderTracker = fakeProviderTracker{}

	domainServices := s.DefaultModelDomainServices(c)
	applicationService := domainServices.Application(service.ApplicationServiceParams{
		StorageRegistry: provider.CommonStorageProviders(),
		Secrets:         service.NotImplementedSecretService{},
	})

	curl := charm.MustParseURL("local:focal/juju-qa-test-assumes-v2")
	ch := testcharms.Hub.CharmDir("juju-qa-test-assumes-v2")
	st := s.ControllerModel(c).State()
	objectStore := s.ObjectStore(c, s.ControllerModelUUID())
	charm, err := testing.PutCharm(st, objectStore, curl, ch)
	c.Assert(err, jc.ErrorIsNil)

	var f = fakeDeployer{}

	m, err := st.Model()
	c.Assert(err, jc.ErrorIsNil)

	_, err = application.DeployApplication(
		context.Background(),
		&f,
		m,
		model.ReadOnlyModel{},
		applicationService,
		testing.NewObjectStore(c, s.ControllerModelUUID()),
		application.DeployApplicationParams{
			ApplicationName: "assume-metal",
			Charm:           charm,
			NumUnits:        1,
			Force:           true, // bypass assumes checks
			CharmOrigin: corecharm.Origin{
				Source:   corecharm.Local,
				Platform: corecharm.Platform{OS: "ubuntu", Channel: "22.04", Architecture: "amd64"},
			},
		},
		loggertesting.WrapCheckLog(c),
	)
	c.Assert(err, jc.ErrorIsNil)
}

func (s *DeployLocalSuite) TestDeployWithFewerPlacement(c *gc.C) {
	domainServices := s.DefaultModelDomainServices(c)
	applicationService := domainServices.Application(service.ApplicationServiceParams{
		StorageRegistry: provider.CommonStorageProviders(),
		Secrets:         service.NotImplementedSecretService{},
	})

	var f fakeDeployer
	applicationCons := constraints.MustParse("cores=2")
	placement := []*instance.Placement{{Scope: s.ControllerModelUUID(), Directive: "valid"}}
	_, err := application.DeployApplication(
		context.Background(),
		&f,
		s.ControllerModel(c),
		model.ReadOnlyModel{},
		applicationService,
		testing.NewObjectStore(c, s.ControllerModelUUID()),
		application.DeployApplicationParams{
			ApplicationName: "bob",
			Charm:           s.charm,
			Constraints:     applicationCons,
			NumUnits:        3,
			Placement:       placement,
			CharmOrigin: corecharm.Origin{
				Source:   corecharm.Local,
				Platform: corecharm.Platform{OS: "ubuntu", Channel: "22.04", Architecture: "amd64"},
			},
		},
		loggertesting.WrapCheckLog(c),
	)
	c.Assert(err, jc.ErrorIsNil)
	c.Assert(f.args.Name, gc.Equals, "bob")
	c.Assert(f.args.Charm, gc.DeepEquals, s.charm)
	c.Assert(f.args.Constraints, gc.DeepEquals, applicationCons)
	c.Assert(f.args.NumUnits, gc.Equals, 3)
	c.Assert(f.args.Placement, gc.DeepEquals, placement)
}

func (s *DeployLocalSuite) assertCharm(c *gc.C, app application.Application, expect string) {
	curl, force := app.CharmURL()
	c.Assert(*curl, gc.Equals, expect)
	c.Assert(force, jc.IsFalse)
}

func (s *DeployLocalSuite) assertSettings(c *gc.C, app application.Application, _ charm.Settings) {
	settings, err := app.CharmConfig()
	c.Assert(err, jc.ErrorIsNil)
	expected := s.charm.Config().DefaultSettings()
	for name, value := range settings {
		expected[name] = value
	}
	c.Assert(settings, gc.DeepEquals, expected)
}

func (s *DeployLocalSuite) assertApplicationConfig(c *gc.C, app application.Application, wantCfg coreconfig.ConfigAttributes) {
	cfg, err := app.ApplicationConfig()
	c.Assert(err, jc.ErrorIsNil)
	c.Assert(cfg, gc.DeepEquals, wantCfg)
}

func (s *DeployLocalSuite) assertConstraints(c *gc.C, app application.Application, expect constraints.Value) {
	cons, err := app.Constraints()
	c.Assert(err, jc.ErrorIsNil)
	c.Assert(cons, gc.DeepEquals, expect)
}

func (s *DeployLocalSuite) assertMachines(c *gc.C, app application.Application, expectCons constraints.Value, expectIds ...string) {
	type withAssignedMachineId interface {
		AssignedMachineId() (string, error)
	}

	units, err := app.AllUnits()
	c.Assert(err, jc.ErrorIsNil)
	c.Assert(units, gc.HasLen, len(expectIds))
	// first manually tell state to assign all the units
	st := s.ControllerModel(c).State()
	for _, unit := range units {
		id := unit.UnitTag().Id()
		res, err := st.AssignStagedUnits(s.modelConfigService(c), nil, []string{id})
		c.Assert(err, jc.ErrorIsNil)
		c.Assert(res[0].Error, jc.ErrorIsNil)
		c.Assert(res[0].Unit, gc.Equals, id)
	}

	// refresh the list of units from state
	units, err = app.AllUnits()
	c.Assert(err, jc.ErrorIsNil)
	c.Assert(units, gc.HasLen, len(expectIds))
	unseenIds := set.NewStrings(expectIds...)
	for _, unit := range units {
		id, err := unit.(withAssignedMachineId).AssignedMachineId()
		c.Assert(err, jc.ErrorIsNil)
		unseenIds.Remove(id)
		machine, err := st.Machine(id)
		c.Assert(err, jc.ErrorIsNil)
		cons, err := machine.Constraints()
		c.Assert(err, jc.ErrorIsNil)
		c.Assert(cons, gc.DeepEquals, expectCons)
	}
	c.Assert(unseenIds, gc.DeepEquals, set.NewStrings())
}

type stateDeployer struct {
	*state.State
	modelConfigService application.ModelConfigService
}

func (d stateDeployer) ReadSequence(name string) (int, error) {
	return state.ReadSequence(d.State, name)
}

func (d stateDeployer) AddApplication(args state.AddApplicationArgs, store objectstore.ObjectStore) (application.Application, error) {
	app, err := d.State.AddApplication(d.modelConfigService, args, store)
	if err != nil {
		return nil, err
	}
	return application.NewStateApplication(d.State, d.modelConfigService, app), nil
}

type fakeDeployer struct {
	args state.AddApplicationArgs
}

func (f *fakeDeployer) ReadSequence(name string) (int, error) {
	return 0, nil
}

func (f *fakeDeployer) AddApplication(args state.AddApplicationArgs, _ objectstore.ObjectStore) (application.Application, error) {
	f.args = args
	return nil, nil
}

type fakeProviderTracker struct{}

func (fakeProviderTracker) ProviderForModel(ctx context.Context, namespace string) (providertracker.Provider, error) {
	return fakeProvider{}, nil
}

type fakeProvider struct {
	providertracker.Provider
}

func (fakeProvider) SupportedFeatures() (assumes.FeatureSet, error) {
	return assumes.FeatureSet{}, nil
}<|MERGE_RESOLUTION|>--- conflicted
+++ resolved
@@ -727,21 +727,15 @@
 			ApplicationName: "assume-metal",
 			Charm:           charm,
 			NumUnits:        1,
-<<<<<<< HEAD
-			CharmOrigin: corecharm.Origin{
-				Source:   corecharm.Local,
-				Platform: corecharm.Platform{OS: "ubuntu", Channel: "22.04", Architecture: "amd64"},
-			},
-		},
-		loggertesting.WrapCheckLog(c),
-	)
-	c.Assert(err, gc.ErrorMatches, "(?m).*Charm feature requirements cannot be met.*")
-=======
-			CharmOrigin:     corecharm.Origin{Platform: corecharm.Platform{OS: "ubuntu", Channel: "22.04"}},
-		})
+			CharmOrigin: corecharm.Origin{
+				Source:   corecharm.Local,
+				Platform: corecharm.Platform{OS: "ubuntu", Channel: "22.04", Architecture: "amd64"},
+			},
+		},
+		loggertesting.WrapCheckLog(c),
+	)
 	c.Assert(err, gc.ErrorMatches, `(?s)Charm cannot be deployed because:
   - charm requires Juju version >= 42.0.0.*`)
->>>>>>> a9027ae6
 }
 
 func (s *DeployLocalSuite) TestDeployWithUnmetCharmRequirementsAndForce(c *gc.C) {
