--- conflicted
+++ resolved
@@ -4,12 +4,9 @@
 package sshclient_test
 
 import (
-<<<<<<< HEAD
-=======
 	"context"
 
 	"github.com/golang/mock/gomock"
->>>>>>> ff3f8257
 	"github.com/juju/errors"
 	"github.com/juju/names/v4"
 	jujutesting "github.com/juju/testing"
@@ -247,21 +244,6 @@
 	})
 }
 
-<<<<<<< HEAD
-=======
-func (s *facadeSuite) TestLeader(c *gc.C) {
-	ctrl := gomock.NewController(c)
-	defer ctrl.Finish()
-	mockReader := mocks.NewMockReader(ctrl)
-	mockReader.EXPECT().Leaders().Return(map[string]string{"testme": "ubuntu/4", "ubuntu": "ubuntu/5"}, nil)
-	facade, err := sshclient.InternalFacade(s.backend, mockReader, s.authorizer, s.callContext, nil)
-	c.Assert(err, jc.ErrorIsNil)
-	result, err := facade.Leader(params.Entity{Tag: names.NewApplicationTag("ubuntu").String()})
-	c.Assert(err, jc.ErrorIsNil)
-	c.Assert(result.Error, gc.IsNil)
-	c.Assert(result.Result, gc.Equals, "ubuntu/5")
-}
-
 func (s *facadeSuite) TestModelCredentialForSSHFailedNotAuthorized(c *gc.C) {
 	ctrl := gomock.NewController(c)
 	defer ctrl.Finish()
@@ -459,7 +441,6 @@
 	})
 }
 
->>>>>>> ff3f8257
 type mockBackend struct {
 	stub     jujutesting.Stub
 	proxySSH bool
