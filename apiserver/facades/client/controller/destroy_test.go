--- conflicted
+++ resolved
@@ -61,8 +61,7 @@
 	s.authorizer = apiservertesting.FakeAuthorizer{
 		Tag: jujutesting.AdminUser,
 	}
-<<<<<<< HEAD
-	testController, err := controller.NewControllerAPIv11(
+	testController, err := controller.LatestAPI(
 		context.Background(),
 		facadetest.ModelContext{
 			State_:          s.ControllerModel(c).State(),
@@ -71,14 +70,6 @@
 			Auth_:           s.authorizer,
 			ServiceFactory_: servicefactorytesting.NewTestingServiceFactory(),
 			Logger_:         loggertesting.WrapCheckLog(c),
-=======
-	testController, err := controller.LatestAPI(
-		facadetest.Context{
-			State_:     s.State,
-			StatePool_: s.StatePool,
-			Resources_: s.resources,
-			Auth_:      s.authorizer,
->>>>>>> 3620f9e1
 		})
 	c.Assert(err, jc.ErrorIsNil)
 	s.controller = testController
