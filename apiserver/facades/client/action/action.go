// Copyright 2014 Canonical Ltd.
// Licensed under the AGPLv3, see LICENCE file for details.

package action

import (
	"github.com/juju/errors"
	"github.com/juju/names/v4"

	"github.com/juju/juju/apiserver/common"
	apiservererrors "github.com/juju/juju/apiserver/errors"
	"github.com/juju/juju/apiserver/facade"
	"github.com/juju/juju/core/permission"
	"github.com/juju/juju/rpc/params"
	"github.com/juju/juju/state"
	"github.com/juju/juju/state/watcher"
)

// ActionAPI implements the client API for interacting with Actions
type ActionAPI struct {
	state      State
	model      Model
	resources  facade.Resources
	authorizer facade.Authorizer
	check      *common.BlockChecker

	tagToActionReceiverFn TagToActionReceiverFunc
}

<<<<<<< HEAD
// APIv7 provides the Action API facade for version 7.
type APIv7 struct {
=======
type TagToActionReceiverFunc func(findEntity func(names.Tag) (state.Entity, error)) func(tag string) (state.ActionReceiver, error)

// APIv2 provides the Action API facade for version 2.
type APIv2 struct {
	*APIv3
}

// APIv3 provides the Action API facade for version 3.
type APIv3 struct {
	*APIv4
}

// APIv4 provides the Action API facade for version 4.
type APIv4 struct {
	*APIv5
}

// APIv5 provides the Action API facade for version 5.
type APIv5 struct {
	*APIv6
}

// APIv6 provides the Action API facade for version 6.
type APIv6 struct {
>>>>>>> 82fdde72
	*ActionAPI
}

func newActionAPI(st State, resources facade.Resources, authorizer facade.Authorizer) (*ActionAPI, error) {
	if !authorizer.AuthClient() {
		return nil, apiservererrors.ErrPerm
	}

	m, err := st.Model()
	if err != nil {
		return nil, errors.Trace(err)
	}

	return &ActionAPI{
		state:                 st,
		model:                 m,
		resources:             resources,
		authorizer:            authorizer,
		check:                 common.NewBlockChecker(st),
		tagToActionReceiverFn: common.TagToActionReceiverFn,
	}, nil
}

func (a *ActionAPI) checkCanRead() error {
	canRead, err := a.authorizer.HasPermission(permission.ReadAccess, a.model.ModelTag())
	if err != nil {
		return errors.Trace(err)
	}
	if !canRead {
		return apiservererrors.ErrPerm
	}
	return nil
}

func (a *ActionAPI) checkCanWrite() error {
	canWrite, err := a.authorizer.HasPermission(permission.WriteAccess, a.model.ModelTag())
	if err != nil {
		return errors.Trace(err)
	}
	if !canWrite {
		return apiservererrors.ErrPerm
	}
	return nil
}

func (a *ActionAPI) checkCanAdmin() error {
	canAdmin, err := a.authorizer.HasPermission(permission.AdminAccess, a.model.ModelTag())
	if err != nil {
		return errors.Trace(err)
	}
	if !canAdmin {
		return apiservererrors.ErrPerm
	}
	return nil
}

// Actions takes a list of ActionTags, and returns the full Action for
// each ID.
func (a *ActionAPI) Actions(arg params.Entities) (params.ActionResults, error) {
	if err := a.checkCanRead(); err != nil {
		return params.ActionResults{}, errors.Trace(err)
	}

	response := params.ActionResults{Results: make([]params.ActionResult, len(arg.Entities))}
	for i, entity := range arg.Entities {
		currentResult := &response.Results[i]
		tag, err := names.ParseTag(entity.Tag)
		if err != nil {
			currentResult.Error = apiservererrors.ServerError(apiservererrors.ErrBadId)
			continue
		}
		actionTag, ok := tag.(names.ActionTag)
		if !ok {
			currentResult.Error = apiservererrors.ServerError(apiservererrors.ErrBadId)
			continue
		}
		m, err := a.state.Model()
		if err != nil {
			return params.ActionResults{}, errors.Trace(err)
		}
		action, err := m.ActionByTag(actionTag)
		if err != nil {
			currentResult.Error = apiservererrors.ServerError(apiservererrors.ErrBadId)
			continue
		}
		receiverTag, err := names.ActionReceiverTag(action.Receiver())
		if err != nil {
			currentResult.Error = apiservererrors.ServerError(err)
			continue
		}
		response.Results[i] = common.MakeActionResult(receiverTag, action)
	}
	return response, nil
}

// Cancel attempts to cancel enqueued Actions from running.
func (a *ActionAPI) Cancel(arg params.Entities) (params.ActionResults, error) {
	if err := a.checkCanWrite(); err != nil {
		return params.ActionResults{}, errors.Trace(err)
	}

	response := params.ActionResults{Results: make([]params.ActionResult, len(arg.Entities))}

	for i, entity := range arg.Entities {
		currentResult := &response.Results[i]
		currentResult.Action = &params.Action{Tag: entity.Tag}
		tag, err := names.ParseTag(entity.Tag)
		if err != nil {
			currentResult.Error = apiservererrors.ServerError(apiservererrors.ErrBadId)
			continue
		}
		actionTag, ok := tag.(names.ActionTag)
		if !ok {
			currentResult.Error = apiservererrors.ServerError(apiservererrors.ErrBadId)
			continue
		}

		m, err := a.state.Model()
		if err != nil {
			return params.ActionResults{}, errors.Trace(err)
		}

		action, err := m.ActionByTag(actionTag)
		if err != nil {
			currentResult.Error = apiservererrors.ServerError(err)
			continue
		}
		result, err := action.Cancel()
		if err != nil {
			currentResult.Error = apiservererrors.ServerError(err)
			continue
		}
		receiverTag, err := names.ActionReceiverTag(result.Receiver())
		if err != nil {
			currentResult.Error = apiservererrors.ServerError(err)
			continue
		}

		response.Results[i] = common.MakeActionResult(receiverTag, result)
	}
	return response, nil
}

// ApplicationsCharmsActions returns a slice of charm Actions for a slice of
// services.
func (a *ActionAPI) ApplicationsCharmsActions(args params.Entities) (params.ApplicationsCharmActionsResults, error) {
	result := params.ApplicationsCharmActionsResults{Results: make([]params.ApplicationCharmActionsResult, len(args.Entities))}
	if err := a.checkCanWrite(); err != nil {
		return result, errors.Trace(err)
	}

	for i, entity := range args.Entities {
		currentResult := &result.Results[i]
		svcTag, err := names.ParseApplicationTag(entity.Tag)
		if err != nil {
			currentResult.Error = apiservererrors.ServerError(apiservererrors.ErrBadId)
			continue
		}
		currentResult.ApplicationTag = svcTag.String()
		svc, err := a.state.Application(svcTag.Id())
		if err != nil {
			currentResult.Error = apiservererrors.ServerError(err)
			continue
		}
		ch, _, err := svc.Charm()
		if err != nil {
			currentResult.Error = apiservererrors.ServerError(err)
			continue
		}
		if actions := ch.Actions(); actions != nil {
			charmActions := make(map[string]params.ActionSpec)
			for key, value := range actions.ActionSpecs {
				charmActions[key] = params.ActionSpec{
					Description: value.Description,
					Params:      value.Params,
				}
			}
			currentResult.Actions = charmActions
		}
	}
	return result, nil
}

// WatchActionsProgress creates a watcher that reports on action log messages.
func (api *ActionAPI) WatchActionsProgress(actions params.Entities) (params.StringsWatchResults, error) {
	results := params.StringsWatchResults{
		Results: make([]params.StringsWatchResult, len(actions.Entities)),
	}
	for i, arg := range actions.Entities {
		actionTag, err := names.ParseActionTag(arg.Tag)
		if err != nil {
			results.Results[i].Error = apiservererrors.ServerError(err)
			continue
		}

		w := api.state.WatchActionLogs(actionTag.Id())
		// Consume the initial event.
		changes, ok := <-w.Changes()
		if !ok {
			results.Results[i].Error = apiservererrors.ServerError(watcher.EnsureErr(w))
			continue
		}

		results.Results[i].Changes = changes
		results.Results[i].StringsWatcherId = api.resources.Register(w)
	}
	return results, nil
}<|MERGE_RESOLUTION|>--- conflicted
+++ resolved
@@ -27,35 +27,10 @@
 	tagToActionReceiverFn TagToActionReceiverFunc
 }
 
-<<<<<<< HEAD
+type TagToActionReceiverFunc func(findEntity func(names.Tag) (state.Entity, error)) func(tag string) (state.ActionReceiver, error)
+
 // APIv7 provides the Action API facade for version 7.
 type APIv7 struct {
-=======
-type TagToActionReceiverFunc func(findEntity func(names.Tag) (state.Entity, error)) func(tag string) (state.ActionReceiver, error)
-
-// APIv2 provides the Action API facade for version 2.
-type APIv2 struct {
-	*APIv3
-}
-
-// APIv3 provides the Action API facade for version 3.
-type APIv3 struct {
-	*APIv4
-}
-
-// APIv4 provides the Action API facade for version 4.
-type APIv4 struct {
-	*APIv5
-}
-
-// APIv5 provides the Action API facade for version 5.
-type APIv5 struct {
-	*APIv6
-}
-
-// APIv6 provides the Action API facade for version 6.
-type APIv6 struct {
->>>>>>> 82fdde72
 	*ActionAPI
 }
 
