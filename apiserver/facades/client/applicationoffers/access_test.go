--- conflicted
+++ resolved
@@ -9,12 +9,8 @@
 
 	"github.com/go-macaroon-bakery/macaroon-bakery/v3/bakery"
 	"github.com/juju/errors"
-<<<<<<< HEAD
 	"github.com/juju/loggo"
-	"github.com/juju/names/v4"
-=======
 	"github.com/juju/names/v5"
->>>>>>> 985d5a51
 	jc "github.com/juju/testing/checkers"
 	"github.com/juju/utils/v3"
 	gc "gopkg.in/check.v1"
@@ -149,13 +145,8 @@
 	err = s.revoke(c, user, params.OfferReadAccess, "test.someoffer")
 	c.Assert(err, gc.IsNil)
 
-<<<<<<< HEAD
-	_, err = st.GetOfferAccess(offer.Id()+"-uuid", user)
+	_, err = st.GetOfferAccess(offer.Id(), user)
 	c.Assert(err, jc.ErrorIs, errors.NotFound)
-=======
-	_, err = st.GetOfferAccess(offer.Id(), user)
-	c.Assert(errors.IsNotFound(err), jc.IsTrue)
->>>>>>> 985d5a51
 }
 
 func (s *offerAccessSuite) TestRevokeMissingUser(c *gc.C) {
@@ -166,15 +157,9 @@
 	err := s.revoke(c, user, params.OfferReadAccess, "test.someoffer")
 	c.Assert(err, gc.ErrorMatches, `could not revoke offer access: offer user "bob" does not exist`)
 
-<<<<<<< HEAD
-	offer := names.NewApplicationOfferTag("someoffer")
-	_, err = st.GetOfferAccess(offer.Id()+"-uuid", user)
+	offer := names.NewApplicationOfferTag(offerUUID)
+	_, err = st.GetOfferAccess(offer.Id(), user)
 	c.Assert(err, jc.ErrorIs, errors.NotFound)
-=======
-	offer := names.NewApplicationOfferTag(offerUUID)
-	_, err = st.GetOfferAccess(offer.Id(), user)
-	c.Assert(errors.IsNotFound(err), jc.IsTrue)
->>>>>>> 985d5a51
 }
 
 func (s *offerAccessSuite) TestGrantOnlyGreaterAccess(c *gc.C) {
