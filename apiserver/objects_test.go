// Copyright 2023 Canonical Ltd.
// Licensed under the AGPLv3, see LICENCE file for details.

package apiserver_test

import (
<<<<<<< HEAD
	"bytes"
=======
	"crypto/sha256"
	"encoding/hex"
>>>>>>> 31b4c57c
	"encoding/json"
	"fmt"
	"io"
	"net/http"
	"net/url"
	"os"
<<<<<<< HEAD
=======
	"strings"
>>>>>>> 31b4c57c

	jc "github.com/juju/testing/checkers"
	gc "gopkg.in/check.v1"

	apitesting "github.com/juju/juju/apiserver/testing"
	jujutesting "github.com/juju/juju/juju/testing"
	"github.com/juju/juju/rpc/params"
	"github.com/juju/juju/state"
	"github.com/juju/juju/testcharms"
)

<<<<<<< HEAD
type baseObjectsSuite struct {
	jujutesting.ApiServerSuite
}

func (s *baseObjectsSuite) assertResponse(c *gc.C, resp *http.Response, expStatus int) params.CharmsResponse {
=======
type objectsSuite struct {
	apiserverBaseSuite
	method      string
	contentType string
}

func (s *objectsSuite) SetUpSuite(c *gc.C) {
	s.apiserverBaseSuite.SetUpSuite(c)
}

func (s *objectsSuite) objectsCharmsURL(charmRef string) *url.URL {
	return s.URL(fmt.Sprintf("/model-%s/charms/%s", s.State.ModelUUID(), charmRef), nil)
}

func (s *objectsSuite) objectsCharmsURI(charmRef string) string {
	return s.objectsCharmsURL(charmRef).String()
}

func (s *objectsSuite) assertResponse(c *gc.C, resp *http.Response, expStatus int) params.CharmsResponse {
>>>>>>> 31b4c57c
	body := apitesting.AssertResponse(c, resp, expStatus, params.ContentTypeJSON)
	var charmResponse params.CharmsResponse
	err := json.Unmarshal(body, &charmResponse)
	c.Assert(err, jc.ErrorIsNil, gc.Commentf("body: %s", body))
	return charmResponse
}

func (s *baseObjectsSuite) assertErrorResponse(c *gc.C, resp *http.Response, expCode int, expError string) {
	charmResponse := s.assertResponse(c, resp, expCode)
	c.Check(charmResponse.Error, gc.Matches, expError)
}

<<<<<<< HEAD
func (s *baseObjectsSuite) uploadRequest(c *gc.C, url, contentType string, content io.Reader) *http.Response {
	return sendHTTPRequest(c, apitesting.HTTPRequestParams{
		Method:      "POST",
		URL:         url,
		ContentType: contentType,
		Body:        content,
	})
}

// TODO(jack-w-shaw) Once we have implemented PutObject S3 endpoint, drop these next three
// methods and use PutObject instead
func (s *baseObjectsSuite) charmsURL(query string) *url.URL {
	url := s.URL(fmt.Sprintf("/model/%s/charms", s.ControllerModelUUID()), nil)
	url.RawQuery = query
	return url
}

func (s *baseObjectsSuite) charmsURI(query string) string {
	if query != "" && query[0] == '?' {
		query = query[1:]
	}
	return s.charmsURL(query).String()
}

type charmObjectsSuite struct {
	baseObjectsSuite
}

var _ = gc.Suite(&charmObjectsSuite{})

func (s *charmObjectsSuite) TestObjectsCharmsServedSecurely(c *gc.C) {
	url := s.objectsCharmsURL("")
	url.Scheme = "http"
	apitesting.SendHTTPRequest(c, apitesting.HTTPRequestParams{
		Method:       "GET",
		URL:          url.String(),
		ExpectStatus: http.StatusBadRequest,
	})
}

func (s *charmObjectsSuite) TestGETRequiresAuth(c *gc.C) {
	resp := apitesting.SendHTTPRequest(c, apitesting.HTTPRequestParams{Method: "GET", URL: s.objectsCharmsURI("somecharm-abcd0123")})
=======
func (s *objectsSuite) TestRequiresAuth(c *gc.C) {
	resp := apitesting.SendHTTPRequest(c, apitesting.HTTPRequestParams{Method: s.method, URL: s.objectsCharmsURI("somecharm-abcd0123")})
>>>>>>> 31b4c57c
	body := apitesting.AssertResponse(c, resp, http.StatusUnauthorized, "text/plain; charset=utf-8")
	c.Assert(string(body), gc.Equals, "authentication failed: no credentials provided\n")
}

<<<<<<< HEAD
func (s *charmObjectsSuite) TestOnlyMethodGET(c *gc.C) {
	resp := sendHTTPRequest(c, apitesting.HTTPRequestParams{Method: "PUT", URL: s.objectsCharmsURI("somecharm-abcd0123")})
	body := apitesting.AssertResponse(c, resp, http.StatusMethodNotAllowed, "text/plain; charset=utf-8")
	c.Assert(string(body), gc.Equals, "Method Not Allowed\n")
}

func (s *charmObjectsSuite) TestGetFailsWithInvalidObjectSha256(c *gc.C) {
	uri := s.objectsCharmsURI("invalidsha256")
	resp := sendHTTPRequest(c, apitesting.HTTPRequestParams{Method: "GET", URL: uri})
=======
func (s *objectsSuite) TestFailsWithInvalidObjectSha256(c *gc.C) {
	uri := s.objectsCharmsURI("invalidsha256")
	resp := s.sendHTTPRequest(c, apitesting.HTTPRequestParams{Method: s.method, ContentType: s.contentType, URL: uri})
>>>>>>> 31b4c57c
	s.assertErrorResponse(
		c, resp, http.StatusBadRequest,
		`.*"invalidsha256" is not a valid charm object path$`,
	)
}

func (s *charmObjectsSuite) TestInvalidBucket(c *gc.C) {
	wrongURL := s.URL("modelwrongbucket/charms/somecharm-abcd0123", nil)
<<<<<<< HEAD
	resp := sendHTTPRequest(c, apitesting.HTTPRequestParams{Method: "GET", URL: wrongURL.String()})
=======
	resp := s.sendHTTPRequest(c, apitesting.HTTPRequestParams{Method: s.method, URL: wrongURL.String()})
>>>>>>> 31b4c57c
	body := apitesting.AssertResponse(c, resp, http.StatusNotFound, "text/plain; charset=utf-8")
	c.Assert(string(body), gc.Equals, "404 page not found\n")
}

func (s *charmObjectsSuite) TestInvalidModel(c *gc.C) {
	wrongURL := s.URL("model-wrongbucket/charms/somecharm-abcd0123", nil)
<<<<<<< HEAD
	resp := sendHTTPRequest(c, apitesting.HTTPRequestParams{Method: "GET", URL: wrongURL.String()})
=======
	resp := s.sendHTTPRequest(c, apitesting.HTTPRequestParams{Method: s.method, URL: wrongURL.String()})
>>>>>>> 31b4c57c
	body := apitesting.AssertResponse(c, resp, http.StatusBadRequest, "text/plain; charset=utf-8")
	c.Assert(string(body), gc.Equals, "invalid model UUID \"wrongbucket\"\n")
}

<<<<<<< HEAD
func (s *charmObjectsSuite) TestInvalidObject(c *gc.C) {
	resp := sendHTTPRequest(c, apitesting.HTTPRequestParams{Method: "GET", URL: s.objectsCharmsURI("invalidcharm")})
	body := apitesting.AssertResponse(c, resp, http.StatusBadRequest, "application/json")
	c.Assert(string(body), gc.Equals, `{"error":"cannot retrieve charm: wrong charms object path \"invalidcharm\"","error-code":"bad request"}`)
}

func (s *charmObjectsSuite) TestGetReturnsNotYetAvailableForPendingCharms(c *gc.C) {
	fakeSHA256 := "123456789abcde123456789abcde123456789abcde123456789abcde12345678"
	// Add a charm in pending mode.
	chInfo := state.CharmInfo{
		ID:          "ch:focal/dummy-1",
		Charm:       testcharms.Repo.CharmArchive(c.MkDir(), "dummy"),
		StoragePath: "", // indicates that we don't have the data in the blobstore yet.
		SHA256:      fakeSHA256,
		Version:     "42",
	}
	_, err := s.ControllerModel(c).State().AddCharmMetadata(chInfo)
	c.Assert(err, jc.ErrorIsNil)

	resp := sendHTTPRequest(c, apitesting.HTTPRequestParams{Method: "GET", URL: s.objectsCharmsURI("dummy-" + fakeSHA256)})
	body := apitesting.AssertResponse(c, resp, http.StatusConflict, "application/json")
	c.Assert(string(body), gc.Equals, `{"error":"cannot retrieve charm: ch:focal/dummy-1","error-code":"not yet available; try again later"}`)
}

func (s *charmObjectsSuite) TestGetReturnsMatchingContents(c *gc.C) {
	chArchive := testcharms.Repo.CharmArchive(c.MkDir(), "dummy")
	// use legacy upload endpoint as PutObject is not yet implemented
	_ = s.uploadRequest(c, s.charmsURI("?series=quantal"), "application/zip", &fileReader{path: chArchive.Path})

	// get uploaded charm's SHA256 for GET request
	ch, err := s.ControllerModel(c).State().Charm("local:quantal/dummy-1")
	c.Assert(err, jc.ErrorIsNil)
	sha256 := ch.BundleSha256()

	resp := sendHTTPRequest(c, apitesting.HTTPRequestParams{Method: "GET", URL: s.objectsCharmsURI("dummy-" + sha256)})
	body := apitesting.AssertResponse(c, resp, http.StatusOK, "application/zip")
	archiveBytes, err := os.ReadFile(chArchive.Path)
	c.Assert(err, jc.ErrorIsNil)
	c.Assert(bytes.Equal(body, archiveBytes), jc.IsTrue)
}

func (s *charmObjectsSuite) objectsCharmsURL(charmurl string) *url.URL {
	return s.URL(fmt.Sprintf("/model-%s/charms/%s", s.ControllerModelUUID(), charmurl), nil)
}

func (s *charmObjectsSuite) objectsCharmsURI(charmurl string) string {
	return s.objectsCharmsURL(charmurl).String()
=======
func (s *objectsSuite) TestInvalidObject(c *gc.C) {
	resp := s.sendHTTPRequest(c, apitesting.HTTPRequestParams{Method: s.method, ContentType: s.contentType, URL: s.objectsCharmsURI("invalidcharm")})
	body := apitesting.AssertResponse(c, resp, http.StatusBadRequest, "application/json")
	c.Assert(string(body), gc.Matches, `{"error":".*\\"invalidcharm\\" is not a valid charm object path","error-code":"bad request"}`)
}

type getObjectsSuite struct {
	objectsSuite
}

var _ = gc.Suite(&getObjectsSuite{})

func (s *getObjectsSuite) SetUpSuite(c *gc.C) {
	s.objectsSuite.SetUpSuite(c)
	s.objectsSuite.method = "GET"
}

func (s *getObjectsSuite) TestObjectsCharmsServedSecurely(c *gc.C) {
	url := s.objectsCharmsURL("")
	url.Scheme = "http"
	apitesting.SendHTTPRequest(c, apitesting.HTTPRequestParams{
		Method:       "GET",
		URL:          url.String(),
		ExpectStatus: http.StatusBadRequest,
	})
}

type putObjectsSuite struct {
	objectsSuite
}

var _ = gc.Suite(&putObjectsSuite{})

func (s *putObjectsSuite) SetUpSuite(c *gc.C) {
	s.objectsSuite.SetUpSuite(c)
	s.objectsSuite.method = "PUT"
	s.objectsSuite.contentType = "application/zip"
}

func (s *putObjectsSuite) uploadRequest(c *gc.C, url, contentType, curl string, content io.Reader) *http.Response {
	return s.sendHTTPRequest(c, apitesting.HTTPRequestParams{
		Method:      "PUT",
		URL:         url,
		ContentType: contentType,
		Body:        content,
		ExtraHeaders: map[string]string{
			"Juju-Curl": curl,
		},
	})
}

func (s *putObjectsSuite) assertUploadResponse(c *gc.C, resp *http.Response, expCharmURL string) {
	charmResponse := s.assertResponse(c, resp, http.StatusOK)
	c.Check(charmResponse.Error, gc.Equals, "")
	c.Check(charmResponse.CharmURL, gc.Equals, expCharmURL)
}

func (s *putObjectsSuite) TestUploadFailsWithInvalidZip(c *gc.C) {
	empty := strings.NewReader("")

	// Pretend we upload a zip by setting the Content-Type, so we can
	// check the error at extraction time later.
	resp := s.uploadRequest(c, s.objectsCharmsURI("somecharm-"+getCharmHash(c, empty)), "application/zip", "local:somecharm", empty)
	s.assertErrorResponse(c, resp, http.StatusBadRequest, ".*cannot open charm archive: zip: not a valid zip file$")

	// Now try with the default Content-Type.
	resp = s.uploadRequest(c, s.objectsCharmsURI("somecharm-"+getCharmHash(c, empty)), "application/octet-stream", "local:somecharm", empty)
	s.assertErrorResponse(c, resp, http.StatusBadRequest, ".*expected Content-Type: application/zip, got: application/octet-stream$")
}

func (s *putObjectsSuite) TestUploadBumpsRevision(c *gc.C) {
	// Add the dummy charm with revision 1.
	ch := testcharms.Repo.CharmArchive(c.MkDir(), "dummy")
	curl := fmt.Sprintf("local:quantal/%s-%d", ch.Meta().Name, ch.Revision())
	info := state.CharmInfo{
		Charm:       ch,
		ID:          curl,
		StoragePath: "dummy-storage-path",
		SHA256:      "dummy-1-sha256",
	}
	_, err := s.State.AddCharm(info)
	c.Assert(err, jc.ErrorIsNil)

	// Now try uploading the same revision and verify it gets bumped,
	// and the BundleSha256 is calculated.
	f, err := os.Open(ch.Path)
	c.Assert(err, jc.ErrorIsNil)
	defer f.Close()
	resp := s.uploadRequest(c, s.objectsCharmsURI("dummy-"+getCharmHash(c, f)), "application/zip", "local:quantal/dummy", f)
	expectedURL := "local:quantal/dummy-2"
	s.assertUploadResponse(c, resp, expectedURL)
	sch, err := s.State.Charm(expectedURL)
	c.Assert(err, jc.ErrorIsNil)
	c.Assert(sch.URL(), gc.Equals, expectedURL)
	c.Assert(sch.Revision(), gc.Equals, 2)
	c.Assert(sch.IsUploaded(), jc.IsTrue)
	// No more checks for the hash here, because it is
	// verified in TestUploadRespectsLocalRevision.
	c.Assert(sch.BundleSha256(), gc.Not(gc.Equals), "")
}

func getCharmHash(c *gc.C, stream io.ReadSeeker) string {
	hash := sha256.New()
	_, err := io.Copy(hash, stream)
	c.Assert(err, jc.ErrorIsNil)
	_, err = stream.Seek(0, os.SEEK_SET)
	c.Assert(err, jc.ErrorIsNil)
	return hex.EncodeToString(hash.Sum(nil))[0:7]
>>>>>>> 31b4c57c
}<|MERGE_RESOLUTION|>--- conflicted
+++ resolved
@@ -4,22 +4,16 @@
 package apiserver_test
 
 import (
-<<<<<<< HEAD
 	"bytes"
-=======
 	"crypto/sha256"
 	"encoding/hex"
->>>>>>> 31b4c57c
 	"encoding/json"
 	"fmt"
 	"io"
 	"net/http"
 	"net/url"
 	"os"
-<<<<<<< HEAD
-=======
 	"strings"
->>>>>>> 31b4c57c
 
 	jc "github.com/juju/testing/checkers"
 	gc "gopkg.in/check.v1"
@@ -31,33 +25,14 @@
 	"github.com/juju/juju/testcharms"
 )
 
-<<<<<<< HEAD
 type baseObjectsSuite struct {
 	jujutesting.ApiServerSuite
-}
-
-func (s *baseObjectsSuite) assertResponse(c *gc.C, resp *http.Response, expStatus int) params.CharmsResponse {
-=======
-type objectsSuite struct {
-	apiserverBaseSuite
+
 	method      string
 	contentType string
 }
 
-func (s *objectsSuite) SetUpSuite(c *gc.C) {
-	s.apiserverBaseSuite.SetUpSuite(c)
-}
-
-func (s *objectsSuite) objectsCharmsURL(charmRef string) *url.URL {
-	return s.URL(fmt.Sprintf("/model-%s/charms/%s", s.State.ModelUUID(), charmRef), nil)
-}
-
-func (s *objectsSuite) objectsCharmsURI(charmRef string) string {
-	return s.objectsCharmsURL(charmRef).String()
-}
-
-func (s *objectsSuite) assertResponse(c *gc.C, resp *http.Response, expStatus int) params.CharmsResponse {
->>>>>>> 31b4c57c
+func (s *baseObjectsSuite) assertResponse(c *gc.C, resp *http.Response, expStatus int) params.CharmsResponse {
 	body := apitesting.AssertResponse(c, resp, expStatus, params.ContentTypeJSON)
 	var charmResponse params.CharmsResponse
 	err := json.Unmarshal(body, &charmResponse)
@@ -70,38 +45,27 @@
 	c.Check(charmResponse.Error, gc.Matches, expError)
 }
 
-<<<<<<< HEAD
-func (s *baseObjectsSuite) uploadRequest(c *gc.C, url, contentType string, content io.Reader) *http.Response {
+func (s *baseObjectsSuite) uploadRequest(c *gc.C, url, contentType, curl string, content io.Reader) *http.Response {
 	return sendHTTPRequest(c, apitesting.HTTPRequestParams{
-		Method:      "POST",
+		Method:      "PUT",
 		URL:         url,
 		ContentType: contentType,
 		Body:        content,
+		ExtraHeaders: map[string]string{
+			"Juju-Curl": curl,
+		},
 	})
 }
 
-// TODO(jack-w-shaw) Once we have implemented PutObject S3 endpoint, drop these next three
-// methods and use PutObject instead
-func (s *baseObjectsSuite) charmsURL(query string) *url.URL {
-	url := s.URL(fmt.Sprintf("/model/%s/charms", s.ControllerModelUUID()), nil)
-	url.RawQuery = query
-	return url
-}
-
-func (s *baseObjectsSuite) charmsURI(query string) string {
-	if query != "" && query[0] == '?' {
-		query = query[1:]
-	}
-	return s.charmsURL(query).String()
-}
-
-type charmObjectsSuite struct {
-	baseObjectsSuite
-}
-
-var _ = gc.Suite(&charmObjectsSuite{})
-
-func (s *charmObjectsSuite) TestObjectsCharmsServedSecurely(c *gc.C) {
+func (s *baseObjectsSuite) objectsCharmsURL(charmurl string) *url.URL {
+	return s.URL(fmt.Sprintf("/model-%s/charms/%s", s.ControllerModelUUID(), charmurl), nil)
+}
+
+func (s *baseObjectsSuite) objectsCharmsURI(charmurl string) string {
+	return s.objectsCharmsURL(charmurl).String()
+}
+
+func (s *baseObjectsSuite) TestObjectsCharmsServedSecurely(c *gc.C) {
 	url := s.objectsCharmsURL("")
 	url.Scheme = "http"
 	apitesting.SendHTTPRequest(c, apitesting.HTTPRequestParams{
@@ -111,67 +75,53 @@
 	})
 }
 
-func (s *charmObjectsSuite) TestGETRequiresAuth(c *gc.C) {
-	resp := apitesting.SendHTTPRequest(c, apitesting.HTTPRequestParams{Method: "GET", URL: s.objectsCharmsURI("somecharm-abcd0123")})
-=======
-func (s *objectsSuite) TestRequiresAuth(c *gc.C) {
+func (s *baseObjectsSuite) TestRequiresAuth(c *gc.C) {
 	resp := apitesting.SendHTTPRequest(c, apitesting.HTTPRequestParams{Method: s.method, URL: s.objectsCharmsURI("somecharm-abcd0123")})
->>>>>>> 31b4c57c
 	body := apitesting.AssertResponse(c, resp, http.StatusUnauthorized, "text/plain; charset=utf-8")
 	c.Assert(string(body), gc.Equals, "authentication failed: no credentials provided\n")
 }
 
-<<<<<<< HEAD
-func (s *charmObjectsSuite) TestOnlyMethodGET(c *gc.C) {
-	resp := sendHTTPRequest(c, apitesting.HTTPRequestParams{Method: "PUT", URL: s.objectsCharmsURI("somecharm-abcd0123")})
-	body := apitesting.AssertResponse(c, resp, http.StatusMethodNotAllowed, "text/plain; charset=utf-8")
-	c.Assert(string(body), gc.Equals, "Method Not Allowed\n")
-}
-
-func (s *charmObjectsSuite) TestGetFailsWithInvalidObjectSha256(c *gc.C) {
+func (s *baseObjectsSuite) TestGetFailsWithInvalidObjectSha256(c *gc.C) {
 	uri := s.objectsCharmsURI("invalidsha256")
-	resp := sendHTTPRequest(c, apitesting.HTTPRequestParams{Method: "GET", URL: uri})
-=======
-func (s *objectsSuite) TestFailsWithInvalidObjectSha256(c *gc.C) {
-	uri := s.objectsCharmsURI("invalidsha256")
-	resp := s.sendHTTPRequest(c, apitesting.HTTPRequestParams{Method: s.method, ContentType: s.contentType, URL: uri})
->>>>>>> 31b4c57c
+	resp := sendHTTPRequest(c, apitesting.HTTPRequestParams{Method: s.method, ContentType: s.contentType, URL: uri})
 	s.assertErrorResponse(
 		c, resp, http.StatusBadRequest,
 		`.*"invalidsha256" is not a valid charm object path$`,
 	)
 }
 
-func (s *charmObjectsSuite) TestInvalidBucket(c *gc.C) {
+func (s *baseObjectsSuite) TestInvalidBucket(c *gc.C) {
 	wrongURL := s.URL("modelwrongbucket/charms/somecharm-abcd0123", nil)
-<<<<<<< HEAD
-	resp := sendHTTPRequest(c, apitesting.HTTPRequestParams{Method: "GET", URL: wrongURL.String()})
-=======
-	resp := s.sendHTTPRequest(c, apitesting.HTTPRequestParams{Method: s.method, URL: wrongURL.String()})
->>>>>>> 31b4c57c
+	resp := sendHTTPRequest(c, apitesting.HTTPRequestParams{Method: s.method, URL: wrongURL.String()})
 	body := apitesting.AssertResponse(c, resp, http.StatusNotFound, "text/plain; charset=utf-8")
 	c.Assert(string(body), gc.Equals, "404 page not found\n")
 }
 
-func (s *charmObjectsSuite) TestInvalidModel(c *gc.C) {
+func (s *baseObjectsSuite) TestInvalidModel(c *gc.C) {
 	wrongURL := s.URL("model-wrongbucket/charms/somecharm-abcd0123", nil)
-<<<<<<< HEAD
-	resp := sendHTTPRequest(c, apitesting.HTTPRequestParams{Method: "GET", URL: wrongURL.String()})
-=======
-	resp := s.sendHTTPRequest(c, apitesting.HTTPRequestParams{Method: s.method, URL: wrongURL.String()})
->>>>>>> 31b4c57c
+	resp := sendHTTPRequest(c, apitesting.HTTPRequestParams{Method: s.method, URL: wrongURL.String()})
 	body := apitesting.AssertResponse(c, resp, http.StatusBadRequest, "text/plain; charset=utf-8")
 	c.Assert(string(body), gc.Equals, "invalid model UUID \"wrongbucket\"\n")
 }
 
-<<<<<<< HEAD
-func (s *charmObjectsSuite) TestInvalidObject(c *gc.C) {
-	resp := sendHTTPRequest(c, apitesting.HTTPRequestParams{Method: "GET", URL: s.objectsCharmsURI("invalidcharm")})
+func (s *baseObjectsSuite) TestInvalidObject(c *gc.C) {
+	resp := sendHTTPRequest(c, apitesting.HTTPRequestParams{Method: s.method, ContentType: s.contentType, URL: s.objectsCharmsURI("invalidcharm")})
 	body := apitesting.AssertResponse(c, resp, http.StatusBadRequest, "application/json")
-	c.Assert(string(body), gc.Equals, `{"error":"cannot retrieve charm: wrong charms object path \"invalidcharm\"","error-code":"bad request"}`)
-}
-
-func (s *charmObjectsSuite) TestGetReturnsNotYetAvailableForPendingCharms(c *gc.C) {
+	c.Assert(string(body), gc.Matches, `{"error":".*\\"invalidcharm\\" is not a valid charm object path","error-code":"bad request"}$`)
+}
+
+type getCharmObjectSuite struct {
+	baseObjectsSuite
+}
+
+var _ = gc.Suite(&getCharmObjectSuite{})
+
+func (s *getCharmObjectSuite) SetUpTest(c *gc.C) {
+	s.baseObjectsSuite.SetUpTest(c)
+	s.method = "GET"
+}
+
+func (s *getCharmObjectSuite) TestGetReturnsNotYetAvailableForPendingCharms(c *gc.C) {
 	fakeSHA256 := "123456789abcde123456789abcde123456789abcde123456789abcde12345678"
 	// Add a charm in pending mode.
 	chInfo := state.CharmInfo{
@@ -189,10 +139,11 @@
 	c.Assert(string(body), gc.Equals, `{"error":"cannot retrieve charm: ch:focal/dummy-1","error-code":"not yet available; try again later"}`)
 }
 
-func (s *charmObjectsSuite) TestGetReturnsMatchingContents(c *gc.C) {
+func (s *getCharmObjectSuite) TestGetReturnsMatchingContents(c *gc.C) {
 	chArchive := testcharms.Repo.CharmArchive(c.MkDir(), "dummy")
-	// use legacy upload endpoint as PutObject is not yet implemented
-	_ = s.uploadRequest(c, s.charmsURI("?series=quantal"), "application/zip", &fileReader{path: chArchive.Path})
+	f, err := os.Open(chArchive.Path)
+	c.Assert(err, jc.ErrorIsNil)
+	_ = s.uploadRequest(c, s.objectsCharmsURI("dummy-"+getCharmHash(c, f)), "application/zip", "local:quantal/dummy-1", &fileReader{path: chArchive.Path})
 
 	// get uploaded charm's SHA256 for GET request
 	ch, err := s.ControllerModel(c).State().Charm("local:quantal/dummy-1")
@@ -206,71 +157,25 @@
 	c.Assert(bytes.Equal(body, archiveBytes), jc.IsTrue)
 }
 
-func (s *charmObjectsSuite) objectsCharmsURL(charmurl string) *url.URL {
-	return s.URL(fmt.Sprintf("/model-%s/charms/%s", s.ControllerModelUUID(), charmurl), nil)
-}
-
-func (s *charmObjectsSuite) objectsCharmsURI(charmurl string) string {
-	return s.objectsCharmsURL(charmurl).String()
-=======
-func (s *objectsSuite) TestInvalidObject(c *gc.C) {
-	resp := s.sendHTTPRequest(c, apitesting.HTTPRequestParams{Method: s.method, ContentType: s.contentType, URL: s.objectsCharmsURI("invalidcharm")})
-	body := apitesting.AssertResponse(c, resp, http.StatusBadRequest, "application/json")
-	c.Assert(string(body), gc.Matches, `{"error":".*\\"invalidcharm\\" is not a valid charm object path","error-code":"bad request"}`)
-}
-
-type getObjectsSuite struct {
-	objectsSuite
-}
-
-var _ = gc.Suite(&getObjectsSuite{})
-
-func (s *getObjectsSuite) SetUpSuite(c *gc.C) {
-	s.objectsSuite.SetUpSuite(c)
-	s.objectsSuite.method = "GET"
-}
-
-func (s *getObjectsSuite) TestObjectsCharmsServedSecurely(c *gc.C) {
-	url := s.objectsCharmsURL("")
-	url.Scheme = "http"
-	apitesting.SendHTTPRequest(c, apitesting.HTTPRequestParams{
-		Method:       "GET",
-		URL:          url.String(),
-		ExpectStatus: http.StatusBadRequest,
-	})
-}
-
-type putObjectsSuite struct {
-	objectsSuite
-}
-
-var _ = gc.Suite(&putObjectsSuite{})
-
-func (s *putObjectsSuite) SetUpSuite(c *gc.C) {
-	s.objectsSuite.SetUpSuite(c)
-	s.objectsSuite.method = "PUT"
-	s.objectsSuite.contentType = "application/zip"
-}
-
-func (s *putObjectsSuite) uploadRequest(c *gc.C, url, contentType, curl string, content io.Reader) *http.Response {
-	return s.sendHTTPRequest(c, apitesting.HTTPRequestParams{
-		Method:      "PUT",
-		URL:         url,
-		ContentType: contentType,
-		Body:        content,
-		ExtraHeaders: map[string]string{
-			"Juju-Curl": curl,
-		},
-	})
-}
-
-func (s *putObjectsSuite) assertUploadResponse(c *gc.C, resp *http.Response, expCharmURL string) {
+type putCharmObjectSuite struct {
+	baseObjectsSuite
+}
+
+var _ = gc.Suite(&putCharmObjectSuite{})
+
+func (s *putCharmObjectSuite) SetUpSuite(c *gc.C) {
+	s.baseObjectsSuite.SetUpSuite(c)
+	s.baseObjectsSuite.method = "PUT"
+	s.baseObjectsSuite.contentType = "application/zip"
+}
+
+func (s *putCharmObjectSuite) assertUploadResponse(c *gc.C, resp *http.Response, expCharmURL string) {
 	charmResponse := s.assertResponse(c, resp, http.StatusOK)
 	c.Check(charmResponse.Error, gc.Equals, "")
 	c.Check(charmResponse.CharmURL, gc.Equals, expCharmURL)
 }
 
-func (s *putObjectsSuite) TestUploadFailsWithInvalidZip(c *gc.C) {
+func (s *putCharmObjectSuite) TestUploadFailsWithInvalidZip(c *gc.C) {
 	empty := strings.NewReader("")
 
 	// Pretend we upload a zip by setting the Content-Type, so we can
@@ -283,7 +188,7 @@
 	s.assertErrorResponse(c, resp, http.StatusBadRequest, ".*expected Content-Type: application/zip, got: application/octet-stream$")
 }
 
-func (s *putObjectsSuite) TestUploadBumpsRevision(c *gc.C) {
+func (s *putCharmObjectSuite) TestUploadBumpsRevision(c *gc.C) {
 	// Add the dummy charm with revision 1.
 	ch := testcharms.Repo.CharmArchive(c.MkDir(), "dummy")
 	curl := fmt.Sprintf("local:quantal/%s-%d", ch.Meta().Name, ch.Revision())
@@ -293,7 +198,7 @@
 		StoragePath: "dummy-storage-path",
 		SHA256:      "dummy-1-sha256",
 	}
-	_, err := s.State.AddCharm(info)
+	_, err := s.ControllerModel(c).State().AddCharm(info)
 	c.Assert(err, jc.ErrorIsNil)
 
 	// Now try uploading the same revision and verify it gets bumped,
@@ -304,7 +209,7 @@
 	resp := s.uploadRequest(c, s.objectsCharmsURI("dummy-"+getCharmHash(c, f)), "application/zip", "local:quantal/dummy", f)
 	expectedURL := "local:quantal/dummy-2"
 	s.assertUploadResponse(c, resp, expectedURL)
-	sch, err := s.State.Charm(expectedURL)
+	sch, err := s.ControllerModel(c).State().Charm(expectedURL)
 	c.Assert(err, jc.ErrorIsNil)
 	c.Assert(sch.URL(), gc.Equals, expectedURL)
 	c.Assert(sch.Revision(), gc.Equals, 2)
@@ -321,5 +226,4 @@
 	_, err = stream.Seek(0, os.SEEK_SET)
 	c.Assert(err, jc.ErrorIsNil)
 	return hex.EncodeToString(hash.Sum(nil))[0:7]
->>>>>>> 31b4c57c
 }