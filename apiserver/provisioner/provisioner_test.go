--- conflicted
+++ resolved
@@ -545,11 +545,7 @@
 	wc1.AssertNoChange()
 }
 
-<<<<<<< HEAD
-func (s *withoutStateServerSuite) TestModelConfigNonManager(c *gc.C) {
-=======
 func (s *withoutControllerSuite) TestModelConfigNonManager(c *gc.C) {
->>>>>>> 1cd7ac8c
 	// Now test it with a non-environment manager and make sure
 	// the secret attributes are masked.
 	anAuthorizer := s.authorizer
@@ -661,11 +657,7 @@
 	setProvisioned("2")
 	setProvisioned("3")
 
-<<<<<<< HEAD
-	// Add a few state servers, provision two of them.
-=======
 	// Add a few controllers, provision two of them.
->>>>>>> 1cd7ac8c
 	_, err = s.State.EnableHA(3, constraints.Value{}, "quantal", nil)
 	c.Assert(err, jc.ErrorIsNil)
 	setProvisioned("5")
@@ -1317,11 +1309,7 @@
 	})
 }
 
-<<<<<<< HEAD
-func (s *withoutStateServerSuite) TestWatchModelMachines(c *gc.C) {
-=======
 func (s *withoutControllerSuite) TestWatchModelMachines(c *gc.C) {
->>>>>>> 1cd7ac8c
 	c.Assert(s.resources.Count(), gc.Equals, 0)
 
 	got, err := s.provisioner.WatchModelMachines()
