// Copyright 2013, 2014 Canonical Ltd.
// Licensed under the AGPLv3, see LICENCE file for details.

package client

import (
	"fmt"
	"net/url"
	"os"
	"strings"

	"github.com/juju/errors"
	"github.com/juju/loggo"
	"github.com/juju/names"
	"github.com/juju/utils"
	"gopkg.in/juju/charm.v3"

	"github.com/juju/juju/api"
	"github.com/juju/juju/apiserver/common"
	"github.com/juju/juju/apiserver/params"
	"github.com/juju/juju/environs"
	"github.com/juju/juju/environs/config"
	"github.com/juju/juju/environs/manual"
	"github.com/juju/juju/instance"
	"github.com/juju/juju/juju"
	"github.com/juju/juju/network"
	"github.com/juju/juju/state"
	"github.com/juju/juju/version"
)

func init() {
	common.RegisterStandardFacade("Client", 0, NewClient)
}

var logger = loggo.GetLogger("juju.apiserver.client")

type API struct {
	state     *state.State
	auth      common.Authorizer
	resources *common.Resources
	client    *Client
	// statusSetter provides common methods for updating an entity's provisioning status.
	statusSetter *common.StatusSetter
	toolsFinder  *common.ToolsFinder
}

// Client serves client-specific API methods.
type Client struct {
	api *API
}

// NewClient creates a new instance of the Client Facade.
func NewClient(st *state.State, resources *common.Resources, authorizer common.Authorizer) (*Client, error) {
	if !authorizer.AuthClient() {
		return nil, common.ErrPerm
	}
	env, err := st.Environment()
	if err != nil {
		return nil, err
	}
	urlGetter := common.NewToolsURLGetter(env.UUID(), st)
	return &Client{api: &API{
		state:        st,
		auth:         authorizer,
		resources:    resources,
		statusSetter: common.NewStatusSetter(st, common.AuthAlways()),
		toolsFinder:  common.NewToolsFinder(st, st, urlGetter),
	}}, nil
}

func (c *Client) WatchAll() (params.AllWatcherId, error) {
	w := c.api.state.Watch()
	return params.AllWatcherId{
		AllWatcherId: c.api.resources.Register(w),
	}, nil
}

// ServiceSet implements the server side of Client.ServiceSet. Values set to an
// empty string will be unset.
//
// (Deprecated) Use NewServiceSetForClientAPI instead, to preserve values set to
// an empty string, and use ServiceUnset to unset values.
func (c *Client) ServiceSet(p params.ServiceSet) error {
	svc, err := c.api.state.Service(p.ServiceName)
	if err != nil {
		return err
	}
	return serviceSetSettingsStrings(svc, p.Options)
}

// NewServiceSetForClientAPI implements the server side of
// Client.NewServiceSetForClientAPI. This is exactly like ServiceSet except that
// it does not unset values that are set to an empty string.  ServiceUnset
// should be used for that.
//
// TODO(Nate): rename this to ServiceSet (and remove the deprecated ServiceSet)
// when the GUI handles the new behavior.
func (c *Client) NewServiceSetForClientAPI(p params.ServiceSet) error {
	svc, err := c.api.state.Service(p.ServiceName)
	if err != nil {
		return err
	}
	return newServiceSetSettingsStringsForClientAPI(svc, p.Options)
}

// ServiceUnset implements the server side of Client.ServiceUnset.
func (c *Client) ServiceUnset(p params.ServiceUnset) error {
	svc, err := c.api.state.Service(p.ServiceName)
	if err != nil {
		return err
	}
	settings := make(charm.Settings)
	for _, option := range p.Options {
		settings[option] = nil
	}
	return svc.UpdateConfigSettings(settings)
}

// ServiceSetYAML implements the server side of Client.ServerSetYAML.
func (c *Client) ServiceSetYAML(p params.ServiceSetYAML) error {
	svc, err := c.api.state.Service(p.ServiceName)
	if err != nil {
		return err
	}
	return serviceSetSettingsYAML(svc, p.Config)
}

// ServiceCharmRelations implements the server side of Client.ServiceCharmRelations.
func (c *Client) ServiceCharmRelations(p params.ServiceCharmRelations) (params.ServiceCharmRelationsResults, error) {
	var results params.ServiceCharmRelationsResults
	service, err := c.api.state.Service(p.ServiceName)
	if err != nil {
		return results, err
	}
	endpoints, err := service.Endpoints()
	if err != nil {
		return results, err
	}
	results.CharmRelations = make([]string, len(endpoints))
	for i, endpoint := range endpoints {
		results.CharmRelations[i] = endpoint.Relation.Name
	}
	return results, nil
}

// Resolved implements the server side of Client.Resolved.
func (c *Client) Resolved(p params.Resolved) error {
	unit, err := c.api.state.Unit(p.UnitName)
	if err != nil {
		return err
	}
	return unit.Resolve(p.Retry)
}

// PublicAddress implements the server side of Client.PublicAddress.
func (c *Client) PublicAddress(p params.PublicAddress) (results params.PublicAddressResults, err error) {
	switch {
	case names.IsValidMachine(p.Target):
		machine, err := c.api.state.Machine(p.Target)
		if err != nil {
			return results, err
		}
		addr := network.SelectPublicAddress(machine.Addresses())
		if addr == "" {
			return results, fmt.Errorf("machine %q has no public address", machine)
		}
		return params.PublicAddressResults{PublicAddress: addr}, nil

	case names.IsValidUnit(p.Target):
		unit, err := c.api.state.Unit(p.Target)
		if err != nil {
			return results, err
		}
		addr, ok := unit.PublicAddress()
		if !ok {
			return results, fmt.Errorf("unit %q has no public address", unit)
		}
		return params.PublicAddressResults{PublicAddress: addr}, nil
	}
	return results, fmt.Errorf("unknown unit or machine %q", p.Target)
}

// PrivateAddress implements the server side of Client.PrivateAddress.
func (c *Client) PrivateAddress(p params.PrivateAddress) (results params.PrivateAddressResults, err error) {
	switch {
	case names.IsValidMachine(p.Target):
		machine, err := c.api.state.Machine(p.Target)
		if err != nil {
			return results, err
		}
		addr := network.SelectInternalAddress(machine.Addresses(), false)
		if addr == "" {
			return results, fmt.Errorf("machine %q has no internal address", machine)
		}
		return params.PrivateAddressResults{PrivateAddress: addr}, nil

	case names.IsValidUnit(p.Target):
		unit, err := c.api.state.Unit(p.Target)
		if err != nil {
			return results, err
		}
		addr, ok := unit.PrivateAddress()
		if !ok {
			return results, fmt.Errorf("unit %q has no internal address", unit)
		}
		return params.PrivateAddressResults{PrivateAddress: addr}, nil
	}
	return results, fmt.Errorf("unknown unit or machine %q", p.Target)
}

// ServiceExpose changes the juju-managed firewall to expose any ports that
// were also explicitly marked by units as open.
func (c *Client) ServiceExpose(args params.ServiceExpose) error {
	svc, err := c.api.state.Service(args.ServiceName)
	if err != nil {
		return err
	}
	return svc.SetExposed()
}

// ServiceUnexpose changes the juju-managed firewall to unexpose any ports that
// were also explicitly marked by units as open.
func (c *Client) ServiceUnexpose(args params.ServiceUnexpose) error {
	svc, err := c.api.state.Service(args.ServiceName)
	if err != nil {
		return err
	}
	return svc.ClearExposed()
}

var CharmStore charm.Repository = charm.Store

func networkTagsToNames(tags []string) ([]string, error) {
	netNames := make([]string, len(tags))
	for i, tag := range tags {
		t, err := names.ParseNetworkTag(tag)
		if err != nil {
			return nil, err
		}
		netNames[i] = t.Id()
	}
	return netNames, nil
}

// ServiceDeploy fetches the charm from the charm store and deploys it.
// AddCharm or AddLocalCharm should be called to add the charm
// before calling ServiceDeploy, although for backward compatibility
// this is not necessary until 1.16 support is removed.
func (c *Client) ServiceDeploy(args params.ServiceDeploy) error {
	curl, err := charm.ParseURL(args.CharmUrl)
	if err != nil {
		return err
	}
	if curl.Revision < 0 {
		return fmt.Errorf("charm url must include revision")
	}

	if args.ToMachineSpec != "" && names.IsValidMachine(args.ToMachineSpec) {
		_, err = c.api.state.Machine(args.ToMachineSpec)
		if err != nil {
			return fmt.Errorf(`cannot deploy "%v" to machine %v: %v`, args.ServiceName, args.ToMachineSpec, err)
		}
	}

	// Try to find the charm URL in state first.
	ch, err := c.api.state.Charm(curl)
	if errors.IsNotFound(err) {
		// Remove this whole if block when 1.16 compatibility is dropped.
		if curl.Schema != "cs" {
			return fmt.Errorf(`charm url has unsupported schema %q`, curl.Schema)
		}
		err = c.AddCharm(params.CharmURL{args.CharmUrl})
		if err != nil {
			return err
		}
		ch, err = c.api.state.Charm(curl)
		if err != nil {
			return err
		}
	} else if err != nil {
		return err
	}

	var settings charm.Settings
	if len(args.ConfigYAML) > 0 {
		settings, err = ch.Config().ParseSettingsYAML([]byte(args.ConfigYAML), args.ServiceName)
	} else if len(args.Config) > 0 {
		// Parse config in a compatile way (see function comment).
		settings, err = parseSettingsCompatible(ch, args.Config)
	}
	if err != nil {
		return err
	}
	// Convert network tags to names for any given networks.
	requestedNetworks, err := networkTagsToNames(args.Networks)
	if err != nil {
		return err
	}

	_, err = juju.DeployService(c.api.state,
		juju.DeployServiceParams{
			ServiceName: args.ServiceName,
			// TODO(dfc) ServiceOwner should be a tag
			ServiceOwner:   c.api.auth.GetAuthTag().String(),
			Charm:          ch,
			NumUnits:       args.NumUnits,
			ConfigSettings: settings,
			Constraints:    args.Constraints,
			ToMachineSpec:  args.ToMachineSpec,
			Networks:       requestedNetworks,
		})
	return err
}

// ServiceDeployWithNetworks works exactly like ServiceDeploy, but
// allows specifying networks to include or exclude on the machine
// where the charm gets deployed (either with args.Network or with
// constraints).
func (c *Client) ServiceDeployWithNetworks(args params.ServiceDeploy) error {
	return c.ServiceDeploy(args)
}

// ServiceUpdate updates the service attributes, including charm URL,
// minimum number of units, settings and constraints.
// All parameters in params.ServiceUpdate except the service name are optional.
func (c *Client) ServiceUpdate(args params.ServiceUpdate) error {
	service, err := c.api.state.Service(args.ServiceName)
	if err != nil {
		return err
	}
	// Set the charm for the given service.
	if args.CharmUrl != "" {
		if err = c.serviceSetCharm(service, args.CharmUrl, args.ForceCharmUrl); err != nil {
			return err
		}
	}
	// Set the minimum number of units for the given service.
	if args.MinUnits != nil {
		if err = service.SetMinUnits(*args.MinUnits); err != nil {
			return err
		}
	}
	// Set up service's settings.
	if args.SettingsYAML != "" {
		if err = serviceSetSettingsYAML(service, args.SettingsYAML); err != nil {
			return err
		}
	} else if len(args.SettingsStrings) > 0 {
		if err = serviceSetSettingsStrings(service, args.SettingsStrings); err != nil {
			return err
		}
	}
	// Update service's constraints.
	if args.Constraints != nil {
		return service.SetConstraints(*args.Constraints)
	}
	return nil
}

// serviceSetCharm sets the charm for the given service.
func (c *Client) serviceSetCharm(service *state.Service, url string, force bool) error {
	curl, err := charm.ParseURL(url)
	if err != nil {
		return err
	}
	sch, err := c.api.state.Charm(curl)
	if errors.IsNotFound(err) {
		// Charms should be added before trying to use them, with
		// AddCharm or AddLocalCharm API calls. When they're not,
		// we're reverting to 1.16 compatibility mode.
		return c.serviceSetCharm1dot16(service, curl, force)
	}
	if err != nil {
		return err
	}
	return service.SetCharm(sch, force)
}

// serviceSetCharm1dot16 sets the charm for the given service in 1.16
// compatibility mode. Remove this when support for 1.16 is dropped.
func (c *Client) serviceSetCharm1dot16(service *state.Service, curl *charm.URL, force bool) error {
	if curl.Schema != "cs" {
		return fmt.Errorf(`charm url has unsupported schema %q`, curl.Schema)
	}
	if curl.Revision < 0 {
		return fmt.Errorf("charm url must include revision")
	}
	err := c.AddCharm(params.CharmURL{curl.String()})
	if err != nil {
		return err
	}
	ch, err := c.api.state.Charm(curl)
	if err != nil {
		return err
	}
	return service.SetCharm(ch, force)
}

// serviceSetSettingsYAML updates the settings for the given service,
// taking the configuration from a YAML string.
func serviceSetSettingsYAML(service *state.Service, settings string) error {
	ch, _, err := service.Charm()
	if err != nil {
		return err
	}
	changes, err := ch.Config().ParseSettingsYAML([]byte(settings), service.Name())
	if err != nil {
		return err
	}
	return service.UpdateConfigSettings(changes)
}

// serviceSetSettingsStrings updates the settings for the given service,
// taking the configuration from a map of strings.
func serviceSetSettingsStrings(service *state.Service, settings map[string]string) error {
	ch, _, err := service.Charm()
	if err != nil {
		return err
	}
	// Parse config in a compatible way (see function comment).
	changes, err := parseSettingsCompatible(ch, settings)
	if err != nil {
		return err
	}
	return service.UpdateConfigSettings(changes)
}

// newServiceSetSettingsStringsForClientAPI updates the settings for the given
// service, taking the configuration from a map of strings.
//
// TODO(Nate): replace serviceSetSettingsStrings with this onces the GUI no
// longer expects to be able to unset values by sending an empty string.
func newServiceSetSettingsStringsForClientAPI(service *state.Service, settings map[string]string) error {
	ch, _, err := service.Charm()
	if err != nil {
		return err
	}

	// Validate the settings.
	changes, err := ch.Config().ParseSettingsStrings(settings)
	if err != nil {
		return err
	}

	return service.UpdateConfigSettings(changes)
}

// ServiceSetCharm sets the charm for a given service.
func (c *Client) ServiceSetCharm(args params.ServiceSetCharm) error {
	service, err := c.api.state.Service(args.ServiceName)
	if err != nil {
		return err
	}
	return c.serviceSetCharm(service, args.CharmUrl, args.Force)
}

// addServiceUnits adds a given number of units to a service.
func addServiceUnits(state *state.State, args params.AddServiceUnits) ([]*state.Unit, error) {
	service, err := state.Service(args.ServiceName)
	if err != nil {
		return nil, err
	}
	if args.NumUnits < 1 {
		return nil, fmt.Errorf("must add at least one unit")
	}
	if args.NumUnits > 1 && args.ToMachineSpec != "" {
		return nil, fmt.Errorf("cannot use NumUnits with ToMachineSpec")
	}
	return juju.AddUnits(state, service, args.NumUnits, args.ToMachineSpec)
}

// AddServiceUnits adds a given number of units to a service.
func (c *Client) AddServiceUnits(args params.AddServiceUnits) (params.AddServiceUnitsResults, error) {
	units, err := addServiceUnits(c.api.state, args)
	if err != nil {
		return params.AddServiceUnitsResults{}, err
	}
	unitNames := make([]string, len(units))
	for i, unit := range units {
		unitNames[i] = unit.String()
	}
	return params.AddServiceUnitsResults{Units: unitNames}, nil
}

// DestroyServiceUnits removes a given set of service units.
func (c *Client) DestroyServiceUnits(args params.DestroyServiceUnits) error {
	var errs []string
	for _, name := range args.UnitNames {
		unit, err := c.api.state.Unit(name)
		switch {
		case errors.IsNotFound(err):
			err = fmt.Errorf("unit %q does not exist", name)
		case err != nil:
		case unit.Life() != state.Alive:
			continue
		case unit.IsPrincipal():
			err = unit.Destroy()
		default:
			err = fmt.Errorf("unit %q is a subordinate", name)
		}
		if err != nil {
			errs = append(errs, err.Error())
		}
	}
	return destroyErr("units", args.UnitNames, errs)
}

// ServiceDestroy destroys a given service.
func (c *Client) ServiceDestroy(args params.ServiceDestroy) error {
	svc, err := c.api.state.Service(args.ServiceName)
	if err != nil {
		return err
	}
	return svc.Destroy()
}

// GetServiceConstraints returns the constraints for a given service.
func (c *Client) GetServiceConstraints(args params.GetServiceConstraints) (params.GetConstraintsResults, error) {
	svc, err := c.api.state.Service(args.ServiceName)
	if err != nil {
		return params.GetConstraintsResults{}, err
	}
	cons, err := svc.Constraints()
	return params.GetConstraintsResults{cons}, err
}

// GetEnvironmentConstraints returns the constraints for the environment.
func (c *Client) GetEnvironmentConstraints() (params.GetConstraintsResults, error) {
	cons, err := c.api.state.EnvironConstraints()
	if err != nil {
		return params.GetConstraintsResults{}, err
	}
	return params.GetConstraintsResults{cons}, nil
}

// SetServiceConstraints sets the constraints for a given service.
func (c *Client) SetServiceConstraints(args params.SetConstraints) error {
	svc, err := c.api.state.Service(args.ServiceName)
	if err != nil {
		return err
	}
	return svc.SetConstraints(args.Constraints)
}

// SetEnvironmentConstraints sets the constraints for the environment.
func (c *Client) SetEnvironmentConstraints(args params.SetConstraints) error {
	return c.api.state.SetEnvironConstraints(args.Constraints)
}

// AddRelation adds a relation between the specified endpoints and returns the relation info.
func (c *Client) AddRelation(args params.AddRelation) (params.AddRelationResults, error) {
	inEps, err := c.api.state.InferEndpoints(args.Endpoints)
	if err != nil {
		return params.AddRelationResults{}, err
	}
	rel, err := c.api.state.AddRelation(inEps...)
	if err != nil {
		return params.AddRelationResults{}, err
	}
	outEps := make(map[string]charm.Relation)
	for _, inEp := range inEps {
		outEp, err := rel.Endpoint(inEp.ServiceName)
		if err != nil {
			return params.AddRelationResults{}, err
		}
		outEps[inEp.ServiceName] = outEp.Relation
	}
	return params.AddRelationResults{Endpoints: outEps}, nil
}

// DestroyRelation removes the relation between the specified endpoints.
func (c *Client) DestroyRelation(args params.DestroyRelation) error {
	eps, err := c.api.state.InferEndpoints(args.Endpoints)
	if err != nil {
		return err
	}
	rel, err := c.api.state.EndpointsRelation(eps...)
	if err != nil {
		return err
	}
	return rel.Destroy()
}

// AddMachines adds new machines with the supplied parameters.
func (c *Client) AddMachines(args params.AddMachines) (params.AddMachinesResults, error) {
	return c.AddMachinesV2(args)
}

// AddMachinesV2 adds new machines with the supplied parameters.
func (c *Client) AddMachinesV2(args params.AddMachines) (params.AddMachinesResults, error) {
	results := params.AddMachinesResults{
		Machines: make([]params.AddMachinesResult, len(args.MachineParams)),
	}
	for i, p := range args.MachineParams {
		m, err := c.addOneMachine(p)
		results.Machines[i].Error = common.ServerError(err)
		if err == nil {
			results.Machines[i].Machine = m.Id()
		}
	}
	return results, nil
}

// InjectMachines injects a machine into state with provisioned status.
func (c *Client) InjectMachines(args params.AddMachines) (params.AddMachinesResults, error) {
	return c.AddMachines(args)
}

func (c *Client) addOneMachine(p params.AddMachineParams) (*state.Machine, error) {
	if p.ParentId != "" && p.ContainerType == "" {
		return nil, fmt.Errorf("parent machine specified without container type")
	}
	if p.ContainerType != "" && p.Placement != nil {
		return nil, fmt.Errorf("container type and placement are mutually exclusive")
	}
	if p.Placement != nil {
		// Extract container type and parent from container placement directives.
		containerType, err := instance.ParseContainerType(p.Placement.Scope)
		if err == nil {
			p.ContainerType = containerType
			p.ParentId = p.Placement.Directive
			p.Placement = nil
		}
	}

	if p.ContainerType != "" || p.Placement != nil {
		// Guard against dubious client by making sure that
		// the following attributes can only be set when we're
		// not using placement.
		p.InstanceId = ""
		p.Nonce = ""
		p.HardwareCharacteristics = instance.HardwareCharacteristics{}
		p.Addrs = nil
	}

	if p.Series == "" {
		conf, err := c.api.state.EnvironConfig()
		if err != nil {
			return nil, err
		}
		p.Series = config.PreferredSeries(conf)
	}

	var placementDirective string
	if p.Placement != nil {
		env, err := c.api.state.Environment()
		if err != nil {
			return nil, err
		}
		// For 1.21 we should support both UUID and name, and with 1.22
		// just support UUID
		if p.Placement.Scope != env.Name() && p.Placement.Scope != env.UUID() {
			return nil, fmt.Errorf("invalid environment name %q", p.Placement.Scope)
		}
		placementDirective = p.Placement.Directive
	}

	jobs, err := stateJobs(p.Jobs)
	if err != nil {
		return nil, err
	}
	template := state.MachineTemplate{
		Series:      p.Series,
		Constraints: p.Constraints,
		InstanceId:  p.InstanceId,
		Jobs:        jobs,
		Nonce:       p.Nonce,
		HardwareCharacteristics: p.HardwareCharacteristics,
		Addresses:               p.Addrs,
		Placement:               placementDirective,
	}
	if p.ContainerType == "" {
		return c.api.state.AddOneMachine(template)
	}
	if p.ParentId != "" {
		return c.api.state.AddMachineInsideMachine(template, p.ParentId, p.ContainerType)
	}
	return c.api.state.AddMachineInsideNewMachine(template, template, p.ContainerType)
}

func stateJobs(jobs []params.MachineJob) ([]state.MachineJob, error) {
	newJobs := make([]state.MachineJob, len(jobs))
	for i, job := range jobs {
		newJob, err := state.MachineJobFromParams(job)
		if err != nil {
			return nil, err
		}
		newJobs[i] = newJob
	}
	return newJobs, nil
}

// ProvisioningScript returns a shell script that, when run,
// provisions a machine agent on the machine executing the script.
func (c *Client) ProvisioningScript(args params.ProvisioningScriptParams) (params.ProvisioningScriptResult, error) {
	var result params.ProvisioningScriptResult
	mcfg, err := MachineConfig(c.api.state, args.MachineId, args.Nonce, args.DataDir)
	if err != nil {
		return result, err
	}

	// Until DisablePackageCommands is retired, for backwards
	// compatibility, we must respect the client's request and
	// override any environment settings the user may have specified.
	// If the client does specify this setting, it will only ever be
	// true. False indicates the client doesn't care and we should use
	// what's specified in the environments.yaml file.
	if args.DisablePackageCommands {
		mcfg.EnableOSRefreshUpdate = false
		mcfg.EnableOSUpgrade = false
	} else if cfg, err := c.api.state.EnvironConfig(); err != nil {
		return result, err
	} else {
		mcfg.EnableOSUpgrade = cfg.EnableOSUpgrade()
		mcfg.EnableOSRefreshUpdate = cfg.EnableOSRefreshUpdate()
	}

	result.Script, err = manual.ProvisioningScript(mcfg)
	return result, err
}

// DestroyMachines removes a given set of machines.
func (c *Client) DestroyMachines(args params.DestroyMachines) error {
	var errs []string
	for _, id := range args.MachineNames {
		machine, err := c.api.state.Machine(id)
		switch {
		case errors.IsNotFound(err):
			err = fmt.Errorf("machine %s does not exist", id)
		case err != nil:
		case args.Force:
			err = machine.ForceDestroy()
		case machine.Life() != state.Alive:
			continue
		default:
			err = machine.Destroy()
		}
		if err != nil {
			errs = append(errs, err.Error())
		}
	}
	return destroyErr("machines", args.MachineNames, errs)
}

// CharmInfo returns information about the requested charm.
func (c *Client) CharmInfo(args params.CharmInfo) (api.CharmInfo, error) {
	curl, err := charm.ParseURL(args.CharmURL)
	if err != nil {
		return api.CharmInfo{}, err
	}
	charm, err := c.api.state.Charm(curl)
	if err != nil {
		return api.CharmInfo{}, err
	}
	info := api.CharmInfo{
		Revision: charm.Revision(),
		URL:      curl.String(),
		Config:   charm.Config(),
		Meta:     charm.Meta(),
	}
	return info, nil
}

// EnvironmentInfo returns information about the current environment (default
// series and type).
func (c *Client) EnvironmentInfo() (api.EnvironmentInfo, error) {
	state := c.api.state
	conf, err := state.EnvironConfig()
	if err != nil {
		return api.EnvironmentInfo{}, err
	}
	env, err := state.Environment()
	if err != nil {
		return api.EnvironmentInfo{}, err
	}

	info := api.EnvironmentInfo{
		DefaultSeries: config.PreferredSeries(conf),
		ProviderType:  conf.Type(),
		Name:          conf.Name(),
		UUID:          env.UUID(),
	}
	return info, nil
}

// ShareEnvironment allows the given user(s) access to the environment.
func (c *Client) ShareEnvironment(args params.ModifyEnvironUsers) (result params.ErrorResults, err error) {
	var createdBy names.UserTag
	var ok bool
	if createdBy, ok = c.api.auth.GetAuthTag().(names.UserTag); !ok {
		return result, errors.Errorf("api connection is not through a user")
	}

	result = params.ErrorResults{
		Results: make([]params.ErrorResult, len(args.Changes)),
	}
	if len(args.Changes) == 0 {
		return result, nil
	}

	for i, arg := range args.Changes {
		userTagString := arg.UserTag
		user, err := names.ParseUserTag(userTagString)
		if err != nil {
			result.Results[i].Error = common.ServerError(errors.Annotate(err, "could not share environment"))
			continue
		}
<<<<<<< HEAD
		switch arg.Action {
		case params.AddEnvUser:
			_, err := c.api.state.AddEnvironmentUser(user, createdBy, "")
=======
		if arg.Action == params.AddEnvUser {
			_, err := c.api.state.AddEnvironmentUser(user, createdBy)
>>>>>>> 23492c0f
			if err != nil {
				err = errors.Annotate(err, "could not share environment")
				result.Results[i].Error = common.ServerError(err)
			}
		case params.RemoveEnvUser:
			err := c.api.state.RemoveEnvironmentUser(user)
			if err != nil {
				err = errors.Annotate(err, "could not unshare environment")
				result.Results[i].Error = common.ServerError(err)
			}
		default:
			result.Results[i].Error = common.ServerError(errors.Errorf("unknown action %q", arg.Action))
		}
	}
	return result, nil
}

// GetAnnotations returns annotations about a given entity.
func (c *Client) GetAnnotations(args params.GetAnnotations) (params.GetAnnotationsResults, error) {
	nothing := params.GetAnnotationsResults{}
	tag, err := names.ParseTag(args.Tag)
	if err != nil {
		return nothing, errors.Trace(err)
	}
	entity, err := c.findEntity(tag)
	if err != nil {
		return nothing, errors.Trace(err)
	}
	ann, err := entity.Annotations()
	if err != nil {
		return nothing, errors.Trace(err)
	}
	return params.GetAnnotationsResults{Annotations: ann}, nil
}

func (c *Client) findEntity(tag names.Tag) (state.Annotator, error) {
	entity0, err := c.api.state.FindEntity(tag)
	if err != nil {
		return nil, err
	}
	entity, ok := entity0.(state.Annotator)
	if !ok {
		return nil, common.NotSupportedError(tag, "annotations")
	}
	return entity, nil
}

// SetAnnotations stores annotations about a given entity.
func (c *Client) SetAnnotations(args params.SetAnnotations) error {
	tag, err := names.ParseTag(args.Tag)
	if err != nil {
		return errors.Trace(err)
	}
	entity, err := c.findEntity(tag)
	if err != nil {
		return errors.Trace(err)
	}
	return entity.SetAnnotations(args.Pairs)
}

// parseSettingsCompatible parses setting strings in a way that is
// compatible with the behavior before this CL based on the issue
// http://pad.lv/1194945. Until then setting an option to an empty
// string caused it to reset to the default value. We now allow
// empty strings as actual values, but we want to preserve the API
// behavior.
func parseSettingsCompatible(ch *state.Charm, settings map[string]string) (charm.Settings, error) {
	setSettings := map[string]string{}
	unsetSettings := charm.Settings{}
	// Split settings into those which set and those which unset a value.
	for name, value := range settings {
		if value == "" {
			unsetSettings[name] = nil
			continue
		}
		setSettings[name] = value
	}
	// Validate the settings.
	changes, err := ch.Config().ParseSettingsStrings(setSettings)
	if err != nil {
		return nil, err
	}
	// Validate the unsettings and merge them into the changes.
	unsetSettings, err = ch.Config().ValidateSettings(unsetSettings)
	if err != nil {
		return nil, err
	}
	for name := range unsetSettings {
		changes[name] = nil
	}
	return changes, nil
}

// AgentVersion returns the current version that the API server is running.
func (c *Client) AgentVersion() (params.AgentVersionResult, error) {
	return params.AgentVersionResult{Version: version.Current.Number}, nil
}

// EnvironmentGet implements the server-side part of the
// get-environment CLI command.
func (c *Client) EnvironmentGet() (params.EnvironmentGetResults, error) {
	result := params.EnvironmentGetResults{}
	// Get the existing environment config from the state.
	config, err := c.api.state.EnvironConfig()
	if err != nil {
		return result, err
	}
	result.Config = config.AllAttrs()
	return result, nil
}

// EnvironmentSet implements the server-side part of the
// set-environment CLI command.
func (c *Client) EnvironmentSet(args params.EnvironmentSet) error {
	// Make sure we don't allow changing agent-version.
	checkAgentVersion := func(updateAttrs map[string]interface{}, removeAttrs []string, oldConfig *config.Config) error {
		if v, found := updateAttrs["agent-version"]; found {
			oldVersion, _ := oldConfig.AgentVersion()
			if v != oldVersion.String() {
				return fmt.Errorf("agent-version cannot be changed")
			}
		}
		return nil
	}
	// TODO(waigani) 2014-3-11 #1167616
	// Add a txn retry loop to ensure that the settings on disk have not
	// changed underneath us.
	return c.api.state.UpdateEnvironConfig(args.Config, nil, checkAgentVersion)
}

// EnvironmentUnset implements the server-side part of the
// set-environment CLI command.
func (c *Client) EnvironmentUnset(args params.EnvironmentUnset) error {
	// TODO(waigani) 2014-3-11 #1167616
	// Add a txn retry loop to ensure that the settings on disk have not
	// changed underneath us.
	return c.api.state.UpdateEnvironConfig(nil, args.Keys, nil)
}

// SetEnvironAgentVersion sets the environment agent version.
func (c *Client) SetEnvironAgentVersion(args params.SetEnvironAgentVersion) error {
	return c.api.state.SetEnvironAgentVersion(args.Version)
}

// FindTools returns a List containing all tools matching the given parameters.
func (c *Client) FindTools(args params.FindToolsParams) (params.FindToolsResult, error) {
	return c.api.toolsFinder.FindTools(args)
}

func destroyErr(desc string, ids, errs []string) error {
	if len(errs) == 0 {
		return nil
	}
	msg := "some %s were not destroyed"
	if len(errs) == len(ids) {
		msg = "no %s were destroyed"
	}
	msg = fmt.Sprintf(msg, desc)
	return fmt.Errorf("%s: %s", msg, strings.Join(errs, "; "))
}

// AddCharm adds the given charm URL (which must include revision) to
// the environment, if it does not exist yet. Local charms are not
// supported, only charm store URLs. See also AddLocalCharm().
func (c *Client) AddCharm(args params.CharmURL) error {
	charmURL, err := charm.ParseURL(args.URL)
	if err != nil {
		return err
	}
	if charmURL.Schema != "cs" {
		return fmt.Errorf("only charm store charm URLs are supported, with cs: schema")
	}
	if charmURL.Revision < 0 {
		return fmt.Errorf("charm URL must include revision")
	}

	// First, check if a pending or a real charm exists in state.
	stateCharm, err := c.api.state.PrepareStoreCharmUpload(charmURL)
	if err == nil && stateCharm.IsUploaded() {
		// Charm already in state (it was uploaded already).
		return nil
	} else if err != nil {
		return err
	}

	// Get the charm and its information from the store.
	envConfig, err := c.api.state.EnvironConfig()
	if err != nil {
		return err
	}
	store := config.SpecializeCharmRepo(CharmStore, envConfig)
	downloadedCharm, err := store.Get(charmURL)
	if err != nil {
		return errors.Annotatef(err, "cannot download charm %q", charmURL.String())
	}

	// Open it and calculate the SHA256 hash.
	downloadedBundle, ok := downloadedCharm.(*charm.CharmArchive)
	if !ok {
		return errors.Errorf("expected a charm archive, got %T", downloadedCharm)
	}
	archive, err := os.Open(downloadedBundle.Path)
	if err != nil {
		return errors.Annotate(err, "cannot read downloaded charm")
	}
	defer archive.Close()
	bundleSHA256, size, err := utils.ReadSHA256(archive)
	if err != nil {
		return errors.Annotate(err, "cannot calculate SHA256 hash of charm")
	}
	if _, err := archive.Seek(0, 0); err != nil {
		return errors.Annotate(err, "cannot rewind charm archive")
	}

	// Get the environment storage and upload the charm.
	env, err := environs.New(envConfig)
	if err != nil {
		return errors.Annotate(err, "cannot access environment")
	}
	storage := env.Storage()
	archiveName, err := CharmArchiveName(charmURL.Name, charmURL.Revision)
	if err != nil {
		return errors.Annotate(err, "cannot generate charm archive name")
	}
	if err := storage.Put(archiveName, archive, size); err != nil {
		return errors.Annotate(err, "cannot upload charm to provider storage")
	}
	storageURL, err := storage.URL(archiveName)
	if err != nil {
		return errors.Annotate(err, "cannot get storage URL for charm")
	}
	bundleURL, err := url.Parse(storageURL)
	if err != nil {
		return errors.Annotate(err, "cannot parse storage URL")
	}

	// Finally, update the charm data in state and mark it as no longer pending.
	_, err = c.api.state.UpdateUploadedCharm(downloadedCharm, charmURL, bundleURL, bundleSHA256)
	cause := errors.Cause(err)
	if err == state.ErrCharmRevisionAlreadyModified ||
		cause == state.ErrCharmRevisionAlreadyModified ||
		state.IsCharmAlreadyUploadedError(err) {
		// This is not an error, it just signifies somebody else
		// managed to upload and update the charm in state before
		// us. This means we have to delete what we just uploaded
		// to storage.
		if err := storage.Remove(archiveName); err != nil {
			errors.Annotate(err, "cannot remove duplicated charm from storage")
		}
		return nil
	}
	return err
}

func (c *Client) ResolveCharms(args params.ResolveCharms) (params.ResolveCharmResults, error) {
	var results params.ResolveCharmResults

	envConfig, err := c.api.state.EnvironConfig()
	if err != nil {
		return params.ResolveCharmResults{}, err
	}
	repo := config.SpecializeCharmRepo(CharmStore, envConfig)

	for _, ref := range args.References {
		result := params.ResolveCharmResult{}
		curl, err := c.resolveCharm(&ref, repo)
		if err != nil {
			result.Error = err.Error()
		} else {
			result.URL = curl
		}
		results.URLs = append(results.URLs, result)
	}
	return results, nil
}

func (c *Client) resolveCharm(ref *charm.Reference, repo charm.Repository) (*charm.URL, error) {
	if ref.Schema != "cs" {
		return nil, fmt.Errorf("only charm store charm references are supported, with cs: schema")
	}

	// Resolve the charm location with the repository.
	return repo.Resolve(ref)
}

// CharmArchiveName returns a string that is suitable as a file name
// in a storage URL. It is constructed from the charm name, revision
// and a random UUID string.
func CharmArchiveName(name string, revision int) (string, error) {
	uuid, err := utils.NewUUID()
	if err != nil {
		return "", err
	}
	return charm.Quote(fmt.Sprintf("%s-%d-%s", name, revision, uuid)), nil
}

// RetryProvisioning marks a provisioning error as transient on the machines.
func (c *Client) RetryProvisioning(p params.Entities) (params.ErrorResults, error) {
	entityStatus := make([]params.EntityStatus, len(p.Entities))
	for i, entity := range p.Entities {
		entityStatus[i] = params.EntityStatus{Tag: entity.Tag, Data: map[string]interface{}{"transient": true}}
	}
	return c.api.statusSetter.UpdateStatus(params.SetStatus{
		Entities: entityStatus,
	})
}

// APIHostPorts returns the API host/port addresses stored in state.
func (c *Client) APIHostPorts() (result params.APIHostPortsResult, err error) {
	if result.Servers, err = c.api.state.APIHostPorts(); err != nil {
		return params.APIHostPortsResult{}, err
	}
	return result, nil
}

// Convert machine ids to tags.
func machineIdsToTags(ids ...string) []string {
	var result []string
	for _, id := range ids {
		result = append(result, names.NewMachineTag(id).String())
	}
	return result
}

// Generate a StateServersChanges structure.
func stateServersChanges(change state.StateServersChanges) params.StateServersChanges {
	return params.StateServersChanges{
		Added:      machineIdsToTags(change.Added...),
		Maintained: machineIdsToTags(change.Maintained...),
		Removed:    machineIdsToTags(change.Removed...),
		Promoted:   machineIdsToTags(change.Promoted...),
		Demoted:    machineIdsToTags(change.Demoted...),
	}
}

// EnsureAvailability ensures the availability of Juju state servers.
func (c *Client) EnsureAvailability(args params.StateServersSpecs) (params.StateServersChangeResults, error) {
	results := params.StateServersChangeResults{Results: make([]params.StateServersChangeResult, len(args.Specs))}
	for i, stateServersSpec := range args.Specs {
		result, err := c.ensureAvailabilitySingle(stateServersSpec)
		results.Results[i].Result = result
		results.Results[i].Error = common.ServerError(err)
	}
	return results, nil
}

// ensureAvailabilitySingle applies a single StateServersSpec specification to the current environment.
func (c *Client) ensureAvailabilitySingle(spec params.StateServersSpec) (params.StateServersChanges, error) {
	// Validate the environment tag if present.
	if spec.EnvironTag != "" {
		tag, err := names.ParseEnvironTag(spec.EnvironTag)
		if err != nil {
			return params.StateServersChanges{}, errors.Errorf("invalid environment tag: %v", err)
		}
		if _, err := c.api.state.FindEntity(tag); err != nil {
			return params.StateServersChanges{}, err
		}
	}

	series := spec.Series
	if series == "" {
		ssi, err := c.api.state.StateServerInfo()
		if err != nil {
			return params.StateServersChanges{}, err
		}

		// We should always have at least one voting machine
		// If we *really* wanted we could just pick whatever series is
		// in the majority, but really, if we always copy the value of
		// the first one, then they'll stay in sync.
		if len(ssi.VotingMachineIds) == 0 {
			// Better than a panic()?
			return params.StateServersChanges{}, fmt.Errorf("internal error, failed to find any voting machines")
		}
		templateMachine, err := c.api.state.Machine(ssi.VotingMachineIds[0])
		if err != nil {
			return params.StateServersChanges{}, err
		}
		series = templateMachine.Series()
	}
	changes, err := c.api.state.EnsureAvailability(spec.NumStateServers, spec.Constraints, series)
	if err != nil {
		return params.StateServersChanges{}, err
	}
	return stateServersChanges(changes), nil
}<|MERGE_RESOLUTION|>--- conflicted
+++ resolved
@@ -805,14 +805,9 @@
 			result.Results[i].Error = common.ServerError(errors.Annotate(err, "could not share environment"))
 			continue
 		}
-<<<<<<< HEAD
 		switch arg.Action {
 		case params.AddEnvUser:
-			_, err := c.api.state.AddEnvironmentUser(user, createdBy, "")
-=======
-		if arg.Action == params.AddEnvUser {
 			_, err := c.api.state.AddEnvironmentUser(user, createdBy)
->>>>>>> 23492c0f
 			if err != nil {
 				err = errors.Annotate(err, "could not share environment")
 				result.Results[i].Error = common.ServerError(err)
