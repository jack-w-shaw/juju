--- conflicted
+++ resolved
@@ -19,27 +19,17 @@
 
 jobs:
   migrate:
-<<<<<<< HEAD
-    name: 3.1-to-4.x via ${{ matrix.client }} client
-    runs-on: [self-hosted, linux, arm64, aws, large]
-=======
     name: migrate from ${{ matrix.channel }} via ${{ matrix.client }} client
     timeout-minutes: 30
     runs-on: [self-hosted, linux, arm64, aws, xlarge]
->>>>>>> 897ac877
     if: github.event.pull_request.draft == false
     strategy:
       fail-fast: false
       matrix:
         # TODO: add microk8s tests
         cloud: ["lxd"]
-<<<<<<< HEAD
         channel: ["3.1/stable"]
-        client: ['3.1', '4.x']
-=======
-        channel: ["2.9/stable", "3.1/stable"]
         client: ['source', 'target']
->>>>>>> 897ac877
 
     steps:
       - name: Checkout code
@@ -60,17 +50,6 @@
         if: matrix.cloud == 'lxd'
         uses: canonical/setup-lxd@4e959f8e0d9c5feb27d44c5e4d9a330a782edee0
 
-<<<<<<< HEAD
-      - name: Install Juju 3.1
-        run: |
-          sudo snap install juju --channel ${{ matrix.channel }}
-          mkdir -p ~/.local/share/juju
-
-      - name: Bootstrap a 3.1 controller and model
-        run: |
-          /snap/bin/juju version
-          /snap/bin/juju bootstrap lxd test31 --constraints "arch=$(go env GOARCH)"
-=======
       - name: Wait for LXD
         if: matrix.cloud == 'lxd'
         run: |
@@ -82,49 +61,20 @@
       - name: Install Juju ${{ matrix.channel }}
         run: |
           mkdir -p ~/.local/share/juju
-          if [[ ${{ matrix.channel }} == '2.9/stable' ]]; then
-            sudo snap install juju --classic --channel ${{ matrix.channel }}
-          else
-            sudo snap install juju --channel ${{ matrix.channel }}
-          fi
+          sudo snap install juju --channel ${{ matrix.channel }}
 
       - name: Bootstrap a ${{ matrix.channel }} controller and model
         run: |
           /snap/bin/juju version
           /snap/bin/juju bootstrap lxd source-controller --constraints "arch=$(go env GOARCH)"
->>>>>>> 897ac877
           /snap/bin/juju add-model test-migrate
           /snap/bin/juju set-model-constraints arch=$(go env GOARCH)
           /snap/bin/juju deploy ubuntu
 
-<<<<<<< HEAD
-      - name: Upgrade client to 4.x
-=======
       - name: Install target juju client
->>>>>>> 897ac877
         run: |
           make juju jujud &>/dev/null
 
-<<<<<<< HEAD
-      - name: Bootstrap 4.x controller
-        run: |
-          juju version
-          juju bootstrap lxd test4x --constraints "arch=$(go env GOARCH)"
-          juju switch controller
-          juju wait-for application controller
-
-        # TODO: create backup and juju restore
-
-      - name: Migrate default model to 4.x controller
-        run: |
-          # Determine which Juju client to use
-          JUJU='juju'
-          if [[ ${{ matrix.client }} == '3.1' ]]; then
-            JUJU='/snap/bin/juju'
-          fi
-          
-          $JUJU switch test31
-=======
       - name: Bootstrap target controller
         run: |
           juju version
@@ -139,10 +89,9 @@
           if [[ ${{ matrix.client }} == 'source' ]]; then
             JUJU='/snap/bin/juju'
           fi
-          
+
           $JUJU switch source-controller
->>>>>>> 897ac877
-          
+
           # Ensure application is fully deployed
           # We have to use the old client to speak to the new controller, as
           # this is blocked otherwise.
@@ -153,23 +102,14 @@
           sleep 10
 
           $JUJU version
-<<<<<<< HEAD
-          $JUJU migrate test-migrate test4x
-=======
           $JUJU migrate test-migrate target-controller
->>>>>>> 897ac877
 
       - name: Check the migration was successful
         run: |
           set -x
-<<<<<<< HEAD
-          juju switch test4x
-          juju status -m test4x/test-migrate
+          juju switch target-controller
+          juju status -m target-controller/test-migrate
 
-=======
-          juju switch target-controller
-          
->>>>>>> 897ac877
           # Wait for 'test-migrate' model to come through
           attempt=0
           while true; do
@@ -185,9 +125,9 @@
               exit 1
             fi
           done
-          
+
           juju switch test-migrate
           juju wait-for application ubuntu
-          
+
           juju deploy ubuntu yet-another-ubuntu
           juju wait-for application yet-another-ubuntu