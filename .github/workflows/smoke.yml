name: "Smoke"
on:
  pull_request:
    types: [opened, synchronize, reopened, ready_for_review]
  workflow_dispatch:

permissions:
  contents: read

jobs:

  smoke:
    name: Smoke
    runs-on: [self-hosted, linux, arm64, aws, xlarge]
    if: github.event.pull_request.draft == false
    strategy:
      fail-fast: false
      matrix:
        cloud: ["localhost", "microk8s"]
    steps:

    - name: Install Dependencies
      shell: bash
      run: |
        set -euxo pipefail
        echo "/snap/bin" >> $GITHUB_PATH
        sudo DEBIAN_FRONTEND=noninteractive apt install -y expect

    - name: Checkout
      uses: actions/checkout@v3

    - name: Setup LXD
      if: matrix.cloud == 'localhost'
      uses: canonical/setup-lxd@4e959f8e0d9c5feb27d44c5e4d9a330a782edee0

    - name: Setup MicroK8s
      if: matrix.cloud == 'microk8s'
      uses: balchua/microk8s-actions@1e8e626239c2befe7cd5d258c96ae152a7259c74
      with:
        channel: "1.27-strict/stable"
        addons: '["dns", "hostpath-storage", "rbac"]'

    - name: Set up Go
      uses: actions/setup-go@v4
      with:
        go-version-file: 'go.mod'
        cache: true

    - name: setup env
      shell: bash
      run: |
        echo "GOPATH=$(go env GOPATH)" >> $GITHUB_ENV
        echo "$(go env GOPATH)/bin" >> $GITHUB_PATH

    - name: Install local Juju
      shell: bash
      run: |
        make go-install

    - name: Update microk8s operator image
      if: matrix.cloud == 'microk8s'
      run: |
        # TODO: use temporary Docker account (set DOCKER_USERNAME env var)
        sg snap_microk8s 'make microk8s-operator-update'

    - name: Smoke test (LXD)
      if: matrix.cloud == 'localhost'
      shell: bash
      run: |
        cd tests
        export MODEL_ARCH=$(go env GOARCH)
        ./main.sh -v -s 'test_build' smoke

    - name: Smoke test (MicroK8s)
      if: matrix.cloud == 'microk8s'
      shell: bash
      run: |
        cd tests
<<<<<<< HEAD
        sg snap_microk8s './main.sh -c microk8s -v smoke_k8s'
=======
        export MODEL_ARCH=$(go env GOARCH)
        sg snap_microk8s './main.sh -c microk8s -s test_build -v smoke'
>>>>>>> 2a48bc81
<|MERGE_RESOLUTION|>--- conflicted
+++ resolved
@@ -76,9 +76,5 @@
       shell: bash
       run: |
         cd tests
-<<<<<<< HEAD
-        sg snap_microk8s './main.sh -c microk8s -v smoke_k8s'
-=======
         export MODEL_ARCH=$(go env GOARCH)
-        sg snap_microk8s './main.sh -c microk8s -s test_build -v smoke'
->>>>>>> 2a48bc81
+        sg snap_microk8s './main.sh -c microk8s -v smoke_k8s'