name: "Client Tests"
on: 
  push:
    paths-ignore:
      - 'acceptancetests/**'
      - 'doc/**'
      - 'snap/**'
      - 'testcharms/**'
      - 'testing/**'
      - 'tests/**'
  pull_request:
    paths-ignore:
      - 'acceptancetests/**'
      - 'doc/**'
      - 'snap/**'
      - 'testcharms/**'
      - 'testing/**'
      - 'tests/**'

jobs:

  test-client-ubuntu:
    name: "Client Tests"
    runs-on: ${{ matrix.os }}
    if: github.event.pull_request.draft == false
    strategy:
      fail-fast: false
      matrix:
        # macOS-latest is disabled because there is an issue of the tests timing
        # out. No effort has been done to work out why they currently timeout
        # on macOS, but we should investigate that to improve our coverage on
        # other clients.
        # To turn on macOS, just update the os to include it.
        # os: [ubuntu-latest, macOS-latest, windows-latest]
        os: [ubuntu-latest, macOS-latest]

    steps:

<<<<<<< HEAD
    - name: Set up Go 1.17
      uses: actions/setup-go@v2.1.3
=======
    - name: Set up Go 1.14
      uses: actions/setup-go@v2.1.4
>>>>>>> 8ca789c9
      with:
        go-version: 1.17
      id: go

    - name: Checkout
      uses: actions/checkout@v2

    - name: "Install Mongo Dependencies: ubuntu-latest"
      if: (matrix.os == 'ubuntu-latest')
      run: |
        # Remove the default mongo
        for version in "4.2" "4.4"; do
          sudo rm "/etc/apt/sources.list.d/mongodb-org-${version}.list" || true
        done
        sudo DEBIAN_FRONTEND=noninteractive apt-get purge -y mongodb-org
        sudo DEBIAN_FRONTEND=noninteractive apt autoremove
        sudo rm -rf /usr/bin/mongo* || true

        make install-mongo-dependencies

    - name: "Remove Mongo Dependencies: windows-latest"
      if: (matrix.os == 'windows-latest')
      uses: crazy-max/ghaction-chocolatey@v1
      with:
        args: uninstall mongodb mongodb.install -y --all-versions

    - name: "Install Mongo Dependencies: windows-latest"
      if: (matrix.os == 'windows-latest')
      uses: crazy-max/ghaction-chocolatey@v1
      with:
        args: install mongodb.install --version=4.0.21 --allow-downgrade

    # GitHub runners already have preinstalled version of mongodb, but
    # we specifically need 4.0.21, otherwise our tests will not pass
    - name: "Install Mongo Dependencies: macOS-latest"
      if: (matrix.os == 'macOS-latest')
      run: |
        curl -o mongodb-4.0.21.tgz https://fastdl.mongodb.org/osx/mongodb-osx-ssl-x86_64-4.0.21.tgz
        tar xzvf mongodb-4.0.21.tgz
        sudo rm -rf /usr/local/mongodb
        sudo mkdir -p /usr/local/mongodb
        sudo mv mongodb-osx-x86_64-4.0.21/bin/* /usr/local/mongodb
        sudo mkdir -p /usr/local/bin
        sudo rm /usr/local/bin/mongod
        sudo ln -s /usr/local/mongodb/mongod /usr/local/bin/mongod
      shell: bash

    - name: "Test client: macOS-latest"
      if: (matrix.os == 'macOS-latest')
      run: |
        # There is a concurrency issue with macos setup for the "./cmd/juju/..." packages.
        # So we have to limit amount of used CPUs and therefore parallelization
        go test -v -p 1 ./cmd/juju/... -check.v
        go test -v  ./cmd/plugins/... -check.v
      shell: bash

    - name: "Test client: ubuntu-latest"
      if: (matrix.os == 'ubuntu-latest')
      run: |
        # Jenkins can perform the full jujud testing.
        go test -v ./cmd/juju/... -check.v -coverprofile=coverage.txt -covermode=atomic
        go test -v ./cmd/plugins/... -check.v
      shell: bash<|MERGE_RESOLUTION|>--- conflicted
+++ resolved
@@ -36,13 +36,8 @@
 
     steps:
 
-<<<<<<< HEAD
     - name: Set up Go 1.17
-      uses: actions/setup-go@v2.1.3
-=======
-    - name: Set up Go 1.14
       uses: actions/setup-go@v2.1.4
->>>>>>> 8ca789c9
       with:
         go-version: 1.17
       id: go
