--- conflicted
+++ resolved
@@ -20,12 +20,9 @@
 	// Registry key containing juju related information
 	JujuRegistryKey = `HKLM:\SOFTWARE\juju-core`
 
-<<<<<<< HEAD
-=======
 	// Registry value where the jujud password resides
 	JujuRegistryPasswordKey = `jujud-password`
 
->>>>>>> 94e94a9a
 	// TODO(thumper): 2013-09-02 bug 1219630
 	// As much as I'd like to remove JujuContainerType now, it is still
 	// needed as MAAS still needs it at this stage, and we can't fix
