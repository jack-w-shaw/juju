[![Juju logo](doc/juju-logo.png?raw=true)](https://juju.is/)

[Juju is a model-driven **Operator Lifecycle Manager**
(OLM)](https://juju.is/about). Juju greatly improves the experience of
running Kubernetes operators, especially in projects that integrate many
operators from different publishers.

## Why Juju

A Kubernetes operator is [a container that drives the config and operation
of a workload](https://charmhub.io/about). By encapsulating ops code as a
reusable container, the operator pattern moves beyond traditional config
management to allow much more agile operations for complex cloud workloads.

Shared, open source operators **take infrastructure as code to the next level**
with community-driven ops and integration code. Reuse of ops code improves
quality and encourages wider [community engagement and contribution](
<<<<<<< HEAD
https://juju.is/about#collaboration). Operators also improve security
through consistent automation. Juju operators are a
[community-driven devsecops](https://juju.is/about#automate-everything)
approach to open source operations.
=======
https://juju.is/about#collaboration). Operators also improve security through
consistent automation. Juju operators are a [community-driven
devsecops](https://juju.is/about#automate-everything) approach to open source
operations.
>>>>>>> 82fdde72

Juju implements the Kubernetes operator pattern, but is also a **universal
OLM** that extends the operator pattern to traditional applications (without
Kubernetes) on Linux and Windows. Such machine operators can work on bare
metal, virtual machines or cloud instances, enabling [multi cloud and hybrid
cloud operations](https://juju.is/multi-cloud-operations). Juju allows you
to embrace the operator pattern on [both container and legacy
estate](https://juju.is/universal-operators). An operator for machine-based
environments can share 95% of its code with a Kubernetes operator for the
same app.

**Juju excels at application integration**. Instead of simply focusing on
lifecycle management, the Juju OLM provides a [rich application graph
model](https://juju.is/about#integration-simplicity) that tells operators how to
integrate with one another. This dramatically simplifies the operations of
large deployments.

A key focus for Juju is to **simplify operator design, development and
usage**.  Instead of making very complex operators for specific scenarios,
Juju encourages devops to make composable operators, each of which drives a
single Docker image, and which can be reused in different settings.
[Composable operators](https://juju.is/about#integration-simplicity) enable
very rich scenarios to be constructed out of simpler **operators that do one
thing and do it well**.

The OLM provides a central mechanism for operator instantiation,
configuration, upgrades, integration and administration. The OLM provides a
range of [operator lifecycle services](https://juju.is/docs/sdk/events)
including leader election and persistent state. Instead of manually
deploying and configuring operators, the OLM manages all the operators in a
model at the direction of the administrator.

## Open Operator Collection

The world's [largest collection of operators](https://charmhub.io/) all use
Juju as their OLM. The Charmhub community emphasizes quality, collaboration
and consistency. Publish your own operator and share integration code for
other operators to connect to your application.

The [Open Operator Manifesto](https://charmhub.io/manifesto) outlines the
values of the community and describe the ideal behaviour of operators, to
shape contributions and discussions.

## Multi cloud and hybrid operations across ARM and x86 infrastructure

The Juju OLM supports AWS, Azure, Google, Oracle, OpenStack, VMware and bare
metal machines, as well as any conformant Kubernetes cluster. Integrate
operators across clouds, and across machines and containers, just as easily.
A single scenario can include applications on Kubernetes, as well as
applications on a range of clouds and bare metal instances, all integrated
automatically.

Juju operators support multiple CPU architectures. Connect applications on
ARM with applications on x86 and take advantage of silicon-specific
optimisations. It is good practice for operators to adapt to their
environment and accelerate workloads accordingly.

## Pure Python operators

The [Python Operator Framework](https://pythonoperatorframework.io/) makes
it easy to write an operator. The framework handles all the details of
communication between integrated operators, so you can focus on your own
[application lifecycle management](https://juju.is/docs/olm).

Code sharing between operator publishers is simplified making it much faster
to collaborate on distributed systems involving components from many
different publishers and upstreams. Your operator is a Python event handler.
Lifecycle management, configuration and integration are all events delivered
to your charm by the framework.

## Architecture

The Juju client, server and agent are all written in Golang. The standard Juju
packaging includes an embedded database for centralised logging and ersistence,
but there is no need to manage that database separately.

Operators can be written in any language but we do encourage new authors to
use the Python Operator Framework for ease of contribution, support and
community participation.

## Production grade

The Juju server has built-in support for [high
availability](https://juju.is/docs/olm/high-availability) when scaled
out to three instances. It can monitor itself and grow additional instances
in the event of failure, within predetermined limits. Juju supports backup,
restore, and rolling upgrade operations appropriate for large-scale
centralised enterprise grade management and operations systems.

## Get started

Our community hangs out at the [Charmhub discourse](https://discourse.juju.is/)
which serves as a combination mailing list and web forum. Keep up with the news
and get a feel for operator engineering and usage there. Get  the Juju CLI on
Windows, macOS or Linux with the
[install instructions](https://juju.is/docs/installing) and
[try the tutorials](https://juju.is/docs/tutorials). All you need is a small
K8s cluster, or an Ubuntu machine or VM to run MicroK8s.

Read the [documentation](https://juju.is/docs) for a comprehensive reference
of commands and usage.

## Contributing

Follow our [code and contribution guidelines](CONTRIBUTING.md) to learn how
to make code changes. File bugs in
[Launchpad](https://bugs.launchpad.net/juju/+filebug) or ask questions on
our [Freenode IRC channel](https://webchat.freenode.net/#juju), and
[Mattermost](https://chat.charmhub.io/).<|MERGE_RESOLUTION|>--- conflicted
+++ resolved
@@ -15,17 +15,10 @@
 Shared, open source operators **take infrastructure as code to the next level**
 with community-driven ops and integration code. Reuse of ops code improves
 quality and encourages wider [community engagement and contribution](
-<<<<<<< HEAD
-https://juju.is/about#collaboration). Operators also improve security
-through consistent automation. Juju operators are a
-[community-driven devsecops](https://juju.is/about#automate-everything)
-approach to open source operations.
-=======
 https://juju.is/about#collaboration). Operators also improve security through
 consistent automation. Juju operators are a [community-driven
 devsecops](https://juju.is/about#automate-everything) approach to open source
 operations.
->>>>>>> 82fdde72
 
 Juju implements the Kubernetes operator pattern, but is also a **universal
 OLM** that extends the operator pattern to traditional applications (without
