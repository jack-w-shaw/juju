--- conflicted
+++ resolved
@@ -4,6 +4,7 @@
 package series
 
 import (
+	"fmt"
 	"strings"
 	"sync"
 	"time"
@@ -132,13 +133,15 @@
 	Channel string
 }
 
-<<<<<<< HEAD
-// GetOSVersionFromSeries returns the Base infor for a series.
-func GetOSVersionFromSeries(series string) (Base, error) {
-=======
+func (b Base) String() string {
+	if b.Name == "" {
+		return ""
+	}
+	return fmt.Sprintf("%s/%s", b.Name, b.Channel)
+}
+
 // GetBaseFromSeries returns the Base infor for a series.
 func GetBaseFromSeries(series string) (Base, error) {
->>>>>>> 7943ff93
 	var result Base
 	osName, err := GetOSFromSeries(series)
 	if err != nil {
@@ -153,38 +156,15 @@
 	return result, nil
 }
 
-<<<<<<< HEAD
-// GetSeriesFromOSVersion returns the series name for a
-// given Base. This is needed to support legacy series.
-func GetSeriesFromOSVersion(v Base) (string, error) {
-=======
 // GetSeriesFromBase returns the series name for a
 // given Base. This is needed to support legacy series.
 func GetSeriesFromBase(v Base) (string, error) {
->>>>>>> 7943ff93
 	var osSeries map[SeriesName]seriesVersion
 	switch strings.ToLower(v.Name) {
 	case "ubuntu":
 		osSeries = ubuntuSeries
 	case "centos":
 		osSeries = centosSeries
-<<<<<<< HEAD
-=======
-	// TODO(juju3) - remove
-	case "opensuse":
-		osSeries = opensuseSeries
-	case "windows":
-		for _, vers := range windowsVersions {
-			if vers.Version == v.Channel {
-				return v.Channel, nil
-			}
-		}
-		for _, vers := range windowsNanoVersions {
-			if vers.Version == v.Channel {
-				return v.Channel, nil
-			}
-		}
->>>>>>> 7943ff93
 	}
 	for s, vers := range osSeries {
 		if vers.Version == v.Channel {
