--- conflicted
+++ resolved
@@ -200,7 +200,7 @@
 	inst0, err := t.Env.StartInstance(40, jujutest.InvalidStateInfo)
 	c.Assert(err, IsNil)
 
-	inst1 := ec2.FabricateInstance(inst0, "i-aaaaa")
+	inst1 := ec2.FabricateInstance(inst0, "i-aaaaaaaa")
 
 	inst2, err := t.Env.StartInstance(41, jujutest.InvalidStateInfo)
 	c.Assert(err, IsNil)
@@ -208,31 +208,18 @@
 	err = t.Env.StopInstances([]environs.Instance{inst0, inst1, inst2})
 	c.Check(err, IsNil)
 
-	insts, err := t.Env.Instances([]string{inst0.Id(), inst2.Id()})
-	c.Check(err, Equals, environs.ErrMissingInstance)
-	c.Check(len(insts), Equals, 0)
+	
+TODO
+repeat until below doesn't fail
+find out why instance test didn't fail against ec2test
+	var insts []environs.Instance
+	ShortDo(func()error {
+		insts, err := t.Env.Instances([]string{inst0.Id(), inst2.Id()})
+		c.Check(err, Equals, environs.ErrMissingInstance)
+		c.Check(len(insts), Equals, 0)
 }
 
 // createGroup creates a new EC2 group and returns it. If it already exists,
-<<<<<<< HEAD
-// it deletes the old one first.
-func createGroup(c *C, ec2conn *amzec2.EC2, groupName string, descr string) amzec2.SecurityGroup {
-	resp, err := ec2conn.CreateSecurityGroup(groupName, descr)
-	if err != nil && ec2.EC2ErrCode(err) != "InvalidGroup.Duplicate" {
-		c.Fatalf("cannot make group %q: %v", groupName, err)
-	}
-	err = ec2.LongDo(ec2.HasCode("InvalidGroup.InUse"), func() error {
-		_, err := ec2conn.DeleteSecurityGroup(amzec2.SecurityGroup{Name: groupName})
-		return err
-	})
-	c.Assert(err, IsNil)
-
-	err = ec2.ShortDo(ec2.HasCode("InvalidGroup.Duplicate"), func() error {
-		var err error
-		resp, err = ec2conn.CreateSecurityGroup(groupName, descr)
-		return err
-	})
-=======
 // it revokes all its permissions and returns the existing group.
 func createGroup(c *C, ec2conn *amzec2.EC2, name, descr string) amzec2.SecurityGroup {
 	resp, err := ec2conn.CreateSecurityGroup(name, descr)
@@ -245,7 +232,6 @@
 
 	// Found duplicate group, so revoke its permissions and return it.
 	gresp, err := ec2conn.SecurityGroups(amzec2.SecurityGroupNames(name), nil)
->>>>>>> 036c7928
 	c.Assert(err, IsNil)
 
 	gi := gresp.Groups[0]
