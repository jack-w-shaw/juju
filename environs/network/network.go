// Copyright 2014 Canonical Ltd.
// Licensed under the AGPLv3, see LICENCE file for details.

package network

import (
	"fmt"
)

// Id defines a provider-specific network id.
type Id string

// Info describes a single network interface available on an instance.
// For providers that support networks, this will be available at
// StartInstance() time.
type Info struct {
	// MACAddress is the network interface's hardware MAC address
	// (e.g. "aa:bb:cc:dd:ee:ff").
	MACAddress string

	// CIDR of the network, in 123.45.67.89/24 format.
	CIDR string

	// NetworkName is juju-internal name of the network.
	NetworkName string

	// ProviderId is a provider-specific network id.
	ProviderId Id

	// VLANTag needs to be between 1 and 4094 for VLANs and 0 for
	// normal networks. It's defined by IEEE 802.1Q standard.
	VLANTag int

	// InterfaceName is the raw OS-specific network device name (e.g.
	// "eth1", even for a VLAN eth1.42 virtual interface).
	InterfaceName string

	// IsVirtual is true when the interface is a virtual device, as
	// opposed to a physical device (e.g. a VLAN or a network alias)
	IsVirtual bool
<<<<<<< HEAD

	// Disabled is true when the interface needs to be disabled on the
	// machine, e.g. not to configure it.
	Disabled bool
=======
}

// ActualInterfaceName returns raw interface name for raw interface (e.g. "eth0") and
// virtual interface name for virtual interface (e.g. "eth0.42")
func (i *Info) ActualInterfaceName() string {
	if i.VLANTag > 0 {
		return fmt.Sprintf("%s.%d", i.InterfaceName, i.VLANTag)
	}
	return i.InterfaceName
>>>>>>> 76e1a3d3
}<|MERGE_RESOLUTION|>--- conflicted
+++ resolved
@@ -38,12 +38,10 @@
 	// IsVirtual is true when the interface is a virtual device, as
 	// opposed to a physical device (e.g. a VLAN or a network alias)
 	IsVirtual bool
-<<<<<<< HEAD
 
 	// Disabled is true when the interface needs to be disabled on the
 	// machine, e.g. not to configure it.
 	Disabled bool
-=======
 }
 
 // ActualInterfaceName returns raw interface name for raw interface (e.g. "eth0") and
@@ -53,5 +51,4 @@
 		return fmt.Sprintf("%s.%d", i.InterfaceName, i.VLANTag)
 	}
 	return i.InterfaceName
->>>>>>> 76e1a3d3
 }