--- conflicted
+++ resolved
@@ -35,12 +35,8 @@
 	if err != nil {
 		return nil, err
 	}
-<<<<<<< HEAD
 	// TODO (wallyworld): use an env parameter (default true) to mandate use of only signed image metadata.
-	matchingImages, err := imagemetadata.GetImageIdMetadata(baseURLs, imagemetadata.DefaultIndexPath, &imageConstraint, false)
-=======
-	matchingImages, err := imagemetadata.Fetch(baseURLs, imagemetadata.DefaultIndexPath, &imageConstraint)
->>>>>>> de0cada9
+	matchingImages, err := imagemetadata.Fetch(baseURLs, imagemetadata.DefaultIndexPath, &imageConstraint, false)
 	if err != nil {
 		return nil, err
 	}
