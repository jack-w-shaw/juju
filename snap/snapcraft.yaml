name: juju
<<<<<<< HEAD
version: 3.0-beta1
=======
version: 2.9.28
>>>>>>> aa4b1672
summary: Juju - a model-driven operator lifecycle manager for K8s and machines
description: |
  A model-driven **universal operator lifecycle manager** for multi cloud and hybrid cloud application management on K8s and machines.

  **What is an operator lifecycle manager?**
  Kubernetes operators are containers with operations code, that drive your applications on K8s. Juju is an operator lifecycle manager that manages the installation, integration and configuration of operators on the cluster. Juju also extends the idea of operators to traditional application management on Linux and Windows servers, or cloud instances.

  **Model-driven operations and integration**
  Organise your operators into models, which group together applications that can be tightly integrated on the same substrate and operated by the same team. Capture resource allocation, storage, networking and integration information in the model to simplify ongoing operations.

  **Better day-2 operations**
  Each operator code package, called a charm, declares methods for actions like backup, restore, or security audit. Calling these methods provides remote administration of the application with no low-level access required.
  
  **Learn more**

   - https://juju.is/
   - https://discourse.charmhub.io/
   - https://github.com/juju/juju

  **Note**
  This snap needs to read any relevant locally stored cloud credentials in order to manage resources on your behalf in a specified cloud. 

confinement: strict
grade: devel
base: core18

apps:
  juju:
    environment:
      # Make sure we access snap binaries first (i.e. juju-metadata lp:1759013)
      PATH: "$SNAP/bin:$SNAP/usr/bin:/snap/bin:$PATH"
    command: bin/juju
    plugs:
      - network
      - network-bind
      - ssh-public-keys
      - lxd
      # Needed so that juju can still use the real ~/.local/share/juju.
      - dot-local-share-juju
      # Needed to read lxd config.
      - config-lxd
      # Needed to read ~/.kube, ~/.novarc, ~/.aws etc.
      - dot-aws
      - dot-azure
      - dot-google
      - dot-kubernetes
      - dot-maas
      - dot-openstack
      - dot-oracle
      # Needed so that arbitrary cloud/credential yaml files can be read and backups written.
      - home
      # Needed to that SSO via the web browser can work.
      - desktop
  fetch-oci:
    daemon: oneshot
    command: wrappers/fetch-oci
    start-timeout: 1m
    stop-timeout: 35s
    plugs:
      - network

parts:
  wrappers:
    plugin: dump
    source: snap/local
  juju:
    # TODO(hpidcock): move to upstream go plugin when it has the features we need.
    plugin: juju-go
    go-channel: 1.17/stable
    # The source can be your local tree or github
    # source: https://github.com/juju/juju.git
    # If you pull a remote, set source-depth to 1 to make the fetch shorter
    # source-depth: 1
    # source: file:///full/file/path
    # By default, reuse existing tree
    source: .
    # TODO(wallyworld) - uncomment source-type once LP:1860526 is fixed. 
    #source-type: git
    # You can grab a specific tag, commit, or branch
    # source-tag: juju-2.0.2
    # source-commit: a83896d913d7e43c960e441c1e41612116d92d46
    # source-branch: develop
    # apply patches before building
    go-packages:
      - github.com/juju/juju/cmd/juju
      # If you are releasing a build with public streams, you don't need to build the agent
      # Instead, you should use the released agent
      - github.com/juju/juju/cmd/jujuc
      - github.com/juju/juju/cmd/jujud
      - github.com/juju/juju/cmd/plugins/juju-metadata
      - github.com/juju/juju/cmd/plugins/juju-wait-for
    # go-external-strings is not supported by the standard go plugin.
    # these strings are filled in by CI.
    go-external-strings:
      github.com/juju/juju/version.GitCommit: ""
      github.com/juju/juju/version.GitTreeState: ""
      github.com/juju/juju/version.build: ""
    # go-static is not supported by the standard go plugin.
    go-static: true
    # go-strip is not supported by the standard go plugin.
    go-strip: true
    override-build: |
      snapcraftctl build

      mkdir -p $SNAPCRAFT_PART_INSTALL/bash_completions
      cp -a etc/bash_completion.d/juju* $SNAPCRAFT_PART_INSTALL/bash_completions/.
      # If you are releasing a build with public streams, copy in the agent directly
      # If needed, grab the agent from streams
      # curl http://streams.canonical.com/juju/tools/agent/$SNAPCRAFT_PROJECT_VERSION/juju-$SNAPCRAFT_PROJECT_VERSION-ubuntu-amd64.tgz | tar xz -C $SNAPCRAFT_PART_INSTALL/bin/
      jujud=$SNAPCRAFT_PART_INSTALL/bin/jujud
      version=$(jujud version)
      hash=$(sha256sum $jujud | cut -d " " -f 1)
      cat > jujud-versions.yaml <<EOF
      versions:
        - version: $version
          sha256: $hash
      EOF
      cp -a jujud-versions.yaml $SNAPCRAFT_PART_INSTALL/bin

hooks:
  connect-plug-peers: {}
  disconnect-plug-peers: {}
  post-refresh: {}

plugs:
  peers:
    interface: content
    content: microk8s
    target: $SNAP_COMMON/.peers

  dot-local-share-juju:
    interface: personal-files
    write:
      - $HOME/.local/share/juju

  config-lxd:
    interface: personal-files
    read:
      - $HOME/snap/lxd/common/config

  dot-aws:
    interface: personal-files
    read:
      - $HOME/.aws

  dot-azure:
    interface: personal-files
    read:
      - $HOME/.azure

  dot-google:
    interface: personal-files
    read:
      - $HOME/.config/gcloud

  dot-kubernetes:
    interface: personal-files
    read:
      - $HOME/.kube

  dot-maas:
    interface: personal-files
    read:
      - $HOME/.maasrc

  dot-oracle:
    interface: personal-files
    read:
      - $HOME/.oci

  dot-openstack:
    interface: personal-files
    read:
      - $HOME/.novarc<|MERGE_RESOLUTION|>--- conflicted
+++ resolved
@@ -1,9 +1,5 @@
 name: juju
-<<<<<<< HEAD
 version: 3.0-beta1
-=======
-version: 2.9.28
->>>>>>> aa4b1672
 summary: Juju - a model-driven operator lifecycle manager for K8s and machines
 description: |
   A model-driven **universal operator lifecycle manager** for multi cloud and hybrid cloud application management on K8s and machines.
@@ -16,7 +12,7 @@
 
   **Better day-2 operations**
   Each operator code package, called a charm, declares methods for actions like backup, restore, or security audit. Calling these methods provides remote administration of the application with no low-level access required.
-  
+
   **Learn more**
 
    - https://juju.is/
@@ -24,7 +20,7 @@
    - https://github.com/juju/juju
 
   **Note**
-  This snap needs to read any relevant locally stored cloud credentials in order to manage resources on your behalf in a specified cloud. 
+  This snap needs to read any relevant locally stored cloud credentials in order to manage resources on your behalf in a specified cloud.
 
 confinement: strict
 grade: devel
@@ -80,7 +76,7 @@
     # source: file:///full/file/path
     # By default, reuse existing tree
     source: .
-    # TODO(wallyworld) - uncomment source-type once LP:1860526 is fixed. 
+    # TODO(wallyworld) - uncomment source-type once LP:1860526 is fixed.
     #source-type: git
     # You can grab a specific tag, commit, or branch
     # source-tag: juju-2.0.2
