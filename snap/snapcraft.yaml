name: juju
version: 3.6-beta3
summary: Juju - a model-driven operator lifecycle manager for K8s and machines
license: AGPL-3.0
description: |
  A model-driven **universal operator lifecycle manager** for multi cloud and hybrid cloud application management on K8s and machines.

  **What is an operator lifecycle manager?**
  Kubernetes operators are containers with operations code, that drive your applications on K8s. Juju is an operator lifecycle manager that manages the installation, integration and configuration of operators on the cluster. Juju also extends the idea of operators to traditional application management on Linux and Windows servers, or cloud instances.

  **Model-driven operations and integration**
  Organise your operators into models, which group together applications that can be tightly integrated on the same substrate and operated by the same team. Capture resource allocation, storage, networking and integration information in the model to simplify ongoing operations.

  **Better day-2 operations**
  Each operator code package, called a charm, declares methods for actions like backup, restore, or security audit. Calling these methods provides remote administration of the application with no low-level access required.

  **Learn more**

   - https://juju.is/
   - https://discourse.charmhub.io/
   - https://github.com/juju/juju

  **Note**
  This snap needs to read any relevant locally stored cloud credentials in order to manage resources on your behalf in a specified cloud.
  It also can read private ssh keys. The privileged interface auto connections include:
   - lxd
   - ssh-keys

confinement: strict
grade: devel
base: core24

apps:
  juju:
    environment:
      # Make sure we access snap binaries first (i.e. juju-metadata lp:1759013)
      PATH: "$SNAP/bin:$SNAP/usr/bin:/snap/bin:$PATH"
    command: bin/juju
    plugs:
      - network
      - network-bind
      - ssh-keys
      - lxd
      # Needed to read the JAAS plugin binary
      - jaas-plugin
      # Needed so that juju can still use the real ~/.local/share/juju.
      - dot-local-share-juju
      # Needed to read lxd config.
      - config-lxd
      # Needed to read ~/.kube, ~/.novarc, ~/.aws etc.
      - dot-aws
      - dot-azure
      - dot-google
      - dot-kubernetes
      - dot-maas
      - dot-openstack
      - dot-oracle
      # Needed so that arbitrary cloud/credential yaml files can be read and backups written.
      - home
      # Needed to that SSO via the web browser can work.
      - desktop
  fetch-oci:
    daemon: oneshot
    command: wrappers/fetch-oci
    start-timeout: 1m
    stop-timeout: 35s
    plugs:
      - network

parts:
  wrappers:
    plugin: dump
    source: snap/local

  musl-compat:
    source: https://github.com/juju/musl-compat.git
    source-type: git
    source-depth: 1
    plugin: nil
    build-packages:
      - musl-tools
    override-build: |
      set -ex

      MACHINE_TYPE="$(gcc -dumpmachine | awk -F'-' '{print $1}')"
      if [ "${MACHINE_TYPE}" = "powerpc64le" ]; then
      cat <<EOM | tee -a "/usr/lib/powerpc64le-linux-musl/musl-gcc.specs"
      %rename cpp_options x_cpp_options

      *cpp_options:
      -mlong-double-64 %(x_cpp_options)

      %rename cc1 x_cc1

      *cc1:
      -mlong-double-64 %(x_cc1)

      EOM
      fi
      ln -s $(pwd)/include/sys/queue.h /usr/include/${MACHINE_TYPE}-linux-musl/sys/queue.h || true
      ln -s /usr/include/${MACHINE_TYPE}-linux-gnu/asm /usr/include/${MACHINE_TYPE}-linux-musl/asm || true
      ln -s /usr/include/asm-generic /usr/include/${MACHINE_TYPE}-linux-musl/asm-generic || true
      ln -s /usr/include/linux /usr/include/${MACHINE_TYPE}-linux-musl/linux || true

  libtirpc:
    after:
      - musl-compat
    source: https://git.launchpad.net/ubuntu/+source/libtirpc
    source-branch: applied/ubuntu/noble
    source-type: git
    source-depth: 1
    plugin: nil
    build-packages:
      - musl-tools
      - automake
      - make
    override-build: |
      set -ex

      export CC="musl-gcc"
      export PKG_CONFIG_PATH="${CRAFT_STAGE}/snap-linux-musl/lib/pkgconfig"

      chmod +x autogen.sh
      autoupdate
      ./autogen.sh
      ./configure --disable-shared --disable-gssapi --prefix "${CRAFT_STAGE}/snap-linux-musl"
      
      make install

  libnsl:
    after:
      - libtirpc
    source: https://github.com/thkukuk/libnsl.git
    source-tag: v2.0.0
    source-type: git
    source-depth: 1
    plugin: nil
    build-packages:
      - musl-tools
      - automake
      - make
    override-build: |
      set -ex

      export CC="musl-gcc"
      export PKG_CONFIG_PATH="${CRAFT_STAGE}/snap-linux-musl/lib/pkgconfig"

      ./autogen.sh
      autoreconf -i
      autoconf

      ./configure --disable-shared --prefix "${CRAFT_STAGE}/snap-linux-musl"
      
      make install

  libuv:
    after:
      - musl-compat
    source: https://git.launchpad.net/ubuntu/+source/libuv1
    source-branch: applied/ubuntu/noble
    source-type: git
    source-depth: 1
    plugin: nil
    build-packages:
      - musl-tools
      - automake
      - make
    override-build: |
      set -ex

      export CC="musl-gcc"
      export PKG_CONFIG_PATH="${CRAFT_STAGE}/snap-linux-musl/lib/pkgconfig"

      ./autogen.sh
      ./configure --disable-shared --prefix "${CRAFT_STAGE}/snap-linux-musl"

      make install

  libsqlite3:
    after:
      - musl-compat
    source: https://git.launchpad.net/ubuntu/+source/sqlite3
    source-branch: applied/ubuntu/noble
    source-type: git
    source-depth: 1
    plugin: nil
    build-packages:
      - musl-tools
      - automake
      - make
    override-build: |
      set -ex

      export CC="musl-gcc"
      export PKG_CONFIG_PATH="${CRAFT_STAGE}/snap-linux-musl/lib/pkgconfig"

      ./configure --disable-shared --prefix "${CRAFT_STAGE}/snap-linux-musl"
      make install

  liblz4:
    after:
      - musl-compat
    source: https://git.launchpad.net/ubuntu/+source/lz4
    source-branch: applied/ubuntu/noble
    source-type: git
    source-depth: 1
    plugin: nil
    build-packages:
      - musl-tools
      - make
    override-build: |
      set -ex

      export CC="musl-gcc"
      export PKG_CONFIG_PATH="${CRAFT_STAGE}/snap-linux-musl/lib/pkgconfig"

      cd lib
      make install PREFIX="${CRAFT_STAGE}/snap-linux-musl" BUILD_SHARED=no BUILD_STATIC=yes

  libdqlite:
    after:
      - libnsl
      - liblz4
      - libuv
      - libsqlite3
    source: https://github.com/canonical/dqlite.git
    source-tag: v1.16.7
    source-type: git
    source-depth: 1
    plugin: nil
    build-packages:
      - musl-tools
      - automake
      - autopoint
      - gettext
      - libtool
      - make
      - pkg-config
      - tcl
      - tclsh
    override-build: |
      set -ex

      export CC="musl-gcc"
      export PKG_CONFIG_PATH="${CRAFT_STAGE}/snap-linux-musl/lib/pkgconfig"

      autoreconf -i
      ./configure --disable-shared --enable-build-raft --prefix "${CRAFT_STAGE}/snap-linux-musl"

      make install

  jujud:
    after:
      - libdqlite
<<<<<<< HEAD
    plugin: nil
=======
    plugin: juju-go
    go-channel: 1.23/stable
>>>>>>> bc3a4ce4
    source: .
    build-snaps:
      - go/1.22/stable
    build-packages:
      - musl-tools
    override-build: |
      set -ex

      # TODO: use make plugin.
      export CC=musl-gcc
      export PKG_CONFIG_PATH="${CRAFT_STAGE}/snap-linux-musl/lib/pkgconfig"
      export PACKAGES="libuv dqlite liblz4 sqlite3"
      export GOBIN="${CRAFT_PART_INSTALL}/bin"
      export CGO_ENABLED=1
      export CGO_CFLAGS="$(pkg-config --cflags ${PACKAGES})"
      export CGO_LDFLAGS="$(pkg-config --libs ${PACKAGES}) -Wl,-z,stack-size=1048576"
      export CGO_LDFLAGS_ALLOW="(-Wl,-wrap,pthread_create)|(-Wl,-z,now)"
      export GO_LDFLAGS='-s -w -extldflags "-static" -linkmode "external" -X github.com/juju/juju/version.GitCommit= -X github.com/juju/juju/version.GitTreeState= -X github.com/juju/juju/version.build='
      go mod download
      go install -tags libsqlite3,dqlite -ldflags "${GO_LDFLAGS}" github.com/juju/juju/cmd/jujud

  juju:
    after:
      - jujud
<<<<<<< HEAD
    plugin: nil
=======
    plugin: juju-go
    go-channel: 1.23/stable
    # The source can be your local tree or github
    # source: https://github.com/juju/juju.git
    # If you pull a remote, set source-depth to 1 to make the fetch shorter
    # source-depth: 1
    # source: file:///full/file/path
    # By default, reuse existing tree
>>>>>>> bc3a4ce4
    source: .
    build-snaps:
      - go/1.22/stable
    override-build: |
      set -ex

      # TODO: use make plugin.
      export GOBIN="${CRAFT_PART_INSTALL}/bin"
      export CGO_ENABLED=0
      export GO_LDFLAGS='-s -w -extldflags "-static" -X github.com/juju/juju/version.GitCommit= -X github.com/juju/juju/version.GitTreeState= -X github.com/juju/juju/version.build='
      go mod download
      go install -ldflags "${GO_LDFLAGS}" github.com/juju/juju/cmd/juju github.com/juju/juju/cmd/jujuc github.com/juju/juju/cmd/plugins/juju-metadata

      mkdir -p ${CRAFT_PART_INSTALL}/bash_completions
      cp -a etc/bash_completion.d/juju* ${CRAFT_PART_INSTALL}/bash_completions/.
      jujud=${CRAFT_STAGE}/bin/jujud
      version=$($jujud version)
      hash=$(sha256sum $jujud | cut -d " " -f 1)
      cat > jujud-versions.yaml <<EOF
      versions:
        - version: $version
          sha256: $hash
      EOF
      cp -a jujud-versions.yaml ${CRAFT_PART_INSTALL}/bin
    stage-packages:
      - openssh-client

hooks:
  connect-plug-peers: {}
  disconnect-plug-peers: {}
  post-refresh: {}

slots:
  juju-bin:
    interface: content
    content: juju
    source:
      read:
        - $SNAP/bin

plugs:
  peers:
    interface: content
    content: microk8s
    target: $SNAP_DATA/microk8s

  jaas-plugin:
    interface: content
    content: jaas-plugin
    target: $SNAP/usr/bin

  dot-local-share-juju:
    interface: personal-files
    write:
      - $HOME/.local/share/juju

  config-lxd:
    interface: personal-files
    read:
      - $HOME/snap/lxd/common/config

  dot-aws:
    interface: personal-files
    read:
      - $HOME/.aws

  dot-azure:
    interface: personal-files
    read:
      - $HOME/.azure

  dot-google:
    interface: personal-files
    read:
      - $HOME/.config/gcloud

  dot-kubernetes:
    interface: personal-files
    read:
      - $HOME/.kube

  dot-maas:
    interface: personal-files
    read:
      - $HOME/.maasrc

  dot-oracle:
    interface: personal-files
    read:
      - $HOME/.oci

  dot-openstack:
    interface: personal-files
    read:
      - $HOME/.novarc
<|MERGE_RESOLUTION|>--- conflicted
+++ resolved
@@ -252,15 +252,10 @@
   jujud:
     after:
       - libdqlite
-<<<<<<< HEAD
-    plugin: nil
-=======
-    plugin: juju-go
-    go-channel: 1.23/stable
->>>>>>> bc3a4ce4
+    plugin: nil
     source: .
     build-snaps:
-      - go/1.22/stable
+      - go/1.23/stable
     build-packages:
       - musl-tools
     override-build: |
@@ -282,21 +277,10 @@
   juju:
     after:
       - jujud
-<<<<<<< HEAD
-    plugin: nil
-=======
-    plugin: juju-go
-    go-channel: 1.23/stable
-    # The source can be your local tree or github
-    # source: https://github.com/juju/juju.git
-    # If you pull a remote, set source-depth to 1 to make the fetch shorter
-    # source-depth: 1
-    # source: file:///full/file/path
-    # By default, reuse existing tree
->>>>>>> bc3a4ce4
+    plugin: nil
     source: .
     build-snaps:
-      - go/1.22/stable
+      - go/1.23/stable
     override-build: |
       set -ex
 
