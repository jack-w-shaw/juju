--- conflicted
+++ resolved
@@ -53,32 +53,12 @@
 	// bootstrap machine.
 	Characteristics instance.HardwareCharacteristics
 
-<<<<<<< HEAD
-	// Addresses holds a list of hostnames or ip addresses
-	// associated with the instance of the bootstrap machine.
-	Addresses []instance.Address
-=======
 	// SharedSecret is the Mongo replica set shared secret (keyfile).
 	SharedSecret string
->>>>>>> 2fb49bdc
 }
 
 const bootstrapMachineId = "0"
 
-<<<<<<< HEAD
-func InitializeState(
-	c ConfigSetter,
-	envCfg *config.Config,
-	machineCfg BootstrapMachineConfig,
-	timeout state.DialOpts,
-	policy state.Policy,
-) (*state.State, *state.Machine, error) {
-	if c.Tag() != names.MachineTag(bootstrapMachineId) {
-		return nil, nil, fmt.Errorf("InitializeState not called with bootstrap machine's configuration")
-	}
-	// N.B. no users are set up when we're initializing the state,
-	// so don't use any tag or password when opening it.
-=======
 func InitializeState(c ConfigSetter, envCfg *config.Config, machineCfg BootstrapMachineConfig, timeout state.DialOpts, policy state.Policy) (_ *state.State, _ *state.Machine, resultErr error) {
 	if c.Tag() != names.MachineTag(bootstrapMachineId) {
 		return nil, nil, fmt.Errorf("InitializeState not called with bootstrap machine's configuration")
@@ -87,7 +67,8 @@
 	if !ok {
 		return nil, nil, fmt.Errorf("state serving information not available")
 	}
->>>>>>> 2fb49bdc
+	// N.B. no users are set up when we're initializing the state,
+	// so don't use any tag or password when opening it.
 	info := c.StateInfo()
 	info.Tag = ""
 	info.Password = ""
