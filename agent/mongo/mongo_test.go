--- conflicted
+++ resolved
@@ -170,9 +170,6 @@
 	c.Assert(tlog, gc.Matches, start+`using mongod: .*/mongod --version: "db version v2\.4\.9`+tail)
 }
 
-<<<<<<< HEAD
-func (s *MongoSuite) TestUpstartServiceWithHA(c *gc.C) {
-=======
 func (s *MongoSuite) TestInstallMongod(c *gc.C) {
 	type installs struct {
 		series string
@@ -196,7 +193,7 @@
 
 		s.PatchValue(&version.Current.Series, test.series)
 
-		err := EnsureMongoServer(dataDir, namespace, testInfo, WithHA)
+		err := EnsureServer(dataDir, namespace, testInfo, WithHA)
 		c.Assert(err, gc.IsNil)
 
 		cmds := getMockShellCalls(c, output)
@@ -214,8 +211,7 @@
 	}
 }
 
-func (s *MongoSuite) TestMongoUpstartServiceWithHA(c *gc.C) {
->>>>>>> 6fac9ab9
+func (s *MongoSuite) TestUpstartServiceWithHA(c *gc.C) {
 	dataDir := c.MkDir()
 
 	svc, _, err := upstartService("", dataDir, dataDir, 1234, WithHA)
