--- conflicted
+++ resolved
@@ -1,9 +1,5 @@
 run_copyright() {
-<<<<<<< HEAD
-	OUT=$(find . -name '*.go' | grep -v -E "(./vendor|./acceptancetests|./provider/azure/internal|./cloudconfig|./core/output/progress|./_deps|./generate/schemagen/jsonschema-gen)" | sort | xargs grep -L -E '// (Copyright|Code generated)' || true)
-=======
-	OUT=$(find . -name '*.go' | grep -v -E "(./vendor|./provider/azure/internal|./cloudconfig|./cmd/output/progress|./_deps)" | sort | xargs grep -L -E '// (Copyright|Code generated)' || true)
->>>>>>> 7f169f30
+	OUT=$(find . -name '*.go' | grep -v -E "(./vendor|./provider/azure/internal|./cloudconfig|./core/output/progress|./_deps|./generate/schemagen/jsonschema-gen)" | sort | xargs grep -L -E '// (Copyright|Code generated)' || true)
 	LINES=$(echo "${OUT}" | wc -w)
 	if [ "$LINES" != 0 ]; then
 		echo ""
