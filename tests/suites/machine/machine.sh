test_log_permissions() {
	# Echo out to ensure nice output to the test suite.
	echo

	# The following ensures that a bootstrap juju exists
	file="${TEST_DIR}/test_log_permissions.log"
	ensure "correct-log" "${file}"

<<<<<<< HEAD
	juju deploy jameinel-ubuntu-lite --base ubuntu@20.04

	wait_for "started" '.machines."0"."juju-status".current'

	check_contains "$(juju ssh 0 -- stat -c '%G' /var/log/juju/unit-ubuntu-lite-0.log)" adm
	check_contains "$(juju ssh 0 -- stat -c '%a' /var/log/juju/unit-ubuntu-lite-0.log)" 640
=======
	juju deploy juju-qa-test source --series focal

	wait_for "started" '.machines."0"."juju-status".current'

	check_contains "$(juju ssh 0 -- stat -c '%G' /var/log/juju/unit-source-0.log)" adm
	check_contains "$(juju ssh 0 -- stat -c '%a' /var/log/juju/unit-source-0.log)" 640
>>>>>>> 5869687c

	check_contains "$(juju ssh 0 -- stat -c '%a' /var/log/juju/machine-0.log)" 640
	check_contains "$(juju ssh 0 -- stat -c '%G' /var/log/juju/machine-0.log)" adm

	# Clean up!
	destroy_model "correct-log"
}

test_logs() {
	if [ -n "$(skip 'test_logs')" ]; then
		echo "==> SKIP: Asked to skip test_logs tests"
		return
	fi

	(
		set_verbosity

		cd .. || exit

		run "test_log_permissions"
	)
}<|MERGE_RESOLUTION|>--- conflicted
+++ resolved
@@ -6,21 +6,12 @@
 	file="${TEST_DIR}/test_log_permissions.log"
 	ensure "correct-log" "${file}"
 
-<<<<<<< HEAD
-	juju deploy jameinel-ubuntu-lite --base ubuntu@20.04
-
-	wait_for "started" '.machines."0"."juju-status".current'
-
-	check_contains "$(juju ssh 0 -- stat -c '%G' /var/log/juju/unit-ubuntu-lite-0.log)" adm
-	check_contains "$(juju ssh 0 -- stat -c '%a' /var/log/juju/unit-ubuntu-lite-0.log)" 640
-=======
 	juju deploy juju-qa-test source --series focal
 
 	wait_for "started" '.machines."0"."juju-status".current'
 
 	check_contains "$(juju ssh 0 -- stat -c '%G' /var/log/juju/unit-source-0.log)" adm
 	check_contains "$(juju ssh 0 -- stat -c '%a' /var/log/juju/unit-source-0.log)" 640
->>>>>>> 5869687c
 
 	check_contains "$(juju ssh 0 -- stat -c '%a' /var/log/juju/machine-0.log)" 640
 	check_contains "$(juju ssh 0 -- stat -c '%G' /var/log/juju/machine-0.log)" adm
