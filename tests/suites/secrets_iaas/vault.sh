--- conflicted
+++ resolved
@@ -7,12 +7,8 @@
 
 	model_name='model-secrets-vault-charm-owned'
 	add_model "$model_name"
-<<<<<<< HEAD
 	juju --show-log model-secret-backend myvault -m "$model_name"
 
-=======
-	juju --show-log model-config secret-backend=myvault -m "$model_name"
->>>>>>> a9027ae6
 	check_secrets
 	destroy_model "$model_name"
 
