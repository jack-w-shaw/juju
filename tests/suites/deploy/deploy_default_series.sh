--- conflicted
+++ resolved
@@ -6,26 +6,14 @@
 
 	ensure "${model_name}" "${file}"
 
-<<<<<<< HEAD
 	juju model-config default-series=focal
-	juju deploy ubuntu
-	juju deploy cs:ubuntu csubuntu
+	juju deploy ubuntu --storage "files=tmpfs"
+	wait_for "ubuntu" "$(idle_condition "ubuntu")"
 
 	ubuntu_base_name=$(juju status --format=json | jq ".applications.ubuntu.base.name")
 	ubuntu_base_ch=$(juju status --format=json | jq ".applications.ubuntu.base.channel")
 	echo "$ubuntu_base_name" | check "ubuntu"
 	echo "$ubuntu_base_ch" | check "20.04"
-
-	csubuntu_base_name=$(juju status --format=json | jq ".applications.csubuntu.base.name")
-	csubuntu_base_ch=$(juju status --format=json | jq ".applications.csubuntu.base.channel")
-	echo "$csubuntu_base_name" | check "ubuntu"
-	echo "$csubuntu_base_ch" | check "20.04"
-=======
-	juju model-config default-series=bionic
-	juju deploy ubuntu --storage "files=tmpfs"
-	wait_for "ubuntu" "$(idle_condition "ubuntu")"
-	series=$(juju status --format=json | jq ".applications.ubuntu.series")
-	echo "$series" | check "bionic"
 
 	destroy_model "${model_name}"
 }
@@ -38,12 +26,14 @@
 
 	ensure "${model_name}" "${file}"
 
-	juju model-config default-series=bionic
+	juju model-config default-series=focal
 	juju deploy cs:ubuntu --storage "files=tmpfs"
 	wait_for "ubuntu" "$(idle_condition "ubuntu")"
-	series=$(juju status --format=json | jq ".applications.ubuntu.series")
-	echo "$series" | check "bionic"
->>>>>>> 447b3c97
+
+	ubuntu_base_name=$(juju status --format=json | jq ".applications.ubuntu.base.name")
+	ubuntu_base_ch=$(juju status --format=json | jq ".applications.ubuntu.base.channel")
+	echo "$ubuntu_base_name" | check "ubuntu"
+	echo "$ubuntu_base_ch" | check "20.04"
 
 	destroy_model "${model_name}"
 }
@@ -56,26 +46,14 @@
 
 	ensure "${model_name}" "${file}"
 
-<<<<<<< HEAD
 	juju model-config default-series=focal
-	juju deploy ubuntu --series jammy
-	juju deploy cs:ubuntu csubuntu --series jammy
+	juju deploy ubuntu --storage "files=tmpfs" --series jammy
+	wait_for "ubuntu" "$(idle_condition "ubuntu")"
 
 	ubuntu_base_name=$(juju status --format=json | jq ".applications.ubuntu.base.name")
 	ubuntu_base_ch=$(juju status --format=json | jq ".applications.ubuntu.base.channel")
 	echo "$ubuntu_base_name" | check "ubuntu"
 	echo "$ubuntu_base_ch" | check "22.04"
-
-	csubuntu_base_name=$(juju status --format=json | jq ".applications.csubuntu.base.name")
-	csubuntu_base_ch=$(juju status --format=json | jq ".applications.csubuntu.base.channel")
-	echo "$csubuntu_base_name" | check "ubuntu"
-	echo "$csubuntu_base_ch" | check "22.04"
-=======
-	juju model-config default-series=bionic
-	juju deploy ubuntu --storage "files=tmpfs" --series focal
-	wait_for "ubuntu" "$(idle_condition "ubuntu")"
-	series=$(juju status --format=json | jq ".applications.ubuntu.series")
-	echo "$series" | check "focal"
 
 	destroy_model "${model_name}"
 }
@@ -88,12 +66,14 @@
 
 	ensure "${model_name}" "${file}"
 
-	juju model-config default-series=bionic
-	juju deploy cs:ubuntu --storage "files=tmpfs" --series focal
+	juju model-config default-series=focal
+	juju deploy cs:ubuntu --storage "files=tmpfs" --series jammy
 	wait_for "ubuntu" "$(idle_condition "ubuntu")"
-	series=$(juju status --format=json | jq ".applications.ubuntu.series")
-	echo "$series" | check "focal"
->>>>>>> 447b3c97
+
+	ubuntu_base_name=$(juju status --format=json | jq ".applications.ubuntu.base.name")
+	ubuntu_base_ch=$(juju status --format=json | jq ".applications.ubuntu.base.channel")
+	echo "$ubuntu_base_name" | check "ubuntu"
+	echo "$ubuntu_base_ch" | check "22.04"
 
 	destroy_model "${model_name}"
 }
