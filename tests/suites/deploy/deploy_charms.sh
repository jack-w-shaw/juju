--- conflicted
+++ resolved
@@ -21,16 +21,6 @@
 
 	ensure "test-deploy-specific-series" "${file}"
 
-<<<<<<< HEAD
-	juju deploy postgresql --base ubuntu@20.04
-	base_name=$(juju status --format=json | jq ".applications.postgresql.base.name")
-	base_channel=$(juju status --format=json | jq ".applications.postgresql.base.channel")
-
-	destroy_model "test-deploy-specific-series"
-
-	echo "$base_name" | check "ubuntu"
-	echo "$base_channel" | check "20.04"
-=======
 	charm_name="juju-qa-refresher"
 	# Have to check against default series, to avoid false positives.
 	# These two series should be different.
@@ -46,7 +36,6 @@
 
 	echo "$series1" | check "$default_series"
 	echo "$series2" | check "$specific_series"
->>>>>>> 98fdb340
 }
 
 run_deploy_lxd_profile_charm() {
