#!/bin/bash -e
# juju_version will return only the version and not the architecture/substrate
# of the juju version. If JUJU_VERSION is defined in CI this value will be used
# otherwise we interrogate the juju binary on path.
juju_version() {
	# Match only major, minor, and patch or tag + build number
	if [ -n "${JUJU_VERSION:-}" ]; then
		version=${JUJU_VERSION}
	else
		version=$(juju version | grep -oE '^[[:digit:]]+\.[[:digit:]]+(\.[[:digit:]]+|-\w+){1}(\.[[:digit:]]+)?')
	fi
	echo "${version}"
}

jujud_version() {
	version=$(jujud version)

	# shellcheck disable=SC2116
	version=$(echo "${version%-*}")
	# shellcheck disable=SC2116
	version=$(echo "${version%-*}")

	echo "${version}"
}

# ensure will check if there is a bootstrapped controller that it can take
# advantage of, failing that it will bootstrap a new controller for you.
#
# ```
# ensure <model name> <file to output logs>
# ```
ensure() {
	local model output

	model=${1}
	shift

	output=${1}
	shift

	export BOOTSTRAP_REUSE="true"
	bootstrap "${model}" "${output}"
}

# bootstrap will attempt to bootstrap a controller on the correct cloud.
# It will check if there is an existing controller with the same name and bail,
# if there is.
#
# The name of the controller is randomised, but the model name is used to
# override the default model name for that controller. That way we have a
# unique namespaced models instead of the "default" model name.
# This helps with providing encapsulated tests without having to bootstrap a
# controller for every test in a suite.
#
# The stdout of the file can be piped to an optional output file.
#
# ```
# bootstrap <cloud name> <controller name> <file to output logs> <model name>
# ```
bootstrap() {
	local cloud name output model bootstrapped_name
	case "${BOOTSTRAP_PROVIDER:-}" in
	"aws" | "ec2")
		cloud="aws"
		;;
	"google" | "gce")
		cloud="google"
		;;
	"azure")
		cloud="azure"
		;;
	"localhost" | "lxd")
		cloud="localhost"
		;;
	"lxd-remote" | "vsphere" | "openstack" | "k8s" | "maas")
		cloud="${BOOTSTRAP_CLOUD}"
		;;
	"manual")
		manual_name=${1}
		shift

		cloud="${manual_name}"
		;;
	*)
		echo "Unexpected bootstrap provider (${BOOTSTRAP_PROVIDER})."
		exit 1
		;;
	esac

	model=${1}
	shift

	output=${1}
	shift

	rnd=$(rnd_str)
	name="ctrl-${rnd}"

	if [[ ! -f "${TEST_DIR}/jujus" ]]; then
		touch "${TEST_DIR}/jujus"
	fi
	bootstrapped_name=$({ grep "." "${TEST_DIR}/jujus" || echo ""; } | tail -n 1)
	if [[ -z ${bootstrapped_name} ]]; then
		# shellcheck disable=SC2236
		if [[ -n ${BOOTSTRAP_REUSE_LOCAL} ]]; then
			bootstrapped_name="${BOOTSTRAP_REUSE_LOCAL}"
			export BOOTSTRAP_REUSE="true"
		else
			# No bootstrapped juju found, unset the the variable.
			echo "====> Unable to reuse bootstrapped juju"
			export BOOTSTRAP_REUSE="false"
		fi
	fi
	if [[ ${BOOTSTRAP_REUSE} == "true" && ${BOOTSTRAP_PROVIDER} != "k8s" ]]; then
		# juju show-machine not supported with k8s controllers
		OUT=$(juju show-machine -m "${bootstrapped_name}":controller --format=json | jq -r ".machines | .[] | .series")
		if [[ -n ${OUT} ]]; then
			OUT=$(echo "${OUT}" | grep -oh "${BOOTSTRAP_SERIES}" || true)
			if [[ ${OUT} != "${BOOTSTRAP_SERIES}" ]]; then
				echo "====> Unable to reuse bootstrapped juju"
				export BOOTSTRAP_REUSE="false"
			fi
		fi
	fi

	version=$(juju_version)

	START_TIME=$(date +%s)
	if [[ ${BOOTSTRAP_REUSE} == "true" ]]; then
		echo "====> Reusing bootstrapped juju ($(green "${version}:${cloud}"))"

		OUT=$(juju models -c "${bootstrapped_name}" --format=json 2>/dev/null | jq '.models[] | .["short-name"]' | grep "${model}" || true)
		if [[ -n ${OUT} ]]; then
			echo "${model} already exists. Use the following to clean up the environment:"
			echo "    juju switch ${bootstrapped_name}"
			echo "    juju destroy-model -y ${model}"
			exit 1
		fi

		add_model "${model}" "${cloud}" "${bootstrapped_name}" "${output}"
		name="${bootstrapped_name}"
	else
		local cloud_region
		if [[ -n ${BOOTSTRAP_REGION:-} ]]; then
			cloud_region="${cloud}/${BOOTSTRAP_REGION}"
		else
			cloud_region="${cloud}"
		fi
		echo "====> Bootstrapping juju ($(green "${version}:${cloud_region}"))"
		juju_bootstrap "${cloud_region}" "${name}" "${model}" "${output}"
	fi

	END_TIME=$(date +%s)

	echo "====> Bootstrapped juju ($((END_TIME - START_TIME))s)"

	export BOOTSTRAPPED_JUJU_CTRL_NAME="${name}"
}

# add_model is used to add a model for tracking. This is for internal use only
# and shouldn't be used by any of the tests directly.
add_model() {
	local model cloud controller

	model=${1}
	cloud=${2}
	controller=${3}
	output=${4}

	OUT=$(juju controllers --format=json | jq '.controllers | .["${bootstrapped_name}"] | .cloud' | grep "${cloud}" || true)
	if [[ -n ${OUT} ]]; then
		juju add-model -c "${controller}" "${model}" 2>&1 | OUTPUT "${output}"
	else
		juju add-model -c "${controller}" "${model}" "${cloud}" 2>&1 | OUTPUT "${output}"
	fi

	post_add_model

	echo "${model}" >>"${TEST_DIR}/models"
}

# add_images_for_vsphere is used to add-image with known vSphere template paths for LTS series
# and shouldn't be used by any of the tests directly.
add_images_for_vsphere() {
	juju metadata add-image juju-ci-root/templates/jammy-test-template --series jammy
	juju metadata add-image juju-ci-root/templates/focal-test-template --series focal
	juju metadata add-image juju-ci-root/templates/bionic-test-template --series bionic
	juju metadata add-image juju-ci-root/templates/xenial-test-template --series xenial
}

# setup_vsphere_simplestreams generates image metadata for use during vSphere bootstrap.  There is
# an assumption made with regards to the template name in the Boston vSphere.  This is for internal
# use only and shouldn't be used by any of the tests directly.
setup_vsphere_simplestreams() {
	local dir series

	dir=${1}
	series=${2:-"focal"}

	if [[ ! -f ${dir} ]]; then
		mkdir "${dir}" || true
	fi

	cloud_endpoint=$(juju clouds --client --format=json | jq -r ".[\"$BOOTSTRAP_CLOUD\"] | .endpoint")
	# pipe output to test dir, otherwise becomes part of the return value.
	juju metadata generate-image -i juju-ci-root/templates/"${series}"-test-template -r "${BOOTSTRAP_REGION}" -d "${dir}" -u "${cloud_endpoint}" -s "${series}" >>"${TEST_DIR}"/simplestreams 2>&1
}

# juju_bootstrap is used to bootstrap a model for tracking. This is for internal
# use only and shouldn't be used by any of the tests directly.
juju_bootstrap() {
	local cloud_region name model output

	cloud_region=${1}
	shift

	name=${1}
	shift

	model=${1}
	shift

	output=${1}
	shift

	series=
	if [[ ${BOOTSTRAP_PROVIDER} != "k8s" ]]; then
		case "${BOOTSTRAP_SERIES}" in
		"${CURRENT_LTS}")
			series="--bootstrap-series=${BOOTSTRAP_SERIES} --config image-stream=daily --force"
			;;
		"") ;;

		*)
			series="--bootstrap-series=${BOOTSTRAP_SERIES}"
			;;
		esac
	fi

	pre_bootstrap

<<<<<<< HEAD
	command="juju bootstrap ${series} ${model_default_series} ${cloud_region} ${name} --add-model ${model} ${BOOTSTRAP_ADDITIONAL_ARGS}"
=======
	command="juju bootstrap ${series} ${cloud_region} ${name} -d ${model} ${BOOTSTRAP_ADDITIONAL_ARGS}"
>>>>>>> cb99aa52
	# keep $@ here, otherwise hit SC2124
	${command} "$@" 2>&1 | OUTPUT "${output}"
	echo "${name}" >>"${TEST_DIR}/jujus"

	post_bootstrap
}

# pre_bootstrap contains setup required before bootstrap specific to providers
# and shouldn't be used by any of the tests directly.
pre_bootstrap() {
	# ensure BOOTSTRAP_ADDITIONAL_ARGS is defined, even if not necessary.
	export BOOTSTRAP_ADDITIONAL_ARGS=${BOOTSTRAP_ADDITIONAL_ARGS:-}
	case "${BOOTSTRAP_PROVIDER:-}" in
	"vsphere")
		echo "====> Creating image simplestream metadata for juju ($(green "${version}:${cloud}"))"

		image_streams_dir=${TEST_DIR}/image-streams
		setup_vsphere_simplestreams "${image_streams_dir}" "${BOOTSTRAP_SERIES}"
		export BOOTSTRAP_ADDITIONAL_ARGS="${BOOTSTRAP_ADDITIONAL_ARGS} --metadata-source ${image_streams_dir}"
		;;
	esac

	if [[ ${BUILD_AGENT:-} == true ]]; then
		export BOOTSTRAP_ADDITIONAL_ARGS="${BOOTSTRAP_ADDITIONAL_ARGS:-} --build-agent=${BUILD_AGENT}"
	else
		# In CI tests, both Build and OfficialBuild are set.
		# Juju confuses when it needs to decide the operator image tag to use.
		# So we need to explicitely set the agent version for CI tests.
		version=$(juju_version)
		export BOOTSTRAP_ADDITIONAL_ARGS="${BOOTSTRAP_ADDITIONAL_ARGS:-} --agent-version=${version}"
	fi
	echo "BOOTSTRAP_ADDITIONAL_ARGS => ${BOOTSTRAP_ADDITIONAL_ARGS}"
}

# post_bootstrap contains actions required after bootstrap specific to providers
# and shouldn't be used by any of the tests directly.  Calls post_add_model
# models are added during bootstrap.
post_bootstrap() {
	case "${BOOTSTRAP_PROVIDER:-}" in
	"vsphere")
		rm -r "${TEST_DIR}"/image-streams
		;;
	esac
	post_add_model
}

# post_add_model does provider specific config required after a new model is added
# and shouldn't be used by any of the tests directly.
post_add_model() {
	case "${BOOTSTRAP_PROVIDER:-}" in
	"vsphere")
		add_images_for_vsphere
		;;
	esac
}

# destroy_model takes a model name and destroys a model. It first checks if the
# model is found before attempting to do so.
#
# ```
# destroy_model <model name>
# ```
destroy_model() {
	local name

	name=${1}
	shift

	# shellcheck disable=SC2034
	OUT=$(juju models --format=json | jq '.models | .[] | .["short-name"]' | grep "${name}" || true)
	# shellcheck disable=SC2181
	if [[ -z ${OUT} ]]; then
		return
	fi

	output="${TEST_DIR}/${name}-destroy.log"

	echo "====> Destroying juju model ${name}"
	echo "${name}" | xargs -I % juju destroy-model -y --destroy-storage % >"${output}" 2>&1 || true
	CHK=$(cat "${output}" | grep -i "ERROR\|Unable to get the model status from the API" || true)
	if [[ -n ${CHK} ]]; then
		printf '\nFound some issues\n'
		cat "${output}"
		exit 1
	fi
	echo "====> Destroyed juju model ${name}"
}

# destroy_controller takes a controller name and destroys the controller. It
# also destroys all the models at the same time.
#
# ```
# destroy_controller <controller name>
# ```
destroy_controller() {
	local name

	name=${1}
	shift

	# shellcheck disable=SC2034
	OUT=$(juju controllers --format=json | jq '.controllers | keys[]' | grep "${name}" || true)
	# shellcheck disable=SC2181
	if [[ -z ${OUT} ]]; then
		OUT=$(juju models --format=json | jq -r '.models | .[] | .["short-name"]' | grep "^${name}$" || true)
		if [[ -z ${OUT} ]]; then
			echo "====> ERROR Destroy controller/model. Unable to locate $(red "${name}")"
			exit 1
		fi
		echo "====> Destroying model ($(green "${name}"))"

		output="${TEST_DIR}/${name}-destroy-model.log"
		echo "${name}" | xargs -I % juju destroy-model -y % >"${output}" 2>&1 || true

		echo "====> Destroyed model ($(green "${name}"))"
		return
	fi

	set +e

	echo "====> Introspection gathering"
	introspect_controller "${name}" || true
	echo "====> Introspection gathered"

	# Unfortunately having any offers on a model, leads to failure to clean
	# up a controller.
	# See discussion under https://bugs.launchpad.net/juju/+bug/1830292.
	echo "====> Removing offers"
	remove_controller_offers "${name}"
	echo "====> Removed offers"

	set_verbosity

	output="${TEST_DIR}/${name}-destroy-controller.log"

	echo "====> Destroying juju ($(green "${name}"))"
	echo "${name}" | xargs -I % juju destroy-controller --destroy-all-models -y % >"${output}" 2>&1

	set +e
	CHK=$(cat "${output}" | grep -i "ERROR" || true)
	if [[ -n ${CHK} ]]; then
		printf '\nFound some issues\n'
		cat "${output}"
		exit 1
	fi
	set_verbosity

	sed -i "/^${name}$/d" "${TEST_DIR}/jujus"
	echo "====> Destroyed juju ($(green "${name}"))"
}

# cleanup_jujus is used to destroy all the known controllers the test suite
# knows about. This is for internal use only and shouldn't be used by any of the
# tests directly.
cleanup_jujus() {
	if [[ -f "${TEST_DIR}/jujus" ]]; then
		echo "====> Cleaning up jujus"

		while read -r juju_name; do
			destroy_controller "${juju_name}"
		done <"${TEST_DIR}/jujus"
		rm -f "${TEST_DIR}/jujus" || true
	fi
	echo "====> Completed cleaning up jujus"
}

introspect_controller() {
	local name

	name=${1}

	if [[ ${BOOTSTRAP_PROVIDER} == "k8s" ]]; then
		echo "====> TODO: Implement introspection for k8s"
		return
	fi

	idents=$(juju machines -m "${name}:controller" --format=json | jq ".machines | keys | .[]")
	if [[ -z ${idents} ]]; then
		return
	fi

	echo "${idents}" | xargs -I % juju ssh -m "${name}:controller" % bash -lc "juju_engine_report" >"${TEST_DIR}/${name}-juju_engine_reports.log" 2>/dev/null
	echo "${idents}" | xargs -I % juju ssh -m "${name}:controller" % bash -lc "juju_goroutines" >"${TEST_DIR}/${name}-juju_goroutines.log" 2>/dev/null
}

remove_controller_offers() {
	local name

	name=${1}

	OUT=$(juju models -c "${name}" --format=json | jq -r '.["models"] | .[] | select(.["is-controller"] == false) | .name' || true)
	if [[ -n ${OUT} ]]; then
		echo "${OUT}" | while read -r model; do
			OUT=$(juju offers -m "${name}:${model}" --format=json | jq -r '.[] | .["offer-url"]' || true)
			echo "${OUT}" | while read -r offer; do
				if [[ -n ${offer} ]]; then
					juju remove-offer --force -y -c "${name}" "${offer}"
					echo "${offer}" >>"${TEST_DIR}/${name}-juju_removed_offers.log"
				fi
			done
		done
	fi
}<|MERGE_RESOLUTION|>--- conflicted
+++ resolved
@@ -239,11 +239,7 @@
 
 	pre_bootstrap
 
-<<<<<<< HEAD
-	command="juju bootstrap ${series} ${model_default_series} ${cloud_region} ${name} --add-model ${model} ${BOOTSTRAP_ADDITIONAL_ARGS}"
-=======
-	command="juju bootstrap ${series} ${cloud_region} ${name} -d ${model} ${BOOTSTRAP_ADDITIONAL_ARGS}"
->>>>>>> cb99aa52
+	command="juju bootstrap ${series} ${cloud_region} ${name} -add-model ${model} ${BOOTSTRAP_ADDITIONAL_ARGS}"
 	# keep $@ here, otherwise hit SC2124
 	${command} "$@" 2>&1 | OUTPUT "${output}"
 	echo "${name}" >>"${TEST_DIR}/jujus"
